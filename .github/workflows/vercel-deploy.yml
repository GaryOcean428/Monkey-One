--- conflicted
+++ resolved
@@ -34,20 +34,17 @@
         with:
           run_install: false
 
-<<<<<<< HEAD
 - name: Setup Node.js
         uses: actions/setup-node@v4
         with:
           node-version: ${{ env.NODE_VERSION }}
           cache: 'pnpm'
 
-=======
       - name: Install pnpm
         uses: pnpm/action-setup@v4
         with:
           version: ${{ env.PNPM_VERSION }}
           run_install: false
->>>>>>> 9c960145
 
       - name: Setup Node.js
         uses: actions/setup-node@v4
@@ -149,20 +146,17 @@
         with:
           run_install: false
 
-<<<<<<< HEAD
 - name: Setup Node.js
         uses: actions/setup-node@v4
         with:
           node-version: ${{ env.NODE_VERSION }}
           cache: 'pnpm'
 
-=======
       - name: Install pnpm
         uses: pnpm/action-setup@v4
         with:
           version: ${{ env.PNPM_VERSION }}
           run_install: false
->>>>>>> 9c960145
 
       - name: Setup Node.js
         uses: actions/setup-node@v4
