--- conflicted
+++ resolved
@@ -35,10 +35,7 @@
       - name: Install pnpm
         uses: pnpm/action-setup@v4
         with:
-<<<<<<< HEAD
-=======
-          version: ${{ env.PNPM_VERSION }}
->>>>>>> 9c960145
+          version: ${{ env.PNPM_VERSION }}
           run_install: false
 
       - name: Setup Node.js
@@ -83,22 +80,13 @@
       - name: Install pnpm
         uses: pnpm/action-setup@v4
         with:
-<<<<<<< HEAD
-          run_install: false
-
-      - name: Setup Node.js ${{ matrix.node-version }}
-        uses: actions/setup-node@v4
-        with:
-          node-version: ${{ matrix.node-version }}
-=======
-          version: ${{ env.PNPM_VERSION }}
-          run_install: false
-
-      - name: Setup Node.js
-        uses: actions/setup-node@v4
-        with:
-          node-version: ${{ env.NODE_VERSION }}
->>>>>>> 9c960145
+          version: ${{ env.PNPM_VERSION }}
+          run_install: false
+
+      - name: Setup Node.js
+        uses: actions/setup-node@v4
+        with:
+          node-version: ${{ env.NODE_VERSION }}
           cache: 'pnpm'
 
       - name: Get pnpm store directory
@@ -131,10 +119,7 @@
       - name: Install pnpm
         uses: pnpm/action-setup@v4
         with:
-<<<<<<< HEAD
-=======
-          version: ${{ env.PNPM_VERSION }}
->>>>>>> 9c960145
+          version: ${{ env.PNPM_VERSION }}
           run_install: false
 
       - name: Setup Node.js
@@ -168,42 +153,6 @@
           path: dist/
           retention-days: 7
 
-<<<<<<< HEAD
-  security:
-    name: Security Scan
-    runs-on: ubuntu-latest
-    timeout-minutes: 10
-
-    steps:
-      - name: Checkout code
-        uses: actions/checkout@v4
-
-      - name: Install pnpm
-        uses: pnpm/action-setup@v4
-        with:
-          run_install: false
-
-      - name: Setup Node.js
-        uses: actions/setup-node@v4
-        with:
-          node-version: ${{ env.NODE_VERSION }}
-          cache: 'pnpm'
-
-      - name: Install dependencies
-        run: pnpm install --frozen-lockfile
-
-      - name: Run security audit
-        run: pnpm audit --audit-level moderate
-
-      - name: Run dependency check
-        run: pnpm run audit-deps
-
-      - name: Initialize CodeQL
-        uses: github/codeql-action/init@v3
-        with:
-          languages: javascript
-=======
->>>>>>> 9c960145
 
 
   e2e:
@@ -219,10 +168,7 @@
       - name: Install pnpm
         uses: pnpm/action-setup@v4
         with:
-<<<<<<< HEAD
-=======
-          version: ${{ env.PNPM_VERSION }}
->>>>>>> 9c960145
+          version: ${{ env.PNPM_VERSION }}
           run_install: false
 
       - name: Setup Node.js
