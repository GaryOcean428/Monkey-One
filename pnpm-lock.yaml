lockfileVersion: '9.0'

settings:
  autoInstallPeers: true
  excludeLinksFromLockfile: false

overrides:
  undici: ^5.28.4
  path-to-regexp: ^8.0.0
  semver: ^7.5.4
  tar: ^7.4.3
  '@types/react': ^19.0.0
  '@types/react-dom': ^19.0.0

importers:

  .:
    dependencies:
      '@heroicons/react':
        specifier: ^2.2.0
        version: 2.2.0(react@18.3.1)
      '@hookform/resolvers':
        specifier: ^3.10.0
        version: 3.10.0(react-hook-form@7.54.2(react@18.3.1))
      '@huggingface/inference':
        specifier: ^3.0.0
        version: 3.3.4
      '@octokit/rest':
        specifier: ^21.0.2
        version: 21.1.1
      '@pinecone-database/pinecone':
        specifier: ^4.0.0
        version: 4.1.0
      '@radix-ui/react-checkbox':
        specifier: ^1.1.3
        version: 1.1.4(@types/react-dom@19.0.4(@types/react@19.0.10))(@types/react@19.0.10)(react-dom@19.0.0(react@19.0.0))(react@19.0.0)
      '@radix-ui/react-dialog':
        specifier: ^1.1.4
        version: 1.1.6(@types/react-dom@19.0.4(@types/react@19.0.10))(@types/react@19.0.10)(react-dom@19.0.0(react@19.0.0))(react@19.0.0)
      '@radix-ui/react-dropdown-menu':
        specifier: ^2.1.4
        version: 2.1.6(@types/react-dom@19.0.4(@types/react@19.0.10))(@types/react@19.0.10)(react-dom@19.0.0(react@19.0.0))(react@19.0.0)
      '@radix-ui/react-icons':
        specifier: ^1.3.2
        version: 1.3.2(react@19.0.0)
      '@radix-ui/react-label':
        specifier: ^2.1.1
        version: 2.1.2(@types/react-dom@19.0.4(@types/react@19.0.10))(@types/react@19.0.10)(react-dom@19.0.0(react@19.0.0))(react@19.0.0)
      '@radix-ui/react-progress':
        specifier: ^1.1.1
        version: 1.1.2(@types/react-dom@19.0.4(@types/react@19.0.10))(@types/react@19.0.10)(react-dom@19.0.0(react@19.0.0))(react@19.0.0)
      '@radix-ui/react-radio-group':
        specifier: ^1.2.2
        version: 1.2.3(@types/react-dom@19.0.4(@types/react@19.0.10))(@types/react@19.0.10)(react-dom@19.0.0(react@19.0.0))(react@19.0.0)
      '@radix-ui/react-scroll-area':
        specifier: ^1.2.2
        version: 1.2.3(@types/react-dom@19.0.4(@types/react@19.0.10))(@types/react@19.0.10)(react-dom@19.0.0(react@19.0.0))(react@19.0.0)
      '@radix-ui/react-select':
        specifier: ^2.1.4
        version: 2.1.6(@types/react-dom@19.0.4(@types/react@19.0.10))(@types/react@19.0.10)(react-dom@19.0.0(react@19.0.0))(react@19.0.0)
      '@radix-ui/react-separator':
        specifier: ^1.1.1
        version: 1.1.2(@types/react-dom@19.0.4(@types/react@19.0.10))(@types/react@19.0.10)(react-dom@19.0.0(react@19.0.0))(react@19.0.0)
      '@radix-ui/react-slider':
        specifier: ^1.2.2
        version: 1.2.3(@types/react-dom@19.0.4(@types/react@19.0.10))(@types/react@19.0.10)(react-dom@19.0.0(react@19.0.0))(react@19.0.0)
      '@radix-ui/react-slot':
        specifier: ^1.1.1
        version: 1.1.2(@types/react@19.0.10)(react@19.0.0)
      '@radix-ui/react-switch':
        specifier: ^1.1.2
        version: 1.1.3(@types/react-dom@19.0.4(@types/react@19.0.10))(@types/react@19.0.10)(react-dom@19.0.0(react@19.0.0))(react@19.0.0)
      '@radix-ui/react-tabs':
        specifier: ^1.1.2
        version: 1.1.3(@types/react-dom@19.0.4(@types/react@19.0.10))(@types/react@19.0.10)(react-dom@19.0.0(react@19.0.0))(react@19.0.0)
      '@radix-ui/react-toast':
        specifier: ^1.2.4
        version: 1.2.6(@types/react-dom@19.0.4(@types/react@19.0.10))(@types/react@19.0.10)(react-dom@19.0.0(react@19.0.0))(react@19.0.0)
      '@radix-ui/react-tooltip':
        specifier: ^1.1.6
        version: 1.1.8(@types/react-dom@19.0.4(@types/react@19.0.10))(@types/react@19.0.10)(react-dom@19.0.0(react@19.0.0))(react@19.0.0)
      '@sentry/browser':
        specifier: ^8.47.0
        version: 8.55.0
      '@supabase/supabase-js':
        specifier: ^2.47.10
        version: 2.48.1
      '@tanstack/react-query':
        specifier: ^5.17.9
        version: 5.66.5(react@19.0.0)
      '@tanstack/react-query-devtools':
        specifier: ^5.17.9
        version: 5.66.5(@tanstack/react-query@5.66.5(react@19.0.0))(react@19.0.0)
      '@tensorflow/tfjs':
        specifier: ^4.22.0
        version: 4.22.0(encoding@0.1.13)(seedrandom@3.0.5)
      '@tensorflow/tfjs-core':
        specifier: ^4.22.0
        version: 4.22.0(encoding@0.1.13)
      '@tensorflow/tfjs-layers':
        specifier: ^4.22.0
        version: 4.22.0(@tensorflow/tfjs-core@4.22.0(encoding@0.1.13))
      '@tensorflow/tfjs-node':
        specifier: ^4.22.0
        version: 4.22.0(encoding@0.1.13)(seedrandom@3.0.5)
      '@toolhouseai/sdk':
        specifier: ^1.0.4
        version: 1.0.4(debug@4.4.0)(encoding@0.1.13)(react@19.0.0)(sswr@2.1.0(svelte@5.16.0))(svelte@5.16.0)(vue@3.5.13(typescript@5.7.3))
      '@types/axios':
        specifier: ^0.14.4
        version: 0.14.4(debug@4.4.0)
      '@types/uuid':
        specifier: ^10.0.0
        version: 10.0.0
      '@xenova/transformers':
        specifier: ^2.14.0
        version: 2.17.2
      axios:
        specifier: ^1.7.9
        version: 1.7.9(debug@4.4.0)
      class-variance-authority:
        specifier: ^0.7.1
        version: 0.7.1
      clsx:
        specifier: ^2.1.1
        version: 2.1.1
      concurrently:
        specifier: ^9.1.2
        version: 9.1.2
      cookie:
        specifier: ^1.0.2
        version: 1.0.2
      cross-fetch:
        specifier: ^4.1.0
        version: 4.1.0(encoding@0.1.13)
      date-fns:
        specifier: ^4.1.0
        version: 4.1.0
      debug:
        specifier: ^4.3.4
        version: 4.4.0
      express-rate-limit:
        specifier: ^7.1.5
        version: 7.5.0(express@4.21.2)
      framer-motion:
        specifier: ^12.0.0
        version: 12.4.3(react-dom@18.3.1(react@18.3.1))(react@18.3.1)
      helmet:
        specifier: ^8.0.0
        version: 8.0.0
      highlight.js:
        specifier: ^11.11.0
        version: 11.11.1
      http-proxy-middleware:
        specifier: ^3.0.0
        version: 3.0.3
      immer:
        specifier: ^10.1.1
        version: 10.1.1
      isomorphic-fetch:
        specifier: ^3.0.0
        version: 3.0.0(encoding@0.1.13)
      lucide-react:
        specifier: ^0.475.0
        version: 0.475.0(react@19.0.0)
      marked:
        specifier: ^15.0.4
        version: 15.0.7
      marked-highlight:
        specifier: ^2.2.1
        version: 2.2.1(marked@15.0.7)
      next-themes:
        specifier: ^0.4.4
        version: 0.4.4(react-dom@19.0.0(react@19.0.0))(react@19.0.0)
      openai:
        specifier: ^4.28.0
        version: 4.77.0(encoding@0.1.13)(zod@3.24.2)
      path-to-regexp:
        specifier: ^8.0.0
        version: 8.2.0
      prom-client:
        specifier: ^15.1.3
        version: 15.1.3
      react:
        specifier: ^19.0.0
        version: 19.0.0
      react-chartjs-2:
        specifier: ^5.3.0
        version: 5.3.0(chart.js@4.4.7)(react@19.0.0)
      react-dom:
        specifier: ^19.0.0
        version: 19.0.0(react@19.0.0)
      react-error-boundary:
        specifier: ^5.0.0
        version: 5.0.0(react@19.0.0)
      react-router-dom:
        specifier: ^6.28.1
        version: 6.29.0(react-dom@19.0.0(react@19.0.0))(react@19.0.0)
      redis:
        specifier: ^4.6.12
        version: 4.7.0
      reflect-metadata:
        specifier: ^0.2.1
        version: 0.2.2
      semver:
        specifier: ^7.5.4
        version: 7.7.1
      tailwind-merge:
        specifier: ^3.0.0
        version: 3.0.1
      tailwindcss-animate:
        specifier: ^1.0.7
        version: 1.0.7(tailwindcss@3.4.17(ts-node@10.9.1(@types/node@22.13.4)(typescript@5.7.3)))
      tar:
        specifier: ^7.4.3
        version: 7.4.3
      undici:
        specifier: ^5.28.4
        version: 5.28.5
      uuid:
        specifier: ^11.0.3
        version: 11.0.5
      winston:
        specifier: ^3.11.0
        version: 3.17.0
      zod:
        specifier: ^3.24.1
        version: 3.24.2
      zustand:
        specifier: ^5.0.2
        version: 5.0.3(@types/react@19.0.10)(immer@10.1.1)(react@19.0.0)(use-sync-external-store@1.4.0(react@19.0.0))
    devDependencies:
      '@eslint/js':
        specifier: ^9.17.0
        version: 9.20.0
      '@playwright/test':
        specifier: ^1.49.1
        version: 1.50.1
      '@tailwindcss/forms':
        specifier: ^0.5.9
        version: 0.5.10(tailwindcss@3.4.17(ts-node@10.9.1(@types/node@22.13.4)(typescript@5.7.3)))
      '@tailwindcss/typography':
        specifier: ^0.5.15
        version: 0.5.16(tailwindcss@3.4.17(ts-node@10.9.1(@types/node@22.13.4)(typescript@5.7.3)))
      '@testing-library/dom':
        specifier: ^10.0.0
        version: 10.4.0
      '@testing-library/jest-dom':
        specifier: ^6.6.3
        version: 6.6.3
      '@testing-library/react':
        specifier: ^14.3.1
        version: 14.3.1(@types/react@19.0.10)(react-dom@19.0.0(react@19.0.0))(react@19.0.0)
      '@testing-library/user-event':
        specifier: ^14.5.2
        version: 14.6.1(@testing-library/dom@10.4.0)
      '@types/dom-speech-recognition':
        specifier: ^0.0.4
        version: 0.0.4
      '@types/dotenv':
        specifier: ^8.2.3
        version: 8.2.3
      '@types/express':
        specifier: ^5.0.0
        version: 5.0.0
      '@types/ioredis':
        specifier: ^5.0.0
        version: 5.0.0
      '@types/jest':
        specifier: ^29.5.14
        version: 29.5.14
      '@types/mocha':
        specifier: ^10.0.10
        version: 10.0.10
      '@types/node':
        specifier: ^22.0.0
        version: 22.13.4
      '@types/node-fetch':
        specifier: ^2.6.12
        version: 2.6.12
      '@types/pg':
        specifier: ^8.11.10
        version: 8.11.10
      '@types/puppeteer':
        specifier: ^7.0.4
        version: 7.0.4(typescript@5.7.3)
      '@types/react':
        specifier: ^19.0.0
        version: 19.0.10
      '@types/react-dom':
        specifier: ^19.0.0
        version: 19.0.4(@types/react@19.0.10)
      '@types/react-router-dom':
        specifier: ^5.3.3
        version: 5.3.3
      '@types/sequelize':
        specifier: ^4.28.20
        version: 4.28.20
      '@types/three':
        specifier: ^0.173.0
        version: 0.173.0
      '@types/web':
        specifier: ^0.0.203
        version: 0.0.203
      '@typescript-eslint/eslint-plugin':
        specifier: ^8.0.0
        version: 8.24.1(@typescript-eslint/parser@8.24.1(eslint@9.20.1(jiti@1.21.7))(typescript@5.7.3))(eslint@9.20.1(jiti@1.21.7))(typescript@5.7.3)
      '@typescript-eslint/parser':
        specifier: ^8.0.0
        version: 8.24.1(eslint@9.20.1(jiti@1.21.7))(typescript@5.7.3)
      '@vitejs/plugin-react':
        specifier: ^4.2.1
        version: 4.3.4(vite@6.1.0(@types/node@22.13.4)(jiti@1.21.7)(tsx@4.19.2)(yaml@2.7.0))
      '@vitest/coverage-v8':
        specifier: ^3.0.0
        version: 3.0.5(vitest@3.0.5)
      '@vitest/eslint-plugin':
        specifier: ^1.0.1
        version: 1.1.31(@typescript-eslint/utils@8.24.1(eslint@9.20.1(jiti@1.21.7))(typescript@5.7.3))(eslint@9.20.1(jiti@1.21.7))(typescript@5.7.3)(vitest@3.0.5)
      '@vitest/ui':
        specifier: ^3.0.0
        version: 3.0.5(vitest@3.0.5)
      abort-controller:
        specifier: ^3.0.0
        version: 3.0.0
      async-mutex:
        specifier: ^0.5.0
        version: 0.5.0
      autoprefixer:
        specifier: ^10.4.20
        version: 10.4.20(postcss@8.5.2)
      chalk:
        specifier: ^5.4.1
        version: 5.4.1
      chart.js:
        specifier: ^4.4.7
        version: 4.4.7
      dotenv:
        specifier: ^16.4.7
        version: 16.4.7
      eslint:
        specifier: ^9.0.0
        version: 9.20.1(jiti@1.21.7)
      eslint-plugin-react-hooks:
        specifier: ^5.0.0
        version: 5.1.0(eslint@9.20.1(jiti@1.21.7))
      eslint-plugin-react-refresh:
        specifier: ^0.4.5
        version: 0.4.19(eslint@9.20.1(jiti@1.21.7))
      gpt-tokenizer:
        specifier: ^2.8.1
        version: 2.8.1
      happy-dom:
        specifier: ^16.0.1
        version: 16.8.1
      husky:
        specifier: ^9.0.0
        version: 9.1.7
      jsdom:
        specifier: ^25.0.1
        version: 25.0.1
      lint-staged:
        specifier: ^15.2.0
        version: 15.4.3
      msw:
        specifier: ^2.7.0
        version: 2.7.0(@types/node@22.13.4)(typescript@5.7.3)
      node-fetch:
        specifier: ^3.3.2
        version: 3.3.2
      npm-run-all2:
        specifier: ^5.0.0
        version: 5.0.2
      ora:
        specifier: ^8.1.1
        version: 8.2.0
      postcss:
        specifier: ^8.4.49
        version: 8.5.2
      prettier:
        specifier: ^3.1.1
        version: 3.5.1
      prettier-plugin-tailwindcss:
        specifier: ^0.6.9
        version: 0.6.11(prettier@3.5.1)
      react-hot-toast:
        specifier: ^2.5.1
        version: 2.5.2(react-dom@19.0.0(react@19.0.0))(react@19.0.0)
      rimraf:
        specifier: ^6.0.1
        version: 6.0.1
      rollup-plugin-visualizer:
        specifier: ^5.12.0
        version: 5.14.0(rollup@4.34.8)
      tailwindcss:
        specifier: ^3.4.1
        version: 3.4.17(ts-node@10.9.1(@types/node@22.13.4)(typescript@5.7.3))
      tsx:
        specifier: ^4.7.0
        version: 4.19.2
      typescript:
        specifier: ^5.3.3
        version: 5.7.3
      vercel:
        specifier: ^39.2.2
        version: 39.2.2(encoding@0.1.13)
      vite:
        specifier: ^6.0.0
        version: 6.1.0(@types/node@22.13.4)(jiti@1.21.7)(tsx@4.19.2)(yaml@2.7.0)
      vite-plugin-compression:
        specifier: ^0.5.1
        version: 0.5.1(vite@6.1.0(@types/node@22.13.4)(jiti@1.21.7)(tsx@4.19.2)(yaml@2.7.0))
      vite-tsconfig-paths:
        specifier: ^5.1.4
        version: 5.1.4(typescript@5.7.3)(vite@6.1.0(@types/node@22.13.4)(jiti@1.21.7)(tsx@4.19.2)(yaml@2.7.0))
      vitest:
<<<<<<< HEAD
        specifier: ^3.0.0
        version: 3.0.5(@edge-runtime/vm@3.2.0)(@types/node@22.13.4)(@vitest/ui@3.0.5)(happy-dom@16.2.6)(jiti@1.21.7)(jsdom@25.0.1)(msw@2.7.0(@types/node@22.13.4)(typescript@5.7.3))(tsx@4.19.2)(yaml@2.7.0)
=======
        specifier: ^2.1.8
        version: 2.1.9(@edge-runtime/vm@3.2.0)(@types/node@20.17.19)(@vitest/ui@2.1.8)(happy-dom@16.8.1)(jsdom@25.0.1)(msw@2.7.0(@types/node@20.17.19)(typescript@5.3.3))
>>>>>>> 0fde45ed

packages:

  '@adobe/css-tools@4.4.1':
    resolution: {integrity: sha512-12WGKBQzjUAI4ayyF4IAtfw2QR/IDoqk6jTddXDhtYTJF9ASmoE1zst7cVtP0aL/F1jUJL5r+JxKXKEgHNbEUQ==}

  '@ai-sdk/provider-utils@1.0.22':
    resolution: {integrity: sha512-YHK2rpj++wnLVc9vPGzGFP3Pjeld2MwhKinetA0zKXOoHAT/Jit5O8kZsxcSlJPu9wvcGT1UGZEjZrtO7PfFOQ==}
    engines: {node: '>=18'}
    peerDependencies:
      zod: ^3.0.0
    peerDependenciesMeta:
      zod:
        optional: true

  '@ai-sdk/provider@0.0.26':
    resolution: {integrity: sha512-dQkfBDs2lTYpKM8389oopPdQgIU007GQyCbuPPrV+K6MtSII3HBfE0stUIMXUb44L+LK1t6GXPP7wjSzjO6uKg==}
    engines: {node: '>=18'}

  '@ai-sdk/react@0.0.70':
    resolution: {integrity: sha512-GnwbtjW4/4z7MleLiW+TOZC2M29eCg1tOUpuEiYFMmFNZK8mkrqM0PFZMo6UsYeUYMWqEOOcPOU9OQVJMJh7IQ==}
    engines: {node: '>=18'}
    peerDependencies:
      react: ^18 || ^19 || ^19.0.0-rc
      zod: ^3.0.0
    peerDependenciesMeta:
      react:
        optional: true
      zod:
        optional: true

  '@ai-sdk/solid@0.0.54':
    resolution: {integrity: sha512-96KWTVK+opdFeRubqrgaJXoNiDP89gNxFRWUp0PJOotZW816AbhUf4EnDjBjXTLjXL1n0h8tGSE9sZsRkj9wQQ==}
    engines: {node: '>=18'}
    peerDependencies:
      solid-js: ^1.7.7
    peerDependenciesMeta:
      solid-js:
        optional: true

  '@ai-sdk/svelte@0.0.57':
    resolution: {integrity: sha512-SyF9ItIR9ALP9yDNAD+2/5Vl1IT6kchgyDH8xkmhysfJI6WrvJbtO1wdQ0nylvPLcsPoYu+cAlz1krU4lFHcYw==}
    engines: {node: '>=18'}
    peerDependencies:
      svelte: ^3.0.0 || ^4.0.0 || ^5.0.0
    peerDependenciesMeta:
      svelte:
        optional: true

  '@ai-sdk/ui-utils@0.0.50':
    resolution: {integrity: sha512-Z5QYJVW+5XpSaJ4jYCCAVG7zIAuKOOdikhgpksneNmKvx61ACFaf98pmOd+xnjahl0pIlc/QIe6O4yVaJ1sEaw==}
    engines: {node: '>=18'}
    peerDependencies:
      zod: ^3.0.0
    peerDependenciesMeta:
      zod:
        optional: true

  '@ai-sdk/vue@0.0.59':
    resolution: {integrity: sha512-+ofYlnqdc8c4F6tM0IKF0+7NagZRAiqBJpGDJ+6EYhDW8FHLUP/JFBgu32SjxSxC6IKFZxEnl68ZoP/Z38EMlw==}
    engines: {node: '>=18'}
    peerDependencies:
      vue: ^3.3.4
    peerDependenciesMeta:
      vue:
        optional: true

  '@alloc/quick-lru@5.2.0':
    resolution: {integrity: sha512-UrcABB+4bUrFABwbluTIBErXwvbsU/V7TZWfmbgJfbkwiBuziS9gxdODUyuiecfdGQ85jglMW6juS3+z5TsKLw==}
    engines: {node: '>=10'}

  '@ampproject/remapping@2.3.0':
    resolution: {integrity: sha512-30iZtAPgz+LTIYoeivqYo853f02jBYSd5uGnGpkFV0M3xOt9aN73erkgYAmZU43x4VfqcnLxW9Kpg3R5LC4YYw==}
    engines: {node: '>=6.0.0'}

  '@anthropic-ai/sdk@0.27.3':
    resolution: {integrity: sha512-IjLt0gd3L4jlOfilxVXTifn42FnVffMgDC04RJK1KDZpmkBWLv0XC92MVVmkxrFZNS/7l3xWgP/I3nqtX1sQHw==}

  '@babel/code-frame@7.26.2':
    resolution: {integrity: sha512-RJlIHRueQgwWitWgF8OdFYGZX328Ax5BCemNGlqHfplnRT9ESi8JkFlvaVYbS+UubVY6dpv87Fs2u5M29iNFVQ==}
    engines: {node: '>=6.9.0'}

  '@babel/compat-data@7.26.3':
    resolution: {integrity: sha512-nHIxvKPniQXpmQLb0vhY3VaFb3S0YrTAwpOWJZh1wn3oJPjJk9Asva204PsBdmAE8vpzfHudT8DB0scYvy9q0g==}
    engines: {node: '>=6.9.0'}

  '@babel/core@7.26.0':
    resolution: {integrity: sha512-i1SLeK+DzNnQ3LL/CswPCa/E5u4lh1k6IAEphON8F+cXt0t9euTshDru0q7/IqMa1PMPz5RnHuHscF8/ZJsStg==}
    engines: {node: '>=6.9.0'}

  '@babel/generator@7.26.3':
    resolution: {integrity: sha512-6FF/urZvD0sTeO7k6/B15pMLC4CHUv1426lzr3N01aHJTl046uCAh9LXW/fzeXXjPNCJ6iABW5XaWOsIZB93aQ==}
    engines: {node: '>=6.9.0'}

  '@babel/helper-compilation-targets@7.25.9':
    resolution: {integrity: sha512-j9Db8Suy6yV/VHa4qzrj9yZfZxhLWQdVnRlXxmKLYlhWUVB1sB2G5sxuWYXk/whHD9iW76PmNzxZ4UCnTQTVEQ==}
    engines: {node: '>=6.9.0'}

  '@babel/helper-module-imports@7.25.9':
    resolution: {integrity: sha512-tnUA4RsrmflIM6W6RFTLFSXITtl0wKjgpnLgXyowocVPrbYrLUXSBXDgTs8BlbmIzIdlBySRQjINYs2BAkiLtw==}
    engines: {node: '>=6.9.0'}

  '@babel/helper-module-transforms@7.26.0':
    resolution: {integrity: sha512-xO+xu6B5K2czEnQye6BHA7DolFFmS3LB7stHZFaOLb1pAwO1HWLS8fXA+eh0A2yIvltPVmx3eNNDBJA2SLHXFw==}
    engines: {node: '>=6.9.0'}
    peerDependencies:
      '@babel/core': ^7.0.0

  '@babel/helper-plugin-utils@7.25.9':
    resolution: {integrity: sha512-kSMlyUVdWe25rEsRGviIgOWnoT/nfABVWlqt9N19/dIPWViAOW2s9wznP5tURbs/IDuNk4gPy3YdYRgH3uxhBw==}
    engines: {node: '>=6.9.0'}

  '@babel/helper-string-parser@7.25.9':
    resolution: {integrity: sha512-4A/SCr/2KLd5jrtOMFzaKjVtAei3+2r/NChoBNoZ3EyP/+GlhoaEGoWOZUmFmoITP7zOJyHIMm+DYRd8o3PvHA==}
    engines: {node: '>=6.9.0'}

  '@babel/helper-validator-identifier@7.25.9':
    resolution: {integrity: sha512-Ed61U6XJc3CVRfkERJWDz4dJwKe7iLmmJsbOGu9wSloNSFttHV0I8g6UAgb7qnK5ly5bGLPd4oXZlxCdANBOWQ==}
    engines: {node: '>=6.9.0'}

  '@babel/helper-validator-option@7.25.9':
    resolution: {integrity: sha512-e/zv1co8pp55dNdEcCynfj9X7nyUKUXoUEwfXqaZt0omVOmDe9oOTdKStH4GmAw6zxMFs50ZayuMfHDKlO7Tfw==}
    engines: {node: '>=6.9.0'}

  '@babel/helpers@7.26.0':
    resolution: {integrity: sha512-tbhNuIxNcVb21pInl3ZSjksLCvgdZy9KwJ8brv993QtIVKJBBkYXz4q4ZbAv31GdnC+R90np23L5FbEBlthAEw==}
    engines: {node: '>=6.9.0'}

  '@babel/parser@7.26.3':
    resolution: {integrity: sha512-WJ/CvmY8Mea8iDXo6a7RK2wbmJITT5fN3BEkRuFlxVyNx8jOKIIhmC4fSkTcPcf8JyavbBwIe6OpiCOBXt/IcA==}
    engines: {node: '>=6.0.0'}
    hasBin: true

  '@babel/parser@7.26.9':
    resolution: {integrity: sha512-81NWa1njQblgZbQHxWHpxxCzNsa3ZwvFqpUg7P+NNUU6f3UU2jBEg4OlF/J6rl8+PQGh1q6/zWScd001YwcA5A==}
    engines: {node: '>=6.0.0'}
    hasBin: true

  '@babel/plugin-transform-react-jsx-self@7.25.9':
    resolution: {integrity: sha512-y8quW6p0WHkEhmErnfe58r7x0A70uKphQm8Sp8cV7tjNQwK56sNVK0M73LK3WuYmsuyrftut4xAkjjgU0twaMg==}
    engines: {node: '>=6.9.0'}
    peerDependencies:
      '@babel/core': ^7.0.0-0

  '@babel/plugin-transform-react-jsx-source@7.25.9':
    resolution: {integrity: sha512-+iqjT8xmXhhYv4/uiYd8FNQsraMFZIfxVSqxxVSZP0WbbSAWvBXAul0m/zu+7Vv4O/3WtApy9pmaTMiumEZgfg==}
    engines: {node: '>=6.9.0'}
    peerDependencies:
      '@babel/core': ^7.0.0-0

  '@babel/runtime@7.26.0':
    resolution: {integrity: sha512-FDSOghenHTiToteC/QRlv2q3DhPZ/oOXTBoirfWNx1Cx3TMVcGWQtMMmQcSvb/JjpNeGzx8Pq/b4fKEJuWm1sw==}
    engines: {node: '>=6.9.0'}

  '@babel/template@7.25.9':
    resolution: {integrity: sha512-9DGttpmPvIxBb/2uwpVo3dqJ+O6RooAFOS+lB+xDqoE2PVCE8nfoHMdZLpfCQRLwvohzXISPZcgxt80xLfsuwg==}
    engines: {node: '>=6.9.0'}

  '@babel/traverse@7.26.4':
    resolution: {integrity: sha512-fH+b7Y4p3yqvApJALCPJcwb0/XaOSgtK4pzV6WVjPR5GLFQBRI7pfoX2V2iM48NXvX07NUxxm1Vw98YjqTcU5w==}
    engines: {node: '>=6.9.0'}

  '@babel/types@7.26.3':
    resolution: {integrity: sha512-vN5p+1kl59GVKMvTHt55NzzmYVxprfJD+ql7U9NFIfKCBkYE55LYtS+WtPlaYOyzydrKI8Nezd+aZextrd+FMA==}
    engines: {node: '>=6.9.0'}

  '@babel/types@7.26.9':
    resolution: {integrity: sha512-Y3IR1cRnOxOCDvMmNiym7XpXQ93iGDDPHx+Zj+NM+rg0fBaShfQLkg+hKPaZCEvg5N/LeCo4+Rj/i3FuJsIQaw==}
    engines: {node: '>=6.9.0'}

  '@bcoe/v8-coverage@1.0.2':
    resolution: {integrity: sha512-6zABk/ECA/QYSCQ1NGiVwwbQerUCZ+TQbp64Q3AgmfNvurHH0j8TtXa1qbShXA6qqkpAj4V5W8pP6mLe1mcMqA==}
    engines: {node: '>=18'}

  '@bundled-es-modules/cookie@2.0.1':
    resolution: {integrity: sha512-8o+5fRPLNbjbdGRRmJj3h6Hh1AQJf2dk3qQ/5ZFb+PXkRNiSoMGGUKlsgLfrxneb72axVJyIYji64E2+nNfYyw==}

  '@bundled-es-modules/statuses@1.0.1':
    resolution: {integrity: sha512-yn7BklA5acgcBr+7w064fGV+SGIFySjCKpqjcWgBAIfrAkY+4GQTJJHQMeT3V/sgz23VTEVV8TtOmkvJAhFVfg==}

  '@bundled-es-modules/tough-cookie@0.1.6':
    resolution: {integrity: sha512-dvMHbL464C0zI+Yqxbz6kZ5TOEp7GLW+pry/RWndAR8MJQAXZ2rPmIs8tziTZjeIyhSNZgZbCePtfSbdWqStJw==}

  '@colors/colors@1.6.0':
    resolution: {integrity: sha512-Ir+AOibqzrIsL6ajt3Rz3LskB7OiMVHqltZmspbW/TJuTVuyOMirVqAkjfY6JISiLHgyNqicAC8AyHHGzNd/dA==}
    engines: {node: '>=0.1.90'}

  '@cspotcode/source-map-support@0.8.1':
    resolution: {integrity: sha512-IchNf6dN4tHoMFIn/7OE8LWZ19Y6q/67Bmf6vnGREv8RSbBVb9LPJxEcnwrcwX6ixSvaiGoomAUvu4YSxXrVgw==}
    engines: {node: '>=12'}

  '@dabh/diagnostics@2.0.3':
    resolution: {integrity: sha512-hrlQOIi7hAfzsMqlGSFyVucrx38O+j6wiGOf//H2ecvIEqYN4ADBSS2iLMh5UFyDunCNniUIPk/q3riFv45xRA==}

  '@edge-runtime/format@2.2.1':
    resolution: {integrity: sha512-JQTRVuiusQLNNLe2W9tnzBlV/GvSVcozLl4XZHk5swnRZ/v6jp8TqR8P7sqmJsQqblDZ3EztcWmLDbhRje/+8g==}
    engines: {node: '>=16'}

  '@edge-runtime/node-utils@2.3.0':
    resolution: {integrity: sha512-uUtx8BFoO1hNxtHjp3eqVPC/mWImGb2exOfGjMLUoipuWgjej+f4o/VP4bUI8U40gu7Teogd5VTeZUkGvJSPOQ==}
    engines: {node: '>=16'}

  '@edge-runtime/ponyfill@2.4.2':
    resolution: {integrity: sha512-oN17GjFr69chu6sDLvXxdhg0Qe8EZviGSuqzR9qOiKh4MhFYGdBBcqRNzdmYeAdeRzOW2mM9yil4RftUQ7sUOA==}
    engines: {node: '>=16'}

  '@edge-runtime/primitives@4.1.0':
    resolution: {integrity: sha512-Vw0lbJ2lvRUqc7/soqygUX216Xb8T3WBZ987oywz6aJqRxcwSVWwr9e+Nqo2m9bxobA9mdbWNNoRY6S9eko1EQ==}
    engines: {node: '>=16'}

  '@edge-runtime/vm@3.2.0':
    resolution: {integrity: sha512-0dEVyRLM/lG4gp1R/Ik5bfPl/1wX00xFwd5KcNH602tzBa09oF7pbTKETEhR1GjZ75K6OJnYFu8II2dyMhONMw==}
    engines: {node: '>=16'}

  '@esbuild/aix-ppc64@0.23.1':
    resolution: {integrity: sha512-6VhYk1diRqrhBAqpJEdjASR/+WVRtfjpqKuNw11cLiaWpAT/Uu+nokB+UJnevzy/P9C/ty6AOe0dwueMrGh/iQ==}
    engines: {node: '>=18'}
    cpu: [ppc64]
    os: [aix]

  '@esbuild/aix-ppc64@0.24.2':
    resolution: {integrity: sha512-thpVCb/rhxE/BnMLQ7GReQLLN8q9qbHmI55F4489/ByVg2aQaQ6kbcLb6FHkocZzQhxc4gx0sCk0tJkKBFzDhA==}
    engines: {node: '>=18'}
    cpu: [ppc64]
    os: [aix]

  '@esbuild/android-arm64@0.23.1':
    resolution: {integrity: sha512-xw50ipykXcLstLeWH7WRdQuysJqejuAGPd30vd1i5zSyKK3WE+ijzHmLKxdiCMtH1pHz78rOg0BKSYOSB/2Khw==}
    engines: {node: '>=18'}
    cpu: [arm64]
    os: [android]

  '@esbuild/android-arm64@0.24.2':
    resolution: {integrity: sha512-cNLgeqCqV8WxfcTIOeL4OAtSmL8JjcN6m09XIgro1Wi7cF4t/THaWEa7eL5CMoMBdjoHOTh/vwTO/o2TRXIyzg==}
    engines: {node: '>=18'}
    cpu: [arm64]
    os: [android]

  '@esbuild/android-arm@0.23.1':
    resolution: {integrity: sha512-uz6/tEy2IFm9RYOyvKl88zdzZfwEfKZmnX9Cj1BHjeSGNuGLuMD1kR8y5bteYmwqKm1tj8m4cb/aKEorr6fHWQ==}
    engines: {node: '>=18'}
    cpu: [arm]
    os: [android]

  '@esbuild/android-arm@0.24.2':
    resolution: {integrity: sha512-tmwl4hJkCfNHwFB3nBa8z1Uy3ypZpxqxfTQOcHX+xRByyYgunVbZ9MzUUfb0RxaHIMnbHagwAxuTL+tnNM+1/Q==}
    engines: {node: '>=18'}
    cpu: [arm]
    os: [android]

  '@esbuild/android-x64@0.23.1':
    resolution: {integrity: sha512-nlN9B69St9BwUoB+jkyU090bru8L0NA3yFvAd7k8dNsVH8bi9a8cUAUSEcEEgTp2z3dbEDGJGfP6VUnkQnlReg==}
    engines: {node: '>=18'}
    cpu: [x64]
    os: [android]

  '@esbuild/android-x64@0.24.2':
    resolution: {integrity: sha512-B6Q0YQDqMx9D7rvIcsXfmJfvUYLoP722bgfBlO5cGvNVb5V/+Y7nhBE3mHV9OpxBf4eAS2S68KZztiPaWq4XYw==}
    engines: {node: '>=18'}
    cpu: [x64]
    os: [android]

  '@esbuild/darwin-arm64@0.23.1':
    resolution: {integrity: sha512-YsS2e3Wtgnw7Wq53XXBLcV6JhRsEq8hkfg91ESVadIrzr9wO6jJDMZnCQbHm1Guc5t/CdDiFSSfWP58FNuvT3Q==}
    engines: {node: '>=18'}
    cpu: [arm64]
    os: [darwin]

  '@esbuild/darwin-arm64@0.24.2':
    resolution: {integrity: sha512-kj3AnYWc+CekmZnS5IPu9D+HWtUI49hbnyqk0FLEJDbzCIQt7hg7ucF1SQAilhtYpIujfaHr6O0UHlzzSPdOeA==}
    engines: {node: '>=18'}
    cpu: [arm64]
    os: [darwin]

  '@esbuild/darwin-x64@0.23.1':
    resolution: {integrity: sha512-aClqdgTDVPSEGgoCS8QDG37Gu8yc9lTHNAQlsztQ6ENetKEO//b8y31MMu2ZaPbn4kVsIABzVLXYLhCGekGDqw==}
    engines: {node: '>=18'}
    cpu: [x64]
    os: [darwin]

  '@esbuild/darwin-x64@0.24.2':
    resolution: {integrity: sha512-WeSrmwwHaPkNR5H3yYfowhZcbriGqooyu3zI/3GGpF8AyUdsrrP0X6KumITGA9WOyiJavnGZUwPGvxvwfWPHIA==}
    engines: {node: '>=18'}
    cpu: [x64]
    os: [darwin]

  '@esbuild/freebsd-arm64@0.23.1':
    resolution: {integrity: sha512-h1k6yS8/pN/NHlMl5+v4XPfikhJulk4G+tKGFIOwURBSFzE8bixw1ebjluLOjfwtLqY0kewfjLSrO6tN2MgIhA==}
    engines: {node: '>=18'}
    cpu: [arm64]
    os: [freebsd]

  '@esbuild/freebsd-arm64@0.24.2':
    resolution: {integrity: sha512-UN8HXjtJ0k/Mj6a9+5u6+2eZ2ERD7Edt1Q9IZiB5UZAIdPnVKDoG7mdTVGhHJIeEml60JteamR3qhsr1r8gXvg==}
    engines: {node: '>=18'}
    cpu: [arm64]
    os: [freebsd]

  '@esbuild/freebsd-x64@0.23.1':
    resolution: {integrity: sha512-lK1eJeyk1ZX8UklqFd/3A60UuZ/6UVfGT2LuGo3Wp4/z7eRTRYY+0xOu2kpClP+vMTi9wKOfXi2vjUpO1Ro76g==}
    engines: {node: '>=18'}
    cpu: [x64]
    os: [freebsd]

  '@esbuild/freebsd-x64@0.24.2':
    resolution: {integrity: sha512-TvW7wE/89PYW+IevEJXZ5sF6gJRDY/14hyIGFXdIucxCsbRmLUcjseQu1SyTko+2idmCw94TgyaEZi9HUSOe3Q==}
    engines: {node: '>=18'}
    cpu: [x64]
    os: [freebsd]

  '@esbuild/linux-arm64@0.23.1':
    resolution: {integrity: sha512-/93bf2yxencYDnItMYV/v116zff6UyTjo4EtEQjUBeGiVpMmffDNUyD9UN2zV+V3LRV3/on4xdZ26NKzn6754g==}
    engines: {node: '>=18'}
    cpu: [arm64]
    os: [linux]

  '@esbuild/linux-arm64@0.24.2':
    resolution: {integrity: sha512-7HnAD6074BW43YvvUmE/35Id9/NB7BeX5EoNkK9obndmZBUk8xmJJeU7DwmUeN7tkysslb2eSl6CTrYz6oEMQg==}
    engines: {node: '>=18'}
    cpu: [arm64]
    os: [linux]

  '@esbuild/linux-arm@0.23.1':
    resolution: {integrity: sha512-CXXkzgn+dXAPs3WBwE+Kvnrf4WECwBdfjfeYHpMeVxWE0EceB6vhWGShs6wi0IYEqMSIzdOF1XjQ/Mkm5d7ZdQ==}
    engines: {node: '>=18'}
    cpu: [arm]
    os: [linux]

  '@esbuild/linux-arm@0.24.2':
    resolution: {integrity: sha512-n0WRM/gWIdU29J57hJyUdIsk0WarGd6To0s+Y+LwvlC55wt+GT/OgkwoXCXvIue1i1sSNWblHEig00GBWiJgfA==}
    engines: {node: '>=18'}
    cpu: [arm]
    os: [linux]

  '@esbuild/linux-ia32@0.23.1':
    resolution: {integrity: sha512-VTN4EuOHwXEkXzX5nTvVY4s7E/Krz7COC8xkftbbKRYAl96vPiUssGkeMELQMOnLOJ8k3BY1+ZY52tttZnHcXQ==}
    engines: {node: '>=18'}
    cpu: [ia32]
    os: [linux]

  '@esbuild/linux-ia32@0.24.2':
    resolution: {integrity: sha512-sfv0tGPQhcZOgTKO3oBE9xpHuUqguHvSo4jl+wjnKwFpapx+vUDcawbwPNuBIAYdRAvIDBfZVvXprIj3HA+Ugw==}
    engines: {node: '>=18'}
    cpu: [ia32]
    os: [linux]

  '@esbuild/linux-loong64@0.23.1':
    resolution: {integrity: sha512-Vx09LzEoBa5zDnieH8LSMRToj7ir/Jeq0Gu6qJ/1GcBq9GkfoEAoXvLiW1U9J1qE/Y/Oyaq33w5p2ZWrNNHNEw==}
    engines: {node: '>=18'}
    cpu: [loong64]
    os: [linux]

  '@esbuild/linux-loong64@0.24.2':
    resolution: {integrity: sha512-CN9AZr8kEndGooS35ntToZLTQLHEjtVB5n7dl8ZcTZMonJ7CCfStrYhrzF97eAecqVbVJ7APOEe18RPI4KLhwQ==}
    engines: {node: '>=18'}
    cpu: [loong64]
    os: [linux]

  '@esbuild/linux-mips64el@0.23.1':
    resolution: {integrity: sha512-nrFzzMQ7W4WRLNUOU5dlWAqa6yVeI0P78WKGUo7lg2HShq/yx+UYkeNSE0SSfSure0SqgnsxPvmAUu/vu0E+3Q==}
    engines: {node: '>=18'}
    cpu: [mips64el]
    os: [linux]

  '@esbuild/linux-mips64el@0.24.2':
    resolution: {integrity: sha512-iMkk7qr/wl3exJATwkISxI7kTcmHKE+BlymIAbHO8xanq/TjHaaVThFF6ipWzPHryoFsesNQJPE/3wFJw4+huw==}
    engines: {node: '>=18'}
    cpu: [mips64el]
    os: [linux]

  '@esbuild/linux-ppc64@0.23.1':
    resolution: {integrity: sha512-dKN8fgVqd0vUIjxuJI6P/9SSSe/mB9rvA98CSH2sJnlZ/OCZWO1DJvxj8jvKTfYUdGfcq2dDxoKaC6bHuTlgcw==}
    engines: {node: '>=18'}
    cpu: [ppc64]
    os: [linux]

  '@esbuild/linux-ppc64@0.24.2':
    resolution: {integrity: sha512-shsVrgCZ57Vr2L8mm39kO5PPIb+843FStGt7sGGoqiiWYconSxwTiuswC1VJZLCjNiMLAMh34jg4VSEQb+iEbw==}
    engines: {node: '>=18'}
    cpu: [ppc64]
    os: [linux]

  '@esbuild/linux-riscv64@0.23.1':
    resolution: {integrity: sha512-5AV4Pzp80fhHL83JM6LoA6pTQVWgB1HovMBsLQ9OZWLDqVY8MVobBXNSmAJi//Csh6tcY7e7Lny2Hg1tElMjIA==}
    engines: {node: '>=18'}
    cpu: [riscv64]
    os: [linux]

  '@esbuild/linux-riscv64@0.24.2':
    resolution: {integrity: sha512-4eSFWnU9Hhd68fW16GD0TINewo1L6dRrB+oLNNbYyMUAeOD2yCK5KXGK1GH4qD/kT+bTEXjsyTCiJGHPZ3eM9Q==}
    engines: {node: '>=18'}
    cpu: [riscv64]
    os: [linux]

  '@esbuild/linux-s390x@0.23.1':
    resolution: {integrity: sha512-9ygs73tuFCe6f6m/Tb+9LtYxWR4c9yg7zjt2cYkjDbDpV/xVn+68cQxMXCjUpYwEkze2RcU/rMnfIXNRFmSoDw==}
    engines: {node: '>=18'}
    cpu: [s390x]
    os: [linux]

  '@esbuild/linux-s390x@0.24.2':
    resolution: {integrity: sha512-S0Bh0A53b0YHL2XEXC20bHLuGMOhFDO6GN4b3YjRLK//Ep3ql3erpNcPlEFed93hsQAjAQDNsvcK+hV90FubSw==}
    engines: {node: '>=18'}
    cpu: [s390x]
    os: [linux]

  '@esbuild/linux-x64@0.23.1':
    resolution: {integrity: sha512-EV6+ovTsEXCPAp58g2dD68LxoP/wK5pRvgy0J/HxPGB009omFPv3Yet0HiaqvrIrgPTBuC6wCH1LTOY91EO5hQ==}
    engines: {node: '>=18'}
    cpu: [x64]
    os: [linux]

  '@esbuild/linux-x64@0.24.2':
    resolution: {integrity: sha512-8Qi4nQcCTbLnK9WoMjdC9NiTG6/E38RNICU6sUNqK0QFxCYgoARqVqxdFmWkdonVsvGqWhmm7MO0jyTqLqwj0Q==}
    engines: {node: '>=18'}
    cpu: [x64]
    os: [linux]

  '@esbuild/netbsd-arm64@0.24.2':
    resolution: {integrity: sha512-wuLK/VztRRpMt9zyHSazyCVdCXlpHkKm34WUyinD2lzK07FAHTq0KQvZZlXikNWkDGoT6x3TD51jKQ7gMVpopw==}
    engines: {node: '>=18'}
    cpu: [arm64]
    os: [netbsd]

  '@esbuild/netbsd-x64@0.23.1':
    resolution: {integrity: sha512-aevEkCNu7KlPRpYLjwmdcuNz6bDFiE7Z8XC4CPqExjTvrHugh28QzUXVOZtiYghciKUacNktqxdpymplil1beA==}
    engines: {node: '>=18'}
    cpu: [x64]
    os: [netbsd]

  '@esbuild/netbsd-x64@0.24.2':
    resolution: {integrity: sha512-VefFaQUc4FMmJuAxmIHgUmfNiLXY438XrL4GDNV1Y1H/RW3qow68xTwjZKfj/+Plp9NANmzbH5R40Meudu8mmw==}
    engines: {node: '>=18'}
    cpu: [x64]
    os: [netbsd]

  '@esbuild/openbsd-arm64@0.23.1':
    resolution: {integrity: sha512-3x37szhLexNA4bXhLrCC/LImN/YtWis6WXr1VESlfVtVeoFJBRINPJ3f0a/6LV8zpikqoUg4hyXw0sFBt5Cr+Q==}
    engines: {node: '>=18'}
    cpu: [arm64]
    os: [openbsd]

  '@esbuild/openbsd-arm64@0.24.2':
    resolution: {integrity: sha512-YQbi46SBct6iKnszhSvdluqDmxCJA+Pu280Av9WICNwQmMxV7nLRHZfjQzwbPs3jeWnuAhE9Jy0NrnJ12Oz+0A==}
    engines: {node: '>=18'}
    cpu: [arm64]
    os: [openbsd]

  '@esbuild/openbsd-x64@0.23.1':
    resolution: {integrity: sha512-aY2gMmKmPhxfU+0EdnN+XNtGbjfQgwZj43k8G3fyrDM/UdZww6xrWxmDkuz2eCZchqVeABjV5BpildOrUbBTqA==}
    engines: {node: '>=18'}
    cpu: [x64]
    os: [openbsd]

  '@esbuild/openbsd-x64@0.24.2':
    resolution: {integrity: sha512-+iDS6zpNM6EnJyWv0bMGLWSWeXGN/HTaF/LXHXHwejGsVi+ooqDfMCCTerNFxEkM3wYVcExkeGXNqshc9iMaOA==}
    engines: {node: '>=18'}
    cpu: [x64]
    os: [openbsd]

  '@esbuild/sunos-x64@0.23.1':
    resolution: {integrity: sha512-RBRT2gqEl0IKQABT4XTj78tpk9v7ehp+mazn2HbUeZl1YMdaGAQqhapjGTCe7uw7y0frDi4gS0uHzhvpFuI1sA==}
    engines: {node: '>=18'}
    cpu: [x64]
    os: [sunos]

  '@esbuild/sunos-x64@0.24.2':
    resolution: {integrity: sha512-hTdsW27jcktEvpwNHJU4ZwWFGkz2zRJUz8pvddmXPtXDzVKTTINmlmga3ZzwcuMpUvLw7JkLy9QLKyGpD2Yxig==}
    engines: {node: '>=18'}
    cpu: [x64]
    os: [sunos]

  '@esbuild/win32-arm64@0.23.1':
    resolution: {integrity: sha512-4O+gPR5rEBe2FpKOVyiJ7wNDPA8nGzDuJ6gN4okSA1gEOYZ67N8JPk58tkWtdtPeLz7lBnY6I5L3jdsr3S+A6A==}
    engines: {node: '>=18'}
    cpu: [arm64]
    os: [win32]

  '@esbuild/win32-arm64@0.24.2':
    resolution: {integrity: sha512-LihEQ2BBKVFLOC9ZItT9iFprsE9tqjDjnbulhHoFxYQtQfai7qfluVODIYxt1PgdoyQkz23+01rzwNwYfutxUQ==}
    engines: {node: '>=18'}
    cpu: [arm64]
    os: [win32]

  '@esbuild/win32-ia32@0.23.1':
    resolution: {integrity: sha512-BcaL0Vn6QwCwre3Y717nVHZbAa4UBEigzFm6VdsVdT/MbZ38xoj1X9HPkZhbmaBGUD1W8vxAfffbDe8bA6AKnQ==}
    engines: {node: '>=18'}
    cpu: [ia32]
    os: [win32]

  '@esbuild/win32-ia32@0.24.2':
    resolution: {integrity: sha512-q+iGUwfs8tncmFC9pcnD5IvRHAzmbwQ3GPS5/ceCyHdjXubwQWI12MKWSNSMYLJMq23/IUCvJMS76PDqXe1fxA==}
    engines: {node: '>=18'}
    cpu: [ia32]
    os: [win32]

  '@esbuild/win32-x64@0.23.1':
    resolution: {integrity: sha512-BHpFFeslkWrXWyUPnbKm+xYYVYruCinGcftSBaa8zoF9hZO4BcSCFUvHVTtzpIY6YzUnYtuEhZ+C9iEXjxnasg==}
    engines: {node: '>=18'}
    cpu: [x64]
    os: [win32]

  '@esbuild/win32-x64@0.24.2':
    resolution: {integrity: sha512-7VTgWzgMGvup6aSqDPLiW5zHaxYJGTO4OokMjIlrCtf+VpEL+cXKtCvg723iguPYI5oaUNdS+/V7OU2gvXVWEg==}
    engines: {node: '>=18'}
    cpu: [x64]
    os: [win32]

  '@eslint-community/eslint-utils@4.4.1':
    resolution: {integrity: sha512-s3O3waFUrMV8P/XaF/+ZTp1X9XBZW1a4B97ZnjQF2KYWaFD2A8KyFBsrsfSjEmjn3RGWAIuvlneuZm3CUK3jbA==}
    engines: {node: ^12.22.0 || ^14.17.0 || >=16.0.0}
    peerDependencies:
      eslint: ^6.0.0 || ^7.0.0 || >=8.0.0

  '@eslint-community/regexpp@4.12.1':
    resolution: {integrity: sha512-CCZCDJuduB9OUkFkY2IgppNZMi2lBQgD2qzwXkEia16cge2pijY/aXi96CJMquDMn3nJdlPV1A5KrJEXwfLNzQ==}
    engines: {node: ^12.0.0 || ^14.0.0 || >=16.0.0}

  '@eslint/config-array@0.19.2':
    resolution: {integrity: sha512-GNKqxfHG2ySmJOBSHg7LxeUx4xpuCoFjacmlCoYWEbaPXLwvfIjixRI12xCQZeULksQb23uiA8F40w5TojpV7w==}
    engines: {node: ^18.18.0 || ^20.9.0 || >=21.1.0}

  '@eslint/core@0.10.0':
    resolution: {integrity: sha512-gFHJ+xBOo4G3WRlR1e/3G8A6/KZAH6zcE/hkLRCZTi/B9avAG365QhFA8uOGzTMqgTghpn7/fSnscW++dpMSAw==}
    engines: {node: ^18.18.0 || ^20.9.0 || >=21.1.0}

  '@eslint/core@0.11.0':
    resolution: {integrity: sha512-DWUB2pksgNEb6Bz2fggIy1wh6fGgZP4Xyy/Mt0QZPiloKKXerbqq9D3SBQTlCRYOrcRPu4vuz+CGjwdfqxnoWA==}
    engines: {node: ^18.18.0 || ^20.9.0 || >=21.1.0}

  '@eslint/eslintrc@3.2.0':
    resolution: {integrity: sha512-grOjVNN8P3hjJn/eIETF1wwd12DdnwFDoyceUJLYYdkpbwq3nLi+4fqrTAONx7XDALqlL220wC/RHSC/QTI/0w==}
    engines: {node: ^18.18.0 || ^20.9.0 || >=21.1.0}

  '@eslint/js@9.20.0':
    resolution: {integrity: sha512-iZA07H9io9Wn836aVTytRaNqh00Sad+EamwOVJT12GTLw1VGMFV/4JaME+JjLtr9fiGaoWgYnS54wrfWsSs4oQ==}
    engines: {node: ^18.18.0 || ^20.9.0 || >=21.1.0}

  '@eslint/object-schema@2.1.6':
    resolution: {integrity: sha512-RBMg5FRL0I0gs51M/guSAj5/e14VQ4tpZnQNWwuDT66P14I43ItmPfIZRhO9fUVIPOAQXU47atlywZ/czoqFPA==}
    engines: {node: ^18.18.0 || ^20.9.0 || >=21.1.0}

  '@eslint/plugin-kit@0.2.5':
    resolution: {integrity: sha512-lB05FkqEdUg2AA0xEbUz0SnkXT1LcCTa438W4IWTUh4hdOnVbQyOJ81OrDXsJk/LSiJHubgGEFoR5EHq1NsH1A==}
    engines: {node: ^18.18.0 || ^20.9.0 || >=21.1.0}

  '@fastify/busboy@2.1.1':
    resolution: {integrity: sha512-vBZP4NlzfOlerQTnba4aqZoMhE/a9HY7HRqoOPaETQcSQuWEIyZMHGfVu6w9wGtGK5fED5qRs2DteVCjOH60sA==}
    engines: {node: '>=14'}

  '@floating-ui/core@1.6.9':
    resolution: {integrity: sha512-uMXCuQ3BItDUbAMhIXw7UPXRfAlOAvZzdK9BWpE60MCn+Svt3aLn9jsPTi/WNGlRUu2uI0v5S7JiIUsbsvh3fw==}

  '@floating-ui/dom@1.6.13':
    resolution: {integrity: sha512-umqzocjDgNRGTuO7Q8CU32dkHkECqI8ZdMZ5Swb6QAM0t5rnlrN3lGo1hdpscRd3WS8T6DKYK4ephgIH9iRh3w==}

  '@floating-ui/react-dom@2.1.2':
    resolution: {integrity: sha512-06okr5cgPzMNBy+Ycse2A6udMi4bqwW/zgBF/rwjcNqWkyr82Mcg8b0vjX8OJpZFy/FKjJmw6wV7t44kK6kW7A==}
    peerDependencies:
      react: '>=16.8.0'
      react-dom: '>=16.8.0'

  '@floating-ui/utils@0.2.9':
    resolution: {integrity: sha512-MDWhGtE+eHw5JW7lq4qhc5yRLS11ERl1c7Z6Xd0a58DozHES6EnNNwUWbMiG4J9Cgj053Bhk8zvlhFYKVhULwg==}

  '@huggingface/inference@3.3.4':
    resolution: {integrity: sha512-IMTaZelduC6xywmm124NgpcnFZ1jPjdUNZgEUuigGneOiwnzWVBhrFt35Gz/oOSqHiQB1tTZG29v7oCJNR2Fog==}
    engines: {node: '>=18'}

  '@huggingface/jinja@0.2.2':
    resolution: {integrity: sha512-/KPde26khDUIPkTGU82jdtTW9UAuvUTumCAbFs/7giR0SxsvZC4hru51PBvpijH6BVkHcROcvZM/lpy5h1jRRA==}
    engines: {node: '>=18'}

  '@huggingface/tasks@0.15.9':
    resolution: {integrity: sha512-cbnZcpMHKdhURWIplVP4obHxAZcxjyRm0zI7peTPksZN4CtIOMmJC4ZqGEymo0lk+0VNkXD7ULwFJ3JjT/VpkQ==}

  '@humanfs/core@0.19.1':
    resolution: {integrity: sha512-5DyQ4+1JEUzejeK1JGICcideyfUbGixgS9jNgex5nqkW+cY7WZhxBigmieN5Qnw9ZosSNVC9KQKyb+GUaGyKUA==}
    engines: {node: '>=18.18.0'}

  '@humanfs/node@0.16.6':
    resolution: {integrity: sha512-YuI2ZHQL78Q5HbhDiBA1X4LmYdXCKCMQIfw0pw7piHJwyREFebJUvrQN4cMssyES6x+vfUbx1CIpaQUKYdQZOw==}
    engines: {node: '>=18.18.0'}

  '@humanwhocodes/module-importer@1.0.1':
    resolution: {integrity: sha512-bxveV4V8v5Yb4ncFTT3rPSgZBOpCkjfK0y4oVVVJwIuDVBRMDXrPyXRL988i5ap9m9bnyEEjWfm5WkBmtffLfA==}
    engines: {node: '>=12.22'}

  '@humanwhocodes/retry@0.3.1':
    resolution: {integrity: sha512-JBxkERygn7Bv/GbN5Rv8Ul6LVknS+5Bp6RgDC/O8gEBU/yeH5Ui5C/OlWrTb6qct7LjjfT6Re2NxB0ln0yYybA==}
    engines: {node: '>=18.18'}

  '@humanwhocodes/retry@0.4.1':
    resolution: {integrity: sha512-c7hNEllBlenFTHBky65mhq8WD2kbN9Q6gk0bTk8lSBvc554jpXSkST1iePudpt7+A/AQvuHs9EMqjHDXMY1lrA==}
    engines: {node: '>=18.18'}

  '@inquirer/confirm@5.1.1':
    resolution: {integrity: sha512-vVLSbGci+IKQvDOtzpPTCOiEJCNidHcAq9JYVoWTW0svb5FiwSLotkM+JXNXejfjnzVYV9n0DTBythl9+XgTxg==}
    engines: {node: '>=18'}
    peerDependencies:
      '@types/node': '>=18'

  '@inquirer/core@10.1.2':
    resolution: {integrity: sha512-bHd96F3ezHg1mf/J0Rb4CV8ndCN0v28kUlrHqP7+ECm1C/A+paB7Xh2lbMk6x+kweQC+rZOxM/YeKikzxco8bQ==}
    engines: {node: '>=18'}

  '@inquirer/figures@1.0.9':
    resolution: {integrity: sha512-BXvGj0ehzrngHTPTDqUoDT3NXL8U0RxUk2zJm2A66RhCEIWdtU1v6GuUqNAgArW4PQ9CinqIWyHdQgdwOj06zQ==}
    engines: {node: '>=18'}

  '@inquirer/type@3.0.2':
    resolution: {integrity: sha512-ZhQ4TvhwHZF+lGhQ2O/rsjo80XoZR5/5qhOY3t6FJuX5XBg5Be8YzYTvaUGJnc12AUGI2nr4QSUE4PhKSigx7g==}
    engines: {node: '>=18'}
    peerDependencies:
      '@types/node': '>=18'

  '@ioredis/commands@1.2.0':
    resolution: {integrity: sha512-Sx1pU8EM64o2BrqNpEO1CNLtKQwyhuXuqyfH7oGKCk+1a33d2r5saW8zNwm3j6BTExtjrv2BxTgzzkMwts6vGg==}

  '@isaacs/cliui@8.0.2':
    resolution: {integrity: sha512-O8jcjabXaleOG9DQ0+ARXWZBTfnP4WNAqzuiJK7ll44AmxGKv/J2M4TPjxjY3znBCfvBXFzucm1twdyFybFqEA==}
    engines: {node: '>=12'}

  '@isaacs/fs-minipass@4.0.1':
    resolution: {integrity: sha512-wgm9Ehl2jpeqP3zw/7mo3kRHFp5MEDhqAdwy1fTGkHAwnkGOVsgpvQhL8B5n1qlb01jV3n/bI0ZfZp5lWA1k4w==}
    engines: {node: '>=18.0.0'}

  '@istanbuljs/schema@0.1.3':
    resolution: {integrity: sha512-ZXRY4jNvVgSVQ8DL3LTcakaAtXwTVUxE81hslsyD2AtoXW/wVob10HkOJ1X/pAlcI7D+2YoZKg5do8G/w6RYgA==}
    engines: {node: '>=8'}

  '@jest/expect-utils@29.7.0':
    resolution: {integrity: sha512-GlsNBWiFQFCVi9QVSx7f5AgMeLxe9YCCs5PuP2O2LdjDAA8Jh9eX7lA1Jq/xdXw3Wb3hyvlFNfZIfcRetSzYcA==}
    engines: {node: ^14.15.0 || ^16.10.0 || >=18.0.0}

  '@jest/schemas@29.6.3':
    resolution: {integrity: sha512-mo5j5X+jIZmJQveBKeS/clAueipV7KgiX1vMgCxam1RNYiqE1w62n0/tJJnHtjW8ZHcQco5gY85jA3mi0L+nSA==}
    engines: {node: ^14.15.0 || ^16.10.0 || >=18.0.0}

  '@jest/types@29.6.3':
    resolution: {integrity: sha512-u3UPsIilWKOM3F9CXtrG8LEJmNxwoCQC/XVj4IKYXvvpx7QIi/Kg1LI5uDmDpKlac62NUtX7eLjRh+jVZcLOzw==}
    engines: {node: ^14.15.0 || ^16.10.0 || >=18.0.0}

  '@jridgewell/gen-mapping@0.3.8':
    resolution: {integrity: sha512-imAbBGkb+ebQyxKgzv5Hu2nmROxoDOXHh80evxdoXNOrvAnVx7zimzc1Oo5h9RlfV4vPXaE2iM5pOFbvOCClWA==}
    engines: {node: '>=6.0.0'}

  '@jridgewell/resolve-uri@3.1.2':
    resolution: {integrity: sha512-bRISgCIjP20/tbWSPWMEi54QVPRZExkuD9lJL+UIxUKtwVJA8wW1Trb1jMs1RFXo1CBTNZ/5hpC9QvmKWdopKw==}
    engines: {node: '>=6.0.0'}

  '@jridgewell/set-array@1.2.1':
    resolution: {integrity: sha512-R8gLRTZeyp03ymzP/6Lil/28tGeGEzhx1q2k703KGWRAI1VdvPIXdG70VJc2pAMw3NA6JKL5hhFu1sJX0Mnn/A==}
    engines: {node: '>=6.0.0'}

  '@jridgewell/sourcemap-codec@1.5.0':
    resolution: {integrity: sha512-gv3ZRaISU3fjPAgNsriBRqGWQL6quFx04YMPW/zD8XMLsU32mhCCbfbO6KZFLjvYpCZ8zyDEgqsgf+PwPaM7GQ==}

  '@jridgewell/trace-mapping@0.3.25':
    resolution: {integrity: sha512-vNk6aEwybGtawWmy/PzwnGDOjCkLWSD2wqvjGGAgOAwCGWySYXfYoxt00IJkTF+8Lb57DwOb3Aa0o9CApepiYQ==}

  '@jridgewell/trace-mapping@0.3.9':
    resolution: {integrity: sha512-3Belt6tdc8bPgAtbcmdtNJlirVoTmEb5e2gC94PnkwEW9jI6CAHUeoG85tjWP5WquqfavoMtMwiG4P926ZKKuQ==}

  '@kurkle/color@0.3.4':
    resolution: {integrity: sha512-M5UknZPHRu3DEDWoipU6sE8PdkZ6Z/S+v4dD+Ke8IaNlpdSQah50lz1KtcFBa2vsdOnwbbnxJwVM4wty6udA5w==}

  '@mapbox/node-pre-gyp@1.0.11':
    resolution: {integrity: sha512-Yhlar6v9WQgUp/He7BdgzOz8lqMQ8sU+jkCq7Wx8Myc5YFJLbEe7lgui/V7G1qB1DJykHSGwreceSaD60Y0PUQ==}
    hasBin: true

  '@mapbox/node-pre-gyp@1.0.9':
    resolution: {integrity: sha512-aDF3S3rK9Q2gey/WAttUlISduDItz5BU3306M9Eyv6/oS40aMprnopshtlKTykxRNIBEZuRMaZAnbrQ4QtKGyw==}
    hasBin: true

  '@mswjs/interceptors@0.37.3':
    resolution: {integrity: sha512-USvgCL/uOGFtVa6SVyRrC8kIAedzRohxIXN5LISlg5C5vLZCn7dgMFVSNhSF9cuBEFrm/O2spDWEZeMnw4ZXYg==}
    engines: {node: '>=18'}

  '@nodelib/fs.scandir@2.1.5':
    resolution: {integrity: sha512-vq24Bq3ym5HEQm2NKCr3yXDwjc7vTsEThRDnkp2DK9p1uqLR+DHurm/NOTo0KG7HYHU7eppKZj3MyqYuMBf62g==}
    engines: {node: '>= 8'}

  '@nodelib/fs.stat@2.0.5':
    resolution: {integrity: sha512-RkhPPp2zrqDAQA/2jNhnztcPAlv64XdhIp7a7454A5ovI7Bukxgt7MX7udwAu3zg1DcpPU0rz3VV1SeaqvY4+A==}
    engines: {node: '>= 8'}

  '@nodelib/fs.walk@1.2.8':
    resolution: {integrity: sha512-oGB+UxlgWcgQkgwo8GcEGwemoTFt3FIO9ababBmaGwXIoBKZ+GTy0pP185beGg7Llih/NSHSV2XAs1lnznocSg==}
    engines: {node: '>= 8'}

  '@octokit/auth-token@5.1.2':
    resolution: {integrity: sha512-JcQDsBdg49Yky2w2ld20IHAlwr8d/d8N6NiOXbtuoPCqzbsiJgF633mVUw3x4mo0H5ypataQIX7SFu3yy44Mpw==}
    engines: {node: '>= 18'}

  '@octokit/core@6.1.4':
    resolution: {integrity: sha512-lAS9k7d6I0MPN+gb9bKDt7X8SdxknYqAMh44S5L+lNqIN2NuV8nvv3g8rPp7MuRxcOpxpUIATWprO0C34a8Qmg==}
    engines: {node: '>= 18'}

  '@octokit/endpoint@10.1.3':
    resolution: {integrity: sha512-nBRBMpKPhQUxCsQQeW+rCJ/OPSMcj3g0nfHn01zGYZXuNDvvXudF/TYY6APj5THlurerpFN4a/dQAIAaM6BYhA==}
    engines: {node: '>= 18'}

  '@octokit/graphql@8.2.1':
    resolution: {integrity: sha512-n57hXtOoHrhwTWdvhVkdJHdhTv0JstjDbDRhJfwIRNfFqmSo1DaK/mD2syoNUoLCyqSjBpGAKOG0BuwF392slw==}
    engines: {node: '>= 18'}

  '@octokit/openapi-types@23.0.1':
    resolution: {integrity: sha512-izFjMJ1sir0jn0ldEKhZ7xegCTj/ObmEDlEfpFrx4k/JyZSMRHbO3/rBwgE7f3m2DHt+RrNGIVw4wSmwnm3t/g==}

  '@octokit/plugin-paginate-rest@11.4.2':
    resolution: {integrity: sha512-BXJ7XPCTDXFF+wxcg/zscfgw2O/iDPtNSkwwR1W1W5c4Mb3zav/M2XvxQ23nVmKj7jpweB4g8viMeCQdm7LMVA==}
    engines: {node: '>= 18'}
    peerDependencies:
      '@octokit/core': '>=6'

  '@octokit/plugin-request-log@5.3.1':
    resolution: {integrity: sha512-n/lNeCtq+9ofhC15xzmJCNKP2BWTv8Ih2TTy+jatNCCq/gQP/V7rK3fjIfuz0pDWDALO/o/4QY4hyOF6TQQFUw==}
    engines: {node: '>= 18'}
    peerDependencies:
      '@octokit/core': '>=6'

  '@octokit/plugin-rest-endpoint-methods@13.3.1':
    resolution: {integrity: sha512-o8uOBdsyR+WR8MK9Cco8dCgvG13H1RlM1nWnK/W7TEACQBFux/vPREgKucxUfuDQ5yi1T3hGf4C5ZmZXAERgwQ==}
    engines: {node: '>= 18'}
    peerDependencies:
      '@octokit/core': '>=6'

  '@octokit/request-error@6.1.7':
    resolution: {integrity: sha512-69NIppAwaauwZv6aOzb+VVLwt+0havz9GT5YplkeJv7fG7a40qpLt/yZKyiDxAhgz0EtgNdNcb96Z0u+Zyuy2g==}
    engines: {node: '>= 18'}

  '@octokit/request@9.2.2':
    resolution: {integrity: sha512-dZl0ZHx6gOQGcffgm1/Sf6JfEpmh34v3Af2Uci02vzUYz6qEN6zepoRtmybWXIGXFIK8K9ylE3b+duCWqhArtg==}
    engines: {node: '>= 18'}

  '@octokit/rest@21.1.1':
    resolution: {integrity: sha512-sTQV7va0IUVZcntzy1q3QqPm/r8rWtDCqpRAmb8eXXnKkjoQEtFe3Nt5GTVsHft+R6jJoHeSiVLcgcvhtue/rg==}
    engines: {node: '>= 18'}

  '@octokit/types@13.8.0':
    resolution: {integrity: sha512-x7DjTIbEpEWXK99DMd01QfWy0hd5h4EN+Q7shkdKds3otGQP+oWE/y0A76i1OvH9fygo4ddvNf7ZvF0t78P98A==}

  '@open-draft/deferred-promise@2.2.0':
    resolution: {integrity: sha512-CecwLWx3rhxVQF6V4bAgPS5t+So2sTbPgAzafKkVizyi7tlwpcFpdFqq+wqF2OwNBmqFuu6tOyouTuxgpMfzmA==}

  '@open-draft/logger@0.3.0':
    resolution: {integrity: sha512-X2g45fzhxH238HKO4xbSr7+wBS8Fvw6ixhTDuvLd5mqh6bJJCFAPwU9mPDxbcrRtfxv4u5IHCEH77BmxvXmmxQ==}

  '@open-draft/until@2.1.0':
    resolution: {integrity: sha512-U69T3ItWHvLwGg5eJ0n3I62nWuE6ilHlmz7zM0npLBRvPRd7e6NYmg54vvRtP5mZG7kZqZCFVdsTWo7BPtBujg==}

  '@opentelemetry/api@1.9.0':
    resolution: {integrity: sha512-3giAOQvZiH5F9bMlMiv8+GSPMeqg0dbaeo58/0SlA9sxSqZhnUtxzX9/2FzyhS9sWQf5S0GJE0AKBrFqjpeYcg==}
    engines: {node: '>=8.0.0'}

  '@pinecone-database/pinecone@4.1.0':
    resolution: {integrity: sha512-WoVsbvmCgvZfjm/nCasJXuQ/tw0es5BpedLHvRScAm6xJ/nL07s3B0TrsM8m8rACTiUgbdYsdLY1W6cEBhS9xA==}
    engines: {node: '>=18.0.0'}

  '@pkgjs/parseargs@0.11.0':
    resolution: {integrity: sha512-+1VkjdD0QBLPodGrJUeqarH8VAIvQODIbwh9XpP5Syisf7YoQgsJKPNFoqqLQlu+VQ/tVSshMR6loPMn8U+dPg==}
    engines: {node: '>=14'}

  '@playwright/test@1.50.1':
    resolution: {integrity: sha512-Jii3aBg+CEDpgnuDxEp/h7BimHcUTDlpEtce89xEumlJ5ef2hqepZ+PWp1DDpYC/VO9fmWVI1IlEaoI5fK9FXQ==}
    engines: {node: '>=18'}
    hasBin: true

  '@polka/url@1.0.0-next.28':
    resolution: {integrity: sha512-8LduaNlMZGwdZ6qWrKlfa+2M4gahzFkprZiAt2TF8uS0qQgBizKXpXURqvTJ4WtmupWxaLqjRb2UCTe72mu+Aw==}

  '@protobufjs/aspromise@1.1.2':
    resolution: {integrity: sha512-j+gKExEuLmKwvz3OgROXtrJ2UG2x8Ch2YZUxahh+s1F2HZ+wAceUNLkvy6zKCPVRkU++ZWQrdxsUeQXmcg4uoQ==}

  '@protobufjs/base64@1.1.2':
    resolution: {integrity: sha512-AZkcAA5vnN/v4PDqKyMR5lx7hZttPDgClv83E//FMNhR2TMcLUhfRUBHCmSl0oi9zMgDDqRUJkSxO3wm85+XLg==}

  '@protobufjs/codegen@2.0.4':
    resolution: {integrity: sha512-YyFaikqM5sH0ziFZCN3xDC7zeGaB/d0IUb9CATugHWbd1FRFwWwt4ld4OYMPWu5a3Xe01mGAULCdqhMlPl29Jg==}

  '@protobufjs/eventemitter@1.1.0':
    resolution: {integrity: sha512-j9ednRT81vYJ9OfVuXG6ERSTdEL1xVsNgqpkxMsbIabzSo3goCjDIveeGv5d03om39ML71RdmrGNjG5SReBP/Q==}

  '@protobufjs/fetch@1.1.0':
    resolution: {integrity: sha512-lljVXpqXebpsijW71PZaCYeIcE5on1w5DlQy5WH6GLbFryLUrBD4932W/E2BSpfRJWseIL4v/KPgBFxDOIdKpQ==}

  '@protobufjs/float@1.0.2':
    resolution: {integrity: sha512-Ddb+kVXlXst9d+R9PfTIxh1EdNkgoRe5tOX6t01f1lYWOvJnSPDBlG241QLzcyPdoNTsblLUdujGSE4RzrTZGQ==}

  '@protobufjs/inquire@1.1.0':
    resolution: {integrity: sha512-kdSefcPdruJiFMVSbn801t4vFK7KB/5gd2fYvrxhuJYg8ILrmn9SKSX2tZdV6V+ksulWqS7aXjBcRXl3wHoD9Q==}

  '@protobufjs/path@1.1.2':
    resolution: {integrity: sha512-6JOcJ5Tm08dOHAbdR3GrvP+yUUfkjG5ePsHYczMFLq3ZmMkAD98cDgcT2iA1lJ9NVwFd4tH/iSSoe44YWkltEA==}

  '@protobufjs/pool@1.1.0':
    resolution: {integrity: sha512-0kELaGSIDBKvcgS4zkjz1PeddatrjYcmMWOlAuAPwAeccUrPHdUqo/J6LiymHHEiJT5NrF1UVwxY14f+fy4WQw==}

  '@protobufjs/utf8@1.1.0':
    resolution: {integrity: sha512-Vvn3zZrhQZkkBE8LSuW3em98c0FwgO4nxzv6OdSxPKJIEKY2bGbHn+mhGIPerzI4twdxaP8/0+06HBpwf345Lw==}

  '@puppeteer/browsers@2.6.1':
    resolution: {integrity: sha512-aBSREisdsGH890S2rQqK82qmQYU3uFpSH8wcZWHgHzl3LfzsxAKbLNiAG9mO8v1Y0UICBeClICxPJvyr0rcuxg==}
    engines: {node: '>=18'}
    hasBin: true

  '@radix-ui/number@1.1.0':
    resolution: {integrity: sha512-V3gRzhVNU1ldS5XhAPTom1fOIo4ccrjjJgmE+LI2h/WaFpHmx0MQApT+KZHnx8abG6Avtfcz4WoEciMnpFT3HQ==}

  '@radix-ui/primitive@1.1.1':
    resolution: {integrity: sha512-SJ31y+Q/zAyShtXJc8x83i9TYdbAfHZ++tUZnvjJJqFjzsdUnKsxPL6IEtBlxKkU7yzer//GQtZSV4GbldL3YA==}

  '@radix-ui/react-arrow@1.1.2':
    resolution: {integrity: sha512-G+KcpzXHq24iH0uGG/pF8LyzpFJYGD4RfLjCIBfGdSLXvjLHST31RUiRVrupIBMvIppMgSzQ6l66iAxl03tdlg==}
    peerDependencies:
      '@types/react': ^19.0.0
      '@types/react-dom': ^19.0.0
      react: ^16.8 || ^17.0 || ^18.0 || ^19.0 || ^19.0.0-rc
      react-dom: ^16.8 || ^17.0 || ^18.0 || ^19.0 || ^19.0.0-rc
    peerDependenciesMeta:
      '@types/react':
        optional: true
      '@types/react-dom':
        optional: true

  '@radix-ui/react-checkbox@1.1.4':
    resolution: {integrity: sha512-wP0CPAHq+P5I4INKe3hJrIa1WoNqqrejzW+zoU0rOvo1b9gDEJJFl2rYfO1PYJUQCc2H1WZxIJmyv9BS8i5fLw==}
    peerDependencies:
      '@types/react': ^19.0.0
      '@types/react-dom': ^19.0.0
      react: ^16.8 || ^17.0 || ^18.0 || ^19.0 || ^19.0.0-rc
      react-dom: ^16.8 || ^17.0 || ^18.0 || ^19.0 || ^19.0.0-rc
    peerDependenciesMeta:
      '@types/react':
        optional: true
      '@types/react-dom':
        optional: true

  '@radix-ui/react-collection@1.1.2':
    resolution: {integrity: sha512-9z54IEKRxIa9VityapoEYMuByaG42iSy1ZXlY2KcuLSEtq8x4987/N6m15ppoMffgZX72gER2uHe1D9Y6Unlcw==}
    peerDependencies:
      '@types/react': ^19.0.0
      '@types/react-dom': ^19.0.0
      react: ^16.8 || ^17.0 || ^18.0 || ^19.0 || ^19.0.0-rc
      react-dom: ^16.8 || ^17.0 || ^18.0 || ^19.0 || ^19.0.0-rc
    peerDependenciesMeta:
      '@types/react':
        optional: true
      '@types/react-dom':
        optional: true

  '@radix-ui/react-compose-refs@1.1.1':
    resolution: {integrity: sha512-Y9VzoRDSJtgFMUCoiZBDVo084VQ5hfpXxVE+NgkdNsjiDBByiImMZKKhxMwCbdHvhlENG6a833CbFkOQvTricw==}
    peerDependencies:
      '@types/react': ^19.0.0
      react: ^16.8 || ^17.0 || ^18.0 || ^19.0 || ^19.0.0-rc
    peerDependenciesMeta:
      '@types/react':
        optional: true

  '@radix-ui/react-context@1.1.1':
    resolution: {integrity: sha512-UASk9zi+crv9WteK/NU4PLvOoL3OuE6BWVKNF6hPRBtYBDXQ2u5iu3O59zUlJiTVvkyuycnqrztsHVJwcK9K+Q==}
    peerDependencies:
      '@types/react': ^19.0.0
      react: ^16.8 || ^17.0 || ^18.0 || ^19.0 || ^19.0.0-rc
    peerDependenciesMeta:
      '@types/react':
        optional: true

  '@radix-ui/react-dialog@1.1.6':
    resolution: {integrity: sha512-/IVhJV5AceX620DUJ4uYVMymzsipdKBzo3edo+omeskCKGm9FRHM0ebIdbPnlQVJqyuHbuBltQUOG2mOTq2IYw==}
    peerDependencies:
      '@types/react': ^19.0.0
      '@types/react-dom': ^19.0.0
      react: ^16.8 || ^17.0 || ^18.0 || ^19.0 || ^19.0.0-rc
      react-dom: ^16.8 || ^17.0 || ^18.0 || ^19.0 || ^19.0.0-rc
    peerDependenciesMeta:
      '@types/react':
        optional: true
      '@types/react-dom':
        optional: true

  '@radix-ui/react-direction@1.1.0':
    resolution: {integrity: sha512-BUuBvgThEiAXh2DWu93XsT+a3aWrGqolGlqqw5VU1kG7p/ZH2cuDlM1sRLNnY3QcBS69UIz2mcKhMxDsdewhjg==}
    peerDependencies:
      '@types/react': ^19.0.0
      react: ^16.8 || ^17.0 || ^18.0 || ^19.0 || ^19.0.0-rc
    peerDependenciesMeta:
      '@types/react':
        optional: true

  '@radix-ui/react-dismissable-layer@1.1.5':
    resolution: {integrity: sha512-E4TywXY6UsXNRhFrECa5HAvE5/4BFcGyfTyK36gP+pAW1ed7UTK4vKwdr53gAJYwqbfCWC6ATvJa3J3R/9+Qrg==}
    peerDependencies:
      '@types/react': ^19.0.0
      '@types/react-dom': ^19.0.0
      react: ^16.8 || ^17.0 || ^18.0 || ^19.0 || ^19.0.0-rc
      react-dom: ^16.8 || ^17.0 || ^18.0 || ^19.0 || ^19.0.0-rc
    peerDependenciesMeta:
      '@types/react':
        optional: true
      '@types/react-dom':
        optional: true

  '@radix-ui/react-dropdown-menu@2.1.6':
    resolution: {integrity: sha512-no3X7V5fD487wab/ZYSHXq3H37u4NVeLDKI/Ks724X/eEFSSEFYZxWgsIlr1UBeEyDaM29HM5x9p1Nv8DuTYPA==}
    peerDependencies:
      '@types/react': ^19.0.0
      '@types/react-dom': ^19.0.0
      react: ^16.8 || ^17.0 || ^18.0 || ^19.0 || ^19.0.0-rc
      react-dom: ^16.8 || ^17.0 || ^18.0 || ^19.0 || ^19.0.0-rc
    peerDependenciesMeta:
      '@types/react':
        optional: true
      '@types/react-dom':
        optional: true

  '@radix-ui/react-focus-guards@1.1.1':
    resolution: {integrity: sha512-pSIwfrT1a6sIoDASCSpFwOasEwKTZWDw/iBdtnqKO7v6FeOzYJ7U53cPzYFVR3geGGXgVHaH+CdngrrAzqUGxg==}
    peerDependencies:
      '@types/react': ^19.0.0
      react: ^16.8 || ^17.0 || ^18.0 || ^19.0 || ^19.0.0-rc
    peerDependenciesMeta:
      '@types/react':
        optional: true

  '@radix-ui/react-focus-scope@1.1.2':
    resolution: {integrity: sha512-zxwE80FCU7lcXUGWkdt6XpTTCKPitG1XKOwViTxHVKIJhZl9MvIl2dVHeZENCWD9+EdWv05wlaEkRXUykU27RA==}
    peerDependencies:
      '@types/react': ^19.0.0
      '@types/react-dom': ^19.0.0
      react: ^16.8 || ^17.0 || ^18.0 || ^19.0 || ^19.0.0-rc
      react-dom: ^16.8 || ^17.0 || ^18.0 || ^19.0 || ^19.0.0-rc
    peerDependenciesMeta:
      '@types/react':
        optional: true
      '@types/react-dom':
        optional: true

  '@radix-ui/react-form@0.1.1':
    resolution: {integrity: sha512-Ah2TBvzl2trb4DL9DQtyUJgAUfq/djMN7j5CHzdpbdR3W7OL8N4JcJgE80cXMf3ssCE+8yg0zFQoJ0srxqfsFA==}
    peerDependencies:
      '@types/react': ^18.0.21
      '@types/react-dom': ^18.0.6
      react: ^16.8 || ^17.0 || ^18.0 || ^19.0 || ^19.0.0-rc
      react-dom: ^16.8 || ^17.0 || ^18.0 || ^19.0 || ^19.0.0-rc
    peerDependenciesMeta:
      '@types/react':
        optional: true
      '@types/react-dom':
        optional: true

  '@radix-ui/react-icons@1.3.2':
    resolution: {integrity: sha512-fyQIhGDhzfc9pK2kH6Pl9c4BDJGfMkPqkyIgYDthyNYoNg3wVhoJMMh19WS4Up/1KMPFVpNsT2q3WmXn2N1m6g==}
    peerDependencies:
      react: ^16.x || ^17.x || ^18.x || ^19.0.0 || ^19.0.0-rc

  '@radix-ui/react-id@1.1.0':
    resolution: {integrity: sha512-EJUrI8yYh7WOjNOqpoJaf1jlFIH2LvtgAl+YcFqNCa+4hj64ZXmPkAKOFs/ukjz3byN6bdb/AVUqHkI8/uWWMA==}
    peerDependencies:
      '@types/react': ^19.0.0
      react: ^16.8 || ^17.0 || ^18.0 || ^19.0 || ^19.0.0-rc
    peerDependenciesMeta:
      '@types/react':
        optional: true

  '@radix-ui/react-label@2.1.2':
    resolution: {integrity: sha512-zo1uGMTaNlHehDyFQcDZXRJhUPDuukcnHz0/jnrup0JA6qL+AFpAnty+7VKa9esuU5xTblAZzTGYJKSKaBxBhw==}
    peerDependencies:
      '@types/react': ^19.0.0
      '@types/react-dom': ^19.0.0
      react: ^16.8 || ^17.0 || ^18.0 || ^19.0 || ^19.0.0-rc
      react-dom: ^16.8 || ^17.0 || ^18.0 || ^19.0 || ^19.0.0-rc
    peerDependenciesMeta:
      '@types/react':
        optional: true
      '@types/react-dom':
        optional: true

  '@radix-ui/react-menu@2.1.6':
    resolution: {integrity: sha512-tBBb5CXDJW3t2mo9WlO7r6GTmWV0F0uzHZVFmlRmYpiSK1CDU5IKojP1pm7oknpBOrFZx/YgBRW9oorPO2S/Lg==}
    peerDependencies:
      '@types/react': ^19.0.0
      '@types/react-dom': ^19.0.0
      react: ^16.8 || ^17.0 || ^18.0 || ^19.0 || ^19.0.0-rc
      react-dom: ^16.8 || ^17.0 || ^18.0 || ^19.0 || ^19.0.0-rc
    peerDependenciesMeta:
      '@types/react':
        optional: true
      '@types/react-dom':
        optional: true

  '@radix-ui/react-popper@1.2.2':
    resolution: {integrity: sha512-Rvqc3nOpwseCyj/rgjlJDYAgyfw7OC1tTkKn2ivhaMGcYt8FSBlahHOZak2i3QwkRXUXgGgzeEe2RuqeEHuHgA==}
    peerDependencies:
      '@types/react': ^19.0.0
      '@types/react-dom': ^19.0.0
      react: ^16.8 || ^17.0 || ^18.0 || ^19.0 || ^19.0.0-rc
      react-dom: ^16.8 || ^17.0 || ^18.0 || ^19.0 || ^19.0.0-rc
    peerDependenciesMeta:
      '@types/react':
        optional: true
      '@types/react-dom':
        optional: true

  '@radix-ui/react-portal@1.1.4':
    resolution: {integrity: sha512-sn2O9k1rPFYVyKd5LAJfo96JlSGVFpa1fS6UuBJfrZadudiw5tAmru+n1x7aMRQ84qDM71Zh1+SzK5QwU0tJfA==}
    peerDependencies:
      '@types/react': ^19.0.0
      '@types/react-dom': ^19.0.0
      react: ^16.8 || ^17.0 || ^18.0 || ^19.0 || ^19.0.0-rc
      react-dom: ^16.8 || ^17.0 || ^18.0 || ^19.0 || ^19.0.0-rc
    peerDependenciesMeta:
      '@types/react':
        optional: true
      '@types/react-dom':
        optional: true

  '@radix-ui/react-presence@1.1.2':
    resolution: {integrity: sha512-18TFr80t5EVgL9x1SwF/YGtfG+l0BS0PRAlCWBDoBEiDQjeKgnNZRVJp/oVBl24sr3Gbfwc/Qpj4OcWTQMsAEg==}
    peerDependencies:
      '@types/react': ^19.0.0
      '@types/react-dom': ^19.0.0
      react: ^16.8 || ^17.0 || ^18.0 || ^19.0 || ^19.0.0-rc
      react-dom: ^16.8 || ^17.0 || ^18.0 || ^19.0 || ^19.0.0-rc
    peerDependenciesMeta:
      '@types/react':
        optional: true
      '@types/react-dom':
        optional: true

  '@radix-ui/react-primitive@2.0.2':
    resolution: {integrity: sha512-Ec/0d38EIuvDF+GZjcMU/Ze6MxntVJYO/fRlCPhCaVUyPY9WTalHJw54tp9sXeJo3tlShWpy41vQRgLRGOuz+w==}
    peerDependencies:
      '@types/react': ^19.0.0
      '@types/react-dom': ^19.0.0
      react: ^16.8 || ^17.0 || ^18.0 || ^19.0 || ^19.0.0-rc
      react-dom: ^16.8 || ^17.0 || ^18.0 || ^19.0 || ^19.0.0-rc
    peerDependenciesMeta:
      '@types/react':
        optional: true
      '@types/react-dom':
        optional: true

  '@radix-ui/react-progress@1.1.2':
    resolution: {integrity: sha512-u1IgJFQ4zNAUTjGdDL5dcl/U8ntOR6jsnhxKb5RKp5Ozwl88xKR9EqRZOe/Mk8tnx0x5tNUe2F+MzsyjqMg0MA==}
    peerDependencies:
      '@types/react': ^19.0.0
      '@types/react-dom': ^19.0.0
      react: ^16.8 || ^17.0 || ^18.0 || ^19.0 || ^19.0.0-rc
      react-dom: ^16.8 || ^17.0 || ^18.0 || ^19.0 || ^19.0.0-rc
    peerDependenciesMeta:
      '@types/react':
        optional: true
      '@types/react-dom':
        optional: true

  '@radix-ui/react-radio-group@1.2.3':
    resolution: {integrity: sha512-xtCsqt8Rp09FK50ItqEqTJ7Sxanz8EM8dnkVIhJrc/wkMMomSmXHvYbhv3E7Zx4oXh98aaLt9W679SUYXg4IDA==}
    peerDependencies:
      '@types/react': ^19.0.0
      '@types/react-dom': ^19.0.0
      react: ^16.8 || ^17.0 || ^18.0 || ^19.0 || ^19.0.0-rc
      react-dom: ^16.8 || ^17.0 || ^18.0 || ^19.0 || ^19.0.0-rc
    peerDependenciesMeta:
      '@types/react':
        optional: true
      '@types/react-dom':
        optional: true

  '@radix-ui/react-roving-focus@1.1.2':
    resolution: {integrity: sha512-zgMQWkNO169GtGqRvYrzb0Zf8NhMHS2DuEB/TiEmVnpr5OqPU3i8lfbxaAmC2J/KYuIQxyoQQ6DxepyXp61/xw==}
    peerDependencies:
      '@types/react': ^19.0.0
      '@types/react-dom': ^19.0.0
      react: ^16.8 || ^17.0 || ^18.0 || ^19.0 || ^19.0.0-rc
      react-dom: ^16.8 || ^17.0 || ^18.0 || ^19.0 || ^19.0.0-rc
    peerDependenciesMeta:
      '@types/react':
        optional: true
      '@types/react-dom':
        optional: true

  '@radix-ui/react-scroll-area@1.2.3':
    resolution: {integrity: sha512-l7+NNBfBYYJa9tNqVcP2AGvxdE3lmE6kFTBXdvHgUaZuy+4wGCL1Cl2AfaR7RKyimj7lZURGLwFO59k4eBnDJQ==}
    peerDependencies:
      '@types/react': ^19.0.0
      '@types/react-dom': ^19.0.0
      react: ^16.8 || ^17.0 || ^18.0 || ^19.0 || ^19.0.0-rc
      react-dom: ^16.8 || ^17.0 || ^18.0 || ^19.0 || ^19.0.0-rc
    peerDependenciesMeta:
      '@types/react':
        optional: true
      '@types/react-dom':
        optional: true

  '@radix-ui/react-select@2.1.6':
    resolution: {integrity: sha512-T6ajELxRvTuAMWH0YmRJ1qez+x4/7Nq7QIx7zJ0VK3qaEWdnWpNbEDnmWldG1zBDwqrLy5aLMUWcoGirVj5kMg==}
    peerDependencies:
      '@types/react': ^19.0.0
      '@types/react-dom': ^19.0.0
      react: ^16.8 || ^17.0 || ^18.0 || ^19.0 || ^19.0.0-rc
      react-dom: ^16.8 || ^17.0 || ^18.0 || ^19.0 || ^19.0.0-rc
    peerDependenciesMeta:
      '@types/react':
        optional: true
      '@types/react-dom':
        optional: true

  '@radix-ui/react-separator@1.1.2':
    resolution: {integrity: sha512-oZfHcaAp2Y6KFBX6I5P1u7CQoy4lheCGiYj+pGFrHy8E/VNRb5E39TkTr3JrV520csPBTZjkuKFdEsjS5EUNKQ==}
    peerDependencies:
      '@types/react': ^19.0.0
      '@types/react-dom': ^19.0.0
      react: ^16.8 || ^17.0 || ^18.0 || ^19.0 || ^19.0.0-rc
      react-dom: ^16.8 || ^17.0 || ^18.0 || ^19.0 || ^19.0.0-rc
    peerDependenciesMeta:
      '@types/react':
        optional: true
      '@types/react-dom':
        optional: true

  '@radix-ui/react-slider@1.2.3':
    resolution: {integrity: sha512-nNrLAWLjGESnhqBqcCNW4w2nn7LxudyMzeB6VgdyAnFLC6kfQgnAjSL2v6UkQTnDctJBlxrmxfplWS4iYjdUTw==}
    peerDependencies:
      '@types/react': ^19.0.0
      '@types/react-dom': ^19.0.0
      react: ^16.8 || ^17.0 || ^18.0 || ^19.0 || ^19.0.0-rc
      react-dom: ^16.8 || ^17.0 || ^18.0 || ^19.0 || ^19.0.0-rc
    peerDependenciesMeta:
      '@types/react':
        optional: true
      '@types/react-dom':
        optional: true

  '@radix-ui/react-slot@1.1.2':
    resolution: {integrity: sha512-YAKxaiGsSQJ38VzKH86/BPRC4rh+b1Jpa+JneA5LRE7skmLPNAyeG8kPJj/oo4STLvlrs8vkf/iYyc3A5stYCQ==}
    peerDependencies:
      '@types/react': ^19.0.0
      react: ^16.8 || ^17.0 || ^18.0 || ^19.0 || ^19.0.0-rc
    peerDependenciesMeta:
      '@types/react':
        optional: true

  '@radix-ui/react-switch@1.1.3':
    resolution: {integrity: sha512-1nc+vjEOQkJVsJtWPSiISGT6OKm4SiOdjMo+/icLxo2G4vxz1GntC5MzfL4v8ey9OEfw787QCD1y3mUv0NiFEQ==}
    peerDependencies:
      '@types/react': ^19.0.0
      '@types/react-dom': ^19.0.0
      react: ^16.8 || ^17.0 || ^18.0 || ^19.0 || ^19.0.0-rc
      react-dom: ^16.8 || ^17.0 || ^18.0 || ^19.0 || ^19.0.0-rc
    peerDependenciesMeta:
      '@types/react':
        optional: true
      '@types/react-dom':
        optional: true

  '@radix-ui/react-tabs@1.1.3':
    resolution: {integrity: sha512-9mFyI30cuRDImbmFF6O2KUJdgEOsGh9Vmx9x/Dh9tOhL7BngmQPQfwW4aejKm5OHpfWIdmeV6ySyuxoOGjtNng==}
    peerDependencies:
      '@types/react': ^19.0.0
      '@types/react-dom': ^19.0.0
      react: ^16.8 || ^17.0 || ^18.0 || ^19.0 || ^19.0.0-rc
      react-dom: ^16.8 || ^17.0 || ^18.0 || ^19.0 || ^19.0.0-rc
    peerDependenciesMeta:
      '@types/react':
        optional: true
      '@types/react-dom':
        optional: true

  '@radix-ui/react-toast@1.2.6':
    resolution: {integrity: sha512-gN4dpuIVKEgpLn1z5FhzT9mYRUitbfZq9XqN/7kkBMUgFTzTG8x/KszWJugJXHcwxckY8xcKDZPz7kG3o6DsUA==}
    peerDependencies:
      '@types/react': ^19.0.0
      '@types/react-dom': ^19.0.0
      react: ^16.8 || ^17.0 || ^18.0 || ^19.0 || ^19.0.0-rc
      react-dom: ^16.8 || ^17.0 || ^18.0 || ^19.0 || ^19.0.0-rc
    peerDependenciesMeta:
      '@types/react':
        optional: true
      '@types/react-dom':
        optional: true

  '@radix-ui/react-tooltip@1.1.8':
    resolution: {integrity: sha512-YAA2cu48EkJZdAMHC0dqo9kialOcRStbtiY4nJPaht7Ptrhcvpo+eDChaM6BIs8kL6a8Z5l5poiqLnXcNduOkA==}
    peerDependencies:
      '@types/react': ^19.0.0
      '@types/react-dom': ^19.0.0
      react: ^16.8 || ^17.0 || ^18.0 || ^19.0 || ^19.0.0-rc
      react-dom: ^16.8 || ^17.0 || ^18.0 || ^19.0 || ^19.0.0-rc
    peerDependenciesMeta:
      '@types/react':
        optional: true
      '@types/react-dom':
        optional: true

  '@radix-ui/react-use-callback-ref@1.1.0':
    resolution: {integrity: sha512-CasTfvsy+frcFkbXtSJ2Zu9JHpN8TYKxkgJGWbjiZhFivxaeW7rMeZt7QELGVLaYVfFMsKHjb7Ak0nMEe+2Vfw==}
    peerDependencies:
      '@types/react': ^19.0.0
      react: ^16.8 || ^17.0 || ^18.0 || ^19.0 || ^19.0.0-rc
    peerDependenciesMeta:
      '@types/react':
        optional: true

  '@radix-ui/react-use-controllable-state@1.1.0':
    resolution: {integrity: sha512-MtfMVJiSr2NjzS0Aa90NPTnvTSg6C/JLCV7ma0W6+OMV78vd8OyRpID+Ng9LxzsPbLeuBnWBA1Nq30AtBIDChw==}
    peerDependencies:
      '@types/react': ^19.0.0
      react: ^16.8 || ^17.0 || ^18.0 || ^19.0 || ^19.0.0-rc
    peerDependenciesMeta:
      '@types/react':
        optional: true

  '@radix-ui/react-use-escape-keydown@1.1.0':
    resolution: {integrity: sha512-L7vwWlR1kTTQ3oh7g1O0CBF3YCyyTj8NmhLR+phShpyA50HCfBFKVJTpshm9PzLiKmehsrQzTYTpX9HvmC9rhw==}
    peerDependencies:
      '@types/react': ^19.0.0
      react: ^16.8 || ^17.0 || ^18.0 || ^19.0 || ^19.0.0-rc
    peerDependenciesMeta:
      '@types/react':
        optional: true

  '@radix-ui/react-use-layout-effect@1.1.0':
    resolution: {integrity: sha512-+FPE0rOdziWSrH9athwI1R0HDVbWlEhd+FR+aSDk4uWGmSJ9Z54sdZVDQPZAinJhJXwfT+qnj969mCsT2gfm5w==}
    peerDependencies:
      '@types/react': ^19.0.0
      react: ^16.8 || ^17.0 || ^18.0 || ^19.0 || ^19.0.0-rc
    peerDependenciesMeta:
      '@types/react':
        optional: true

  '@radix-ui/react-use-previous@1.1.0':
    resolution: {integrity: sha512-Z/e78qg2YFnnXcW88A4JmTtm4ADckLno6F7OXotmkQfeuCVaKuYzqAATPhVzl3delXE7CxIV8shofPn3jPc5Og==}
    peerDependencies:
      '@types/react': ^19.0.0
      react: ^16.8 || ^17.0 || ^18.0 || ^19.0 || ^19.0.0-rc
    peerDependenciesMeta:
      '@types/react':
        optional: true

  '@radix-ui/react-use-rect@1.1.0':
    resolution: {integrity: sha512-0Fmkebhr6PiseyZlYAOtLS+nb7jLmpqTrJyv61Pe68MKYW6OWdRE2kI70TaYY27u7H0lajqM3hSMMLFq18Z7nQ==}
    peerDependencies:
      '@types/react': ^19.0.0
      react: ^16.8 || ^17.0 || ^18.0 || ^19.0 || ^19.0.0-rc
    peerDependenciesMeta:
      '@types/react':
        optional: true

  '@radix-ui/react-use-size@1.1.0':
    resolution: {integrity: sha512-XW3/vWuIXHa+2Uwcc2ABSfcCledmXhhQPlGbfcRXbiUQI5Icjcg19BGCZVKKInYbvUCut/ufbbLLPFC5cbb1hw==}
    peerDependencies:
      '@types/react': ^19.0.0
      react: ^16.8 || ^17.0 || ^18.0 || ^19.0 || ^19.0.0-rc
    peerDependenciesMeta:
      '@types/react':
        optional: true

  '@radix-ui/react-visually-hidden@1.1.2':
    resolution: {integrity: sha512-1SzA4ns2M1aRlvxErqhLHsBHoS5eI5UUcI2awAMgGUp4LoaoWOKYmvqDY2s/tltuPkh3Yk77YF/r3IRj+Amx4Q==}
    peerDependencies:
      '@types/react': ^19.0.0
      '@types/react-dom': ^19.0.0
      react: ^16.8 || ^17.0 || ^18.0 || ^19.0 || ^19.0.0-rc
      react-dom: ^16.8 || ^17.0 || ^18.0 || ^19.0 || ^19.0.0-rc
    peerDependenciesMeta:
      '@types/react':
        optional: true
      '@types/react-dom':
        optional: true

  '@radix-ui/rect@1.1.0':
    resolution: {integrity: sha512-A9+lCBZoaMJlVKcRBz2YByCG+Cp2t6nAnMnNba+XiWxnj6r4JUFqfsgwocMBZU9LPtdxC6wB56ySYpc7LQIoJg==}

  '@redis/bloom@1.2.0':
    resolution: {integrity: sha512-HG2DFjYKbpNmVXsa0keLHp/3leGJz1mjh09f2RLGGLQZzSHpkmZWuwJbAvo3QcRY8p80m5+ZdXZdYOSBLlp7Cg==}
    peerDependencies:
      '@redis/client': ^1.0.0

  '@redis/client@1.6.0':
    resolution: {integrity: sha512-aR0uffYI700OEEH4gYnitAnv3vzVGXCFvYfdpu/CJKvk4pHfLPEy/JSZyrpQ+15WhXe1yJRXLtfQ84s4mEXnPg==}
    engines: {node: '>=14'}

  '@redis/graph@1.1.1':
    resolution: {integrity: sha512-FEMTcTHZozZciLRl6GiiIB4zGm5z5F3F6a6FZCyrfxdKOhFlGkiAqlexWMBzCi4DcRoyiOsuLfW+cjlGWyExOw==}
    peerDependencies:
      '@redis/client': ^1.0.0

  '@redis/json@1.0.7':
    resolution: {integrity: sha512-6UyXfjVaTBTJtKNG4/9Z8PSpKE6XgSyEb8iwaqDcy+uKrd/DGYHTWkUdnQDyzm727V7p21WUMhsqz5oy65kPcQ==}
    peerDependencies:
      '@redis/client': ^1.0.0

  '@redis/search@1.2.0':
    resolution: {integrity: sha512-tYoDBbtqOVigEDMAcTGsRlMycIIjwMCgD8eR2t0NANeQmgK/lvxNAvYyb6bZDD4frHRhIHkJu2TBRvB0ERkOmw==}
    peerDependencies:
      '@redis/client': ^1.0.0

  '@redis/time-series@1.1.0':
    resolution: {integrity: sha512-c1Q99M5ljsIuc4YdaCwfUEXsofakb9c8+Zse2qxTadu8TalLXuAESzLvFAvNVbkmSlvlzIQOLpBCmWI9wTOt+g==}
    peerDependencies:
      '@redis/client': ^1.0.0

  '@remix-run/router@1.22.0':
    resolution: {integrity: sha512-MBOl8MeOzpK0HQQQshKB7pABXbmyHizdTpqnrIseTbsv0nAepwC2ENZa1aaBExNQcpLoXmWthhak8SABLzvGPw==}
    engines: {node: '>=14.0.0'}

  '@rollup/pluginutils@4.2.1':
    resolution: {integrity: sha512-iKnFXr7NkdZAIHiIWE+BX5ULi/ucVFYWD6TbAV+rZctiRTY2PL6tsIKhoIOaoskiWAkgu+VsbXgUVDNLHf+InQ==}
    engines: {node: '>= 8.0.0'}

  '@rollup/rollup-android-arm-eabi@4.34.8':
    resolution: {integrity: sha512-q217OSE8DTp8AFHuNHXo0Y86e1wtlfVrXiAlwkIvGRQv9zbc6mE3sjIVfwI8sYUyNxwOg0j/Vm1RKM04JcWLJw==}
    cpu: [arm]
    os: [android]

  '@rollup/rollup-android-arm64@4.34.8':
    resolution: {integrity: sha512-Gigjz7mNWaOL9wCggvoK3jEIUUbGul656opstjaUSGC3eT0BM7PofdAJaBfPFWWkXNVAXbaQtC99OCg4sJv70Q==}
    cpu: [arm64]
    os: [android]

  '@rollup/rollup-darwin-arm64@4.34.8':
    resolution: {integrity: sha512-02rVdZ5tgdUNRxIUrFdcMBZQoaPMrxtwSb+/hOfBdqkatYHR3lZ2A2EGyHq2sGOd0Owk80oV3snlDASC24He3Q==}
    cpu: [arm64]
    os: [darwin]

  '@rollup/rollup-darwin-x64@4.34.8':
    resolution: {integrity: sha512-qIP/elwR/tq/dYRx3lgwK31jkZvMiD6qUtOycLhTzCvrjbZ3LjQnEM9rNhSGpbLXVJYQ3rq39A6Re0h9tU2ynw==}
    cpu: [x64]
    os: [darwin]

  '@rollup/rollup-freebsd-arm64@4.34.8':
    resolution: {integrity: sha512-IQNVXL9iY6NniYbTaOKdrlVP3XIqazBgJOVkddzJlqnCpRi/yAeSOa8PLcECFSQochzqApIOE1GHNu3pCz+BDA==}
    cpu: [arm64]
    os: [freebsd]

  '@rollup/rollup-freebsd-x64@4.34.8':
    resolution: {integrity: sha512-TYXcHghgnCqYFiE3FT5QwXtOZqDj5GmaFNTNt3jNC+vh22dc/ukG2cG+pi75QO4kACohZzidsq7yKTKwq/Jq7Q==}
    cpu: [x64]
    os: [freebsd]

  '@rollup/rollup-linux-arm-gnueabihf@4.34.8':
    resolution: {integrity: sha512-A4iphFGNkWRd+5m3VIGuqHnG3MVnqKe7Al57u9mwgbyZ2/xF9Jio72MaY7xxh+Y87VAHmGQr73qoKL9HPbXj1g==}
    cpu: [arm]
    os: [linux]
    libc: [glibc]

  '@rollup/rollup-linux-arm-musleabihf@4.34.8':
    resolution: {integrity: sha512-S0lqKLfTm5u+QTxlFiAnb2J/2dgQqRy/XvziPtDd1rKZFXHTyYLoVL58M/XFwDI01AQCDIevGLbQrMAtdyanpA==}
    cpu: [arm]
    os: [linux]
    libc: [musl]

  '@rollup/rollup-linux-arm64-gnu@4.34.8':
    resolution: {integrity: sha512-jpz9YOuPiSkL4G4pqKrus0pn9aYwpImGkosRKwNi+sJSkz+WU3anZe6hi73StLOQdfXYXC7hUfsQlTnjMd3s1A==}
    cpu: [arm64]
    os: [linux]
    libc: [glibc]

  '@rollup/rollup-linux-arm64-musl@4.34.8':
    resolution: {integrity: sha512-KdSfaROOUJXgTVxJNAZ3KwkRc5nggDk+06P6lgi1HLv1hskgvxHUKZ4xtwHkVYJ1Rep4GNo+uEfycCRRxht7+Q==}
    cpu: [arm64]
    os: [linux]
    libc: [musl]

  '@rollup/rollup-linux-loongarch64-gnu@4.34.8':
    resolution: {integrity: sha512-NyF4gcxwkMFRjgXBM6g2lkT58OWztZvw5KkV2K0qqSnUEqCVcqdh2jN4gQrTn/YUpAcNKyFHfoOZEer9nwo6uQ==}
    cpu: [loong64]
    os: [linux]
    libc: [glibc]

  '@rollup/rollup-linux-powerpc64le-gnu@4.34.8':
    resolution: {integrity: sha512-LMJc999GkhGvktHU85zNTDImZVUCJ1z/MbAJTnviiWmmjyckP5aQsHtcujMjpNdMZPT2rQEDBlJfubhs3jsMfw==}
    cpu: [ppc64]
    os: [linux]
    libc: [glibc]

  '@rollup/rollup-linux-riscv64-gnu@4.34.8':
    resolution: {integrity: sha512-xAQCAHPj8nJq1PI3z8CIZzXuXCstquz7cIOL73HHdXiRcKk8Ywwqtx2wrIy23EcTn4aZ2fLJNBB8d0tQENPCmw==}
    cpu: [riscv64]
    os: [linux]
    libc: [glibc]

  '@rollup/rollup-linux-s390x-gnu@4.34.8':
    resolution: {integrity: sha512-DdePVk1NDEuc3fOe3dPPTb+rjMtuFw89gw6gVWxQFAuEqqSdDKnrwzZHrUYdac7A7dXl9Q2Vflxpme15gUWQFA==}
    cpu: [s390x]
    os: [linux]
    libc: [glibc]

  '@rollup/rollup-linux-x64-gnu@4.34.8':
    resolution: {integrity: sha512-8y7ED8gjxITUltTUEJLQdgpbPh1sUQ0kMTmufRF/Ns5tI9TNMNlhWtmPKKHCU0SilX+3MJkZ0zERYYGIVBYHIA==}
    cpu: [x64]
    os: [linux]
    libc: [glibc]

  '@rollup/rollup-linux-x64-musl@4.34.8':
    resolution: {integrity: sha512-SCXcP0ZpGFIe7Ge+McxY5zKxiEI5ra+GT3QRxL0pMMtxPfpyLAKleZODi1zdRHkz5/BhueUrYtYVgubqe9JBNQ==}
    cpu: [x64]
    os: [linux]
    libc: [musl]

  '@rollup/rollup-win32-arm64-msvc@4.34.8':
    resolution: {integrity: sha512-YHYsgzZgFJzTRbth4h7Or0m5O74Yda+hLin0irAIobkLQFRQd1qWmnoVfwmKm9TXIZVAD0nZ+GEb2ICicLyCnQ==}
    cpu: [arm64]
    os: [win32]

  '@rollup/rollup-win32-ia32-msvc@4.34.8':
    resolution: {integrity: sha512-r3NRQrXkHr4uWy5TOjTpTYojR9XmF0j/RYgKCef+Ag46FWUTltm5ziticv8LdNsDMehjJ543x/+TJAek/xBA2w==}
    cpu: [ia32]
    os: [win32]

  '@rollup/rollup-win32-x64-msvc@4.34.8':
    resolution: {integrity: sha512-U0FaE5O1BCpZSeE6gBl3c5ObhePQSfk9vDRToMmTkbhCOgW4jqvtS5LGyQ76L1fH8sM0keRp4uDTsbjiUyjk0g==}
    cpu: [x64]
    os: [win32]

  '@sentry-internal/browser-utils@8.55.0':
    resolution: {integrity: sha512-ROgqtQfpH/82AQIpESPqPQe0UyWywKJsmVIqi3c5Fh+zkds5LUxnssTj3yNd1x+kxaPDVB023jAP+3ibNgeNDw==}
    engines: {node: '>=14.18'}

  '@sentry-internal/feedback@8.55.0':
    resolution: {integrity: sha512-cP3BD/Q6pquVQ+YL+rwCnorKuTXiS9KXW8HNKu4nmmBAyf7urjs+F6Hr1k9MXP5yQ8W3yK7jRWd09Yu6DHWOiw==}
    engines: {node: '>=14.18'}

  '@sentry-internal/replay-canvas@8.55.0':
    resolution: {integrity: sha512-nIkfgRWk1091zHdu4NbocQsxZF1rv1f7bbp3tTIlZYbrH62XVZosx5iHAuZG0Zc48AETLE7K4AX9VGjvQj8i9w==}
    engines: {node: '>=14.18'}

  '@sentry-internal/replay@8.55.0':
    resolution: {integrity: sha512-roCDEGkORwolxBn8xAKedybY+Jlefq3xYmgN2fr3BTnsXjSYOPC7D1/mYqINBat99nDtvgFvNfRcZPiwwZ1hSw==}
    engines: {node: '>=14.18'}

  '@sentry/browser@8.55.0':
    resolution: {integrity: sha512-1A31mCEWCjaMxJt6qGUK+aDnLDcK6AwLAZnqpSchNysGni1pSn1RWSmk9TBF8qyTds5FH8B31H480uxMPUJ7Cw==}
    engines: {node: '>=14.18'}

  '@sentry/core@8.55.0':
    resolution: {integrity: sha512-6g7jpbefjHYs821Z+EBJ8r4Z7LT5h80YSWRJaylGS4nW5W5Z2KXzpdnyFarv37O7QjauzVC2E+PABmpkw5/JGA==}
    engines: {node: '>=14.18'}

  '@sinclair/typebox@0.25.24':
    resolution: {integrity: sha512-XJfwUVUKDHF5ugKwIcxEgc9k8b7HbznCp6eUfWgu710hMPNIO4aw4/zB5RogDQz8nd6gyCDpU9O/m6qYEWY6yQ==}

  '@sinclair/typebox@0.27.8':
    resolution: {integrity: sha512-+Fj43pSMwJs4KRrH/938Uf+uAELIgVBmQzg/q1YG10djyfA3TnrU8N8XzqCh/okZdszqBQTZf96idMfE5lnwTA==}

  '@supabase/auth-helpers-nextjs@0.10.0':
    resolution: {integrity: sha512-2dfOGsM4yZt0oS4TPiE7bD4vf7EVz7NRz/IJrV6vLg0GP7sMUx8wndv2euLGq4BjN9lUCpu6DG/uCC8j+ylwPg==}
    deprecated: This package is now deprecated - please use the @supabase/ssr package instead.
    peerDependencies:
      '@supabase/supabase-js': ^2.39.8

  '@supabase/auth-helpers-react@0.5.0':
    resolution: {integrity: sha512-5QSaV2CGuhDhd7RlQCoviVEAYsP7XnrFMReOcBazDvVmqSIyjKcDwhLhWvnrxMOq5qjOaA44MHo7wXqDiF0puQ==}
    peerDependencies:
      '@supabase/supabase-js': ^2.39.8

  '@supabase/auth-helpers-shared@0.7.0':
    resolution: {integrity: sha512-FBFf2ei2R7QC+B/5wWkthMha8Ca2bWHAndN+syfuEUUfufv4mLcAgBCcgNg5nJR8L0gZfyuaxgubtOc9aW3Cpg==}
    peerDependencies:
      '@supabase/supabase-js': ^2.39.8

  '@supabase/auth-js@2.67.3':
    resolution: {integrity: sha512-NJDaW8yXs49xMvWVOkSIr8j46jf+tYHV0wHhrwOaLLMZSFO4g6kKAf+MfzQ2RaD06OCUkUHIzctLAxjTgEVpzw==}

  '@supabase/functions-js@2.4.4':
    resolution: {integrity: sha512-WL2p6r4AXNGwop7iwvul2BvOtuJ1YQy8EbOd0dhG1oN1q8el/BIRSFCFnWAMM/vJJlHWLi4ad22sKbKr9mvjoA==}

  '@supabase/node-fetch@2.6.15':
    resolution: {integrity: sha512-1ibVeYUacxWYi9i0cf5efil6adJ9WRyZBLivgjs+AUpewx1F3xPi7gLgaASI2SmIQxPoCEjAsLAzKPgMJVgOUQ==}
    engines: {node: 4.x || >=6.0.0}

  '@supabase/postgrest-js@1.18.1':
    resolution: {integrity: sha512-dWDnoC0MoDHKhaEOrsEKTadWQcBNknZVQcSgNE/Q2wXh05mhCL1ut/jthRUrSbYcqIw/CEjhaeIPp7dLarT0bg==}

  '@supabase/realtime-js@2.11.2':
    resolution: {integrity: sha512-u/XeuL2Y0QEhXSoIPZZwR6wMXgB+RQbJzG9VErA3VghVt7uRfSVsjeqd7m5GhX3JR6dM/WRmLbVR8URpDWG4+w==}

  '@supabase/storage-js@2.7.1':
    resolution: {integrity: sha512-asYHcyDR1fKqrMpytAS1zjyEfvxuOIp1CIXX7ji4lHHcJKqyk+sLl/Vxgm4sN6u8zvuUtae9e4kDxQP2qrwWBA==}

  '@supabase/supabase-js@2.48.1':
    resolution: {integrity: sha512-VMD+CYk/KxfwGbI4fqwSUVA7CLr1izXpqfFerhnYPSi6LEKD8GoR4kuO5Cc8a+N43LnfSQwLJu4kVm2e4etEmA==}

  '@tailwindcss/forms@0.5.10':
    resolution: {integrity: sha512-utI1ONF6uf/pPNO68kmN1b8rEwNXv3czukalo8VtJH8ksIkZXr3Q3VYudZLkCsDd4Wku120uF02hYK25XGPorw==}
    peerDependencies:
      tailwindcss: '>=3.0.0 || >= 3.0.0-alpha.1 || >= 4.0.0-alpha.20 || >= 4.0.0-beta.1'

  '@tailwindcss/typography@0.5.16':
    resolution: {integrity: sha512-0wDLwCVF5V3x3b1SGXPCDcdsbDHMBe+lkFzBRaHeLvNi+nrrnZ1lA18u+OTWO8iSWU2GxUOCvlXtDuqftc1oiA==}
    peerDependencies:
      tailwindcss: '>=3.0.0 || insiders || >=4.0.0-alpha.20 || >=4.0.0-beta.1'

  '@tanstack/query-core@5.66.4':
    resolution: {integrity: sha512-skM/gzNX4shPkqmdTCSoHtJAPMTtmIJNS0hE+xwTTUVYwezArCT34NMermABmBVUg5Ls5aiUXEDXfqwR1oVkcA==}

  '@tanstack/query-devtools@5.65.0':
    resolution: {integrity: sha512-g5y7zc07U9D3esMdqUfTEVu9kMHoIaVBsD0+M3LPdAdD710RpTcLiNvJY1JkYXqkq9+NV+CQoemVNpQPBXVsJg==}

  '@tanstack/react-query-devtools@5.66.5':
    resolution: {integrity: sha512-aj/+IuLdt3fbNweKo2XSK6OMUpOULDUO1MRDUtggRl8W6/EvD7FVvm0ydRrOMvS9KUqC25V88WPYaPj8SEVGXg==}
    peerDependencies:
      '@tanstack/react-query': ^5.66.5
      react: ^18 || ^19

  '@tanstack/react-query@5.66.5':
    resolution: {integrity: sha512-D9aABj3/aFeNmifsdllh5O3hPyA8gUnZ1jAV8MjODQ7blirfAyGed9NjAnm8rgEdr1wChyjTT738ij3vY0EREQ==}
    peerDependencies:
      react: ^18 || ^19

  '@tensorflow/tfjs-backend-cpu@4.22.0':
    resolution: {integrity: sha512-1u0FmuLGuRAi8D2c3cocHTASGXOmHc/4OvoVDENJayjYkS119fcTcQf4iHrtLthWyDIPy3JiPhRrZQC9EwnhLw==}
    engines: {yarn: '>= 1.3.2'}
    peerDependencies:
      '@tensorflow/tfjs-core': 4.22.0

  '@tensorflow/tfjs-backend-webgl@4.22.0':
    resolution: {integrity: sha512-H535XtZWnWgNwSzv538czjVlbJebDl5QTMOth4RXr2p/kJ1qSIXE0vZvEtO+5EC9b00SvhplECny2yDewQb/Yg==}
    engines: {yarn: '>= 1.3.2'}
    peerDependencies:
      '@tensorflow/tfjs-core': 4.22.0

  '@tensorflow/tfjs-converter@4.22.0':
    resolution: {integrity: sha512-PT43MGlnzIo+YfbsjM79Lxk9lOq6uUwZuCc8rrp0hfpLjF6Jv8jS84u2jFb+WpUeuF4K33ZDNx8CjiYrGQ2trQ==}
    peerDependencies:
      '@tensorflow/tfjs-core': 4.22.0

  '@tensorflow/tfjs-core@4.22.0':
    resolution: {integrity: sha512-LEkOyzbknKFoWUwfkr59vSB68DMJ4cjwwHgicXN0DUi3a0Vh1Er3JQqCI1Hl86GGZQvY8ezVrtDIvqR1ZFW55A==}
    engines: {yarn: '>= 1.3.2'}

  '@tensorflow/tfjs-data@4.22.0':
    resolution: {integrity: sha512-dYmF3LihQIGvtgJrt382hSRH4S0QuAp2w1hXJI2+kOaEqo5HnUPG0k5KA6va+S1yUhx7UBToUKCBHeLHFQRV4w==}
    peerDependencies:
      '@tensorflow/tfjs-core': 4.22.0
      seedrandom: ^3.0.5

  '@tensorflow/tfjs-layers@4.22.0':
    resolution: {integrity: sha512-lybPj4ZNj9iIAPUj7a8ZW1hg8KQGfqWLlCZDi9eM/oNKCCAgchiyzx8OrYoWmRrB+AM6VNEeIT+2gZKg5ReihA==}
    peerDependencies:
      '@tensorflow/tfjs-core': 4.22.0

  '@tensorflow/tfjs-node@4.22.0':
    resolution: {integrity: sha512-uHrXeUlfgkMxTZqHkESSV7zSdKdV0LlsBeblqkuKU9nnfxB1pC6DtoyYVaLxznzZy7WQSegjcohxxCjAf6Dc7w==}
    engines: {node: '>=8.11.0'}

  '@tensorflow/tfjs@4.22.0':
    resolution: {integrity: sha512-0TrIrXs6/b7FLhLVNmfh8Sah6JgjBPH4mZ8JGb7NU6WW+cx00qK5BcAZxw7NCzxj6N8MRAIfHq+oNbPUNG5VAg==}
    hasBin: true

  '@testing-library/dom@10.4.0':
    resolution: {integrity: sha512-pemlzrSESWbdAloYml3bAJMEfNh1Z7EduzqPKprCH5S341frlpYnUEW0H72dLxa6IsYr+mPno20GiSm+h9dEdQ==}
    engines: {node: '>=18'}

  '@testing-library/dom@9.3.4':
    resolution: {integrity: sha512-FlS4ZWlp97iiNWig0Muq8p+3rVDjRiYE+YKGbAqXOu9nwJFFOdL00kFpz42M+4huzYi86vAK1sOOfyOG45muIQ==}
    engines: {node: '>=14'}

  '@testing-library/jest-dom@6.6.3':
    resolution: {integrity: sha512-IteBhl4XqYNkM54f4ejhLRJiZNqcSCoXUOG2CPK7qbD322KjQozM4kHQOfkG2oln9b9HTYqs+Sae8vBATubxxA==}
    engines: {node: '>=14', npm: '>=6', yarn: '>=1'}

  '@testing-library/react@14.3.1':
    resolution: {integrity: sha512-H99XjUhWQw0lTgyMN05W3xQG1Nh4lq574D8keFf1dDoNTJgp66VbJozRaczoF+wsiaPJNt/TcnfpLGufGxSrZQ==}
    engines: {node: '>=14'}
    peerDependencies:
      react: ^18.0.0
      react-dom: ^18.0.0

  '@testing-library/user-event@14.6.1':
    resolution: {integrity: sha512-vq7fv0rnt+QTXgPxr5Hjc210p6YKq2kmdziLgnsZGgLJ9e6VAShx1pACLuRjd/AS/sr7phAR58OIIpf0LlmQNw==}
    engines: {node: '>=12', npm: '>=6'}
    peerDependencies:
      '@testing-library/dom': '>=7.21.4'

  '@toolhouseai/sdk@1.0.4':
    resolution: {integrity: sha512-yHLZd0M6MqLjxYN+DuFolCSUky9qHZle0s2gcykvlUtMBrSaFpWT3ri4ewTozh3mdou+hMcaRG7E2I3nAKN2Vw==}

  '@tootallnate/once@2.0.0':
    resolution: {integrity: sha512-XCuKFP5PS55gnMVu3dty8KPatLqUoy/ZYzDzAGCQ8JNFCkLXzmI7vNHCR+XpbZaMWQK/vQubr7PkYq8g470J/A==}
    engines: {node: '>= 10'}

  '@tootallnate/quickjs-emscripten@0.23.0':
    resolution: {integrity: sha512-C5Mc6rdnsaJDjO3UpGW/CQTHtCKaYlScZTly4JIu97Jxo/odCiH0ITnDXSJPTOrEKk/ycSZ0AOgTmkDtkOsvIA==}

  '@ts-morph/common@0.11.1':
    resolution: {integrity: sha512-7hWZS0NRpEsNV8vWJzg7FEz6V8MaLNeJOmwmghqUXTpzk16V1LLZhdo+4QvE/+zv4cVci0OviuJFnqhEfoV3+g==}

  '@tsconfig/node10@1.0.11':
    resolution: {integrity: sha512-DcRjDCujK/kCk/cUe8Xz8ZSpm8mS3mNNpta+jGCA6USEDfktlNvm1+IuZ9eTcDbNk41BHwpHHeW+N1lKCz4zOw==}

  '@tsconfig/node12@1.0.11':
    resolution: {integrity: sha512-cqefuRsh12pWyGsIoBKJA9luFu3mRxCA+ORZvA4ktLSzIuCUtWVxGIuXigEwO5/ywWFMZ2QEGKWvkZG1zDMTag==}

  '@tsconfig/node14@1.0.3':
    resolution: {integrity: sha512-ysT8mhdixWK6Hw3i1V2AeRqZ5WfXg1G43mqoYlM2nc6388Fq5jcXyr5mRsqViLx/GJYdoL0bfXD8nmF+Zn/Iow==}

  '@tsconfig/node16@1.0.4':
    resolution: {integrity: sha512-vxhUy4J8lyeyinH7Azl1pdd43GJhZH/tP2weN8TntQblOY+A0XbT8DJk1/oCPuOOyg/Ja757rG0CgHcWC8OfMA==}

  '@tweenjs/tween.js@23.1.3':
    resolution: {integrity: sha512-vJmvvwFxYuGnF2axRtPYocag6Clbb5YS7kLL+SO/TeVFzHqDIWrNKYtcsPMibjDx9O+bu+psAy9NKfWklassUA==}

  '@types/aria-query@5.0.4':
    resolution: {integrity: sha512-rfT93uj5s0PRL7EzccGMs3brplhcrghnDoV26NqKhCAS1hVo+WdNsPvE/yb6ilfr5hi2MEk6d5EWJTKdxg8jVw==}

  '@types/axios@0.14.4':
    resolution: {integrity: sha512-9JgOaunvQdsQ/qW2OPmE5+hCeUB52lQSolecrFrthct55QekhmXEwT203s20RL+UHtCQc15y3VXpby9E7Kkh/g==}
    deprecated: This is a stub types definition. axios provides its own type definitions, so you do not need this installed.

  '@types/babel__core@7.20.5':
    resolution: {integrity: sha512-qoQprZvz5wQFJwMDqeseRXWv3rqMvhgpbXFfVyWhbx9X47POIA6i/+dXefEmZKoAgOaTdaIgNSMqMIU61yRyzA==}

  '@types/babel__generator@7.6.8':
    resolution: {integrity: sha512-ASsj+tpEDsEiFr1arWrlN6V3mdfjRMZt6LtK/Vp/kreFLnr5QH5+DhvD5nINYZXzwJvXeGq+05iUXcAzVrqWtw==}

  '@types/babel__template@7.4.4':
    resolution: {integrity: sha512-h/NUaSyG5EyxBIp8YRxo4RMe2/qQgvyowRwVMzhYhBCONbW8PUsg4lkFMrhgZhUe5z3L3MiLDuvyJ/CaPa2A8A==}

  '@types/babel__traverse@7.20.6':
    resolution: {integrity: sha512-r1bzfrm0tomOI8g1SzvCaQHo6Lcv6zu0EA+W2kHrt8dyrHQxGzBBL4kdkzIS+jBMV+EYcMAEAqXqYaLJq5rOZg==}

  '@types/bluebird@3.5.42':
    resolution: {integrity: sha512-Jhy+MWRlro6UjVi578V/4ZGNfeCOcNCp0YaFNIUGFKlImowqwb1O/22wDVk3FDGMLqxdpOV3qQHD5fPEH4hK6A==}

  '@types/body-parser@1.19.5':
    resolution: {integrity: sha512-fB3Zu92ucau0iQ0JMCFQE7b/dv8Ot07NI3KaZIkIUNXq82k4eBAqUaneXfleGY9JWskeS9y+u0nXMyspcuQrCg==}

  '@types/connect@3.4.38':
    resolution: {integrity: sha512-K6uROf1LD88uDQqJCktA4yzL1YYAK6NgfsI0v/mTgyPKWsX1CnJ0XPSDhViejru1GcRkLWb8RlzFYJRqGUbaug==}

  '@types/continuation-local-storage@3.2.7':
    resolution: {integrity: sha512-Q7dPOymVpRG5Zpz90/o26+OAqOG2Sw+FED7uQmTrJNCF/JAPTylclZofMxZKd6W7g1BDPmT9/C/jX0ZcSNTQwQ==}

  '@types/cookie@0.6.0':
    resolution: {integrity: sha512-4Kh9a6B2bQciAhf7FSuMRRkUWecJgJu9nPnx3yzpsfXX/c50REIqpHY4C82bXP90qrLtXtkDxTZosYO3UpOwlA==}

  '@types/diff-match-patch@1.0.36':
    resolution: {integrity: sha512-xFdR6tkm0MWvBfO8xXCSsinYxHcqkQUlcHeSpMC2ukzOb6lwQAfDmW+Qt0AvlGd8HpsS28qKsB+oPeJn9I39jg==}

  '@types/dom-speech-recognition@0.0.4':
    resolution: {integrity: sha512-zf2GwV/G6TdaLwpLDcGTIkHnXf8JEf/viMux+khqKQKDa8/8BAUtXXZS563GnvJ4Fg0PBLGAaFf2GekEVSZ6GQ==}

  '@types/dotenv@8.2.3':
    resolution: {integrity: sha512-g2FXjlDX/cYuc5CiQvyU/6kkbP1JtmGzh0obW50zD7OKeILVL0NSpPWLXVfqoAGQjom2/SLLx9zHq0KXvD6mbw==}
    deprecated: This is a stub types definition. dotenv provides its own type definitions, so you do not need this installed.

  '@types/estree@1.0.6':
    resolution: {integrity: sha512-AYnb1nQyY49te+VRAVgmzfcgjYS91mY5P0TKUDCLEM+gNnA+3T6rWITXRLYCpahpqSQbN5cE+gHpnPyXjHWxcw==}

  '@types/express-serve-static-core@5.0.3':
    resolution: {integrity: sha512-JEhMNwUJt7bw728CydvYzntD0XJeTmDnvwLlbfbAhE7Tbslm/ax6bdIiUwTgeVlZTsJQPwZwKpAkyDtIjsvx3g==}

  '@types/express@5.0.0':
    resolution: {integrity: sha512-DvZriSMehGHL1ZNLzi6MidnsDhUZM/x2pRdDIKdwbUNqqwHxMlRdkxtn6/EPKyqKpHqTl/4nRZsRNLpZxZRpPQ==}

  '@types/history@4.7.11':
    resolution: {integrity: sha512-qjDJRrmvBMiTx+jyLxvLfJU7UznFuokDv4f3WRuriHKERccVpFU+8XMQUAbDzoiJCsmexxRExQeMwwCdamSKDA==}

  '@types/http-errors@2.0.4':
    resolution: {integrity: sha512-D0CFMMtydbJAegzOyHjtiKPLlvnm3iTZyZRSZoLq2mRhDdmLfIWOCYPfQJ4cu2erKghU++QvjcUjp/5h7hESpA==}

  '@types/http-proxy@1.17.15':
    resolution: {integrity: sha512-25g5atgiVNTIv0LBDTg1H74Hvayx0ajtJPLLcYE3whFv75J0pWNtOBzaXJQgDTmrX1bx5U9YC2w/n65BN1HwRQ==}

  '@types/ioredis@5.0.0':
    resolution: {integrity: sha512-zJbJ3FVE17CNl5KXzdeSPtdltc4tMT3TzC6fxQS0sQngkbFZ6h+0uTafsRqu+eSLIugf6Yb0Ea0SUuRr42Nk9g==}
    deprecated: This is a stub types definition. ioredis provides its own type definitions, so you do not need this installed.

  '@types/istanbul-lib-coverage@2.0.6':
    resolution: {integrity: sha512-2QF/t/auWm0lsy8XtKVPG19v3sSOQlJe/YHZgfjb/KBBHOGSV+J2q/S671rcq9uTBrLAXmZpqJiaQbMT+zNU1w==}

  '@types/istanbul-lib-report@3.0.3':
    resolution: {integrity: sha512-NQn7AHQnk/RSLOxrBbGyJM/aVQ+pjj5HCgasFxc0K/KhoATfQ/47AyUl15I2yBUpihjmas+a+VJBOqecrFH+uA==}

  '@types/istanbul-reports@3.0.4':
    resolution: {integrity: sha512-pk2B1NWalF9toCRu6gjBzR69syFjP4Od8WRAX+0mmf9lAjCRicLOWc+ZrxZHx/0XRjotgkF9t6iaMJ+aXcOdZQ==}

  '@types/jest@29.5.14':
    resolution: {integrity: sha512-ZN+4sdnLUbo8EVvVc2ao0GFW6oVrQRPn4K2lglySj7APvSrgzxHiNNK99us4WDMi57xxA2yggblIAMNhXOotLQ==}

  '@types/json-schema@7.0.15':
    resolution: {integrity: sha512-5+fP8P8MFNC+AyZCDxrB2pkZFPGzqQWUzpSeuuVLvm8VMcorNYavBqoFcxK8bQz4Qsbn4oUEEem4wDLfcysGHA==}

  '@types/lodash@4.17.13':
    resolution: {integrity: sha512-lfx+dftrEZcdBPczf9d0Qv0x+j/rfNCMuC6OcfXmO8gkfeNAY88PgKUbvG56whcN23gc27yenwF6oJZXGFpYxg==}

  '@types/long@4.0.2':
    resolution: {integrity: sha512-MqTGEo5bj5t157U6fA/BiDynNkn0YknVdh48CMPkTSpFTVmvao5UQmm7uEF6xBEo7qIMAlY/JSleYaE6VOdpaA==}

  '@types/mime@1.3.5':
    resolution: {integrity: sha512-/pyBZWSLD2n0dcHE3hq8s8ZvcETHtEuF+3E7XVt0Ig2nvsVQXdghHVcEkIWjy9A0wKfTn97a/PSDYohKIlnP/w==}

  '@types/mocha@10.0.10':
    resolution: {integrity: sha512-xPyYSz1cMPnJQhl0CLMH68j3gprKZaTjG3s5Vi+fDgx+uhG9NOXwbVt52eFS8ECyXhyKcjDLCBEqBExKuiZb7Q==}

  '@types/node-fetch@2.6.12':
    resolution: {integrity: sha512-8nneRWKCg3rMtF69nLQJnOYUcbafYeFSjqkw3jCRLsqkWFlHaoQrr5mXmofFGOx3DKn7UfmBMyov8ySvLRVldA==}

  '@types/node@16.18.11':
    resolution: {integrity: sha512-3oJbGBUWuS6ahSnEq1eN2XrCyf4YsWI8OyCvo7c64zQJNplk3mO84t53o8lfTk+2ji59g5ycfc6qQ3fdHliHuA==}

  '@types/node@18.19.76':
    resolution: {integrity: sha512-yvR7Q9LdPz2vGpmpJX5LolrgRdWvB67MJKDPSgIIzpFbaf9a1j/f5DnLp5VDyHGMR0QZHlTr1afsD87QCXFHKw==}

  '@types/node@22.13.4':
    resolution: {integrity: sha512-ywP2X0DYtX3y08eFVx5fNIw7/uIv8hYUKgXoK8oayJlLnKcRfEYCxWMVE1XagUdVtCJlZT1AU4LXEABW+L1Peg==}

  '@types/normalize-package-data@2.4.4':
    resolution: {integrity: sha512-37i+OaWTh9qeK4LSHPsyRC7NahnGotNuZvjLSgcPzblpHB3rrCJxAOgI5gCdKm7coonsaX1Of0ILiTcnZjbfxA==}

  '@types/offscreencanvas@2019.3.0':
    resolution: {integrity: sha512-esIJx9bQg+QYF0ra8GnvfianIY8qWB0GBx54PK5Eps6m+xTj86KLavHv6qDhzKcu5UUOgNfJ2pWaIIV7TRUd9Q==}

  '@types/offscreencanvas@2019.7.3':
    resolution: {integrity: sha512-ieXiYmgSRXUDeOntE1InxjWyvEelZGP63M+cGuquuRLuIKKT1osnkXjxev9B7d1nXSug5vpunx+gNlbVxMlC9A==}

  '@types/pg@8.11.10':
    resolution: {integrity: sha512-LczQUW4dbOQzsH2RQ5qoeJ6qJPdrcM/DcMLoqWQkMLMsq83J5lAX3LXjdkWdpscFy67JSOWDnh7Ny/sPFykmkg==}

  '@types/phoenix@1.6.6':
    resolution: {integrity: sha512-PIzZZlEppgrpoT2QgbnDU+MMzuR6BbCjllj0bM70lWoejMeNJAxCchxnv7J3XFkI8MpygtRpzXrIlmWUBclP5A==}

  '@types/puppeteer@7.0.4':
    resolution: {integrity: sha512-ja78vquZc8y+GM2al07GZqWDKQskQXygCDiu0e3uO0DMRKqE0MjrFBFmTulfPYzLB6WnL7Kl2tFPy0WXSpPomg==}
    deprecated: This is a stub types definition. puppeteer provides its own type definitions, so you do not need this installed.

  '@types/qs@6.9.17':
    resolution: {integrity: sha512-rX4/bPcfmvxHDv0XjfJELTTr+iB+tn032nPILqHm5wbthUUUuVtNGGqzhya9XUxjTP8Fpr0qYgSZZKxGY++svQ==}

  '@types/range-parser@1.2.7':
    resolution: {integrity: sha512-hKormJbkJqzQGhziax5PItDUTMAM9uE2XXQmM37dyd4hVM+5aVl7oVxMVUiVQn2oCQFN/LKCZdvSM0pFRqbSmQ==}

  '@types/react-dom@19.0.4':
    resolution: {integrity: sha512-4fSQ8vWFkg+TGhePfUzVmat3eC14TXYSsiiDSLI0dVLsrm9gZFABjPy/Qu6TKgl1tq1Bu1yDsuQgY3A3DOjCcg==}
    peerDependencies:
      '@types/react': ^19.0.0

  '@types/react-router-dom@5.3.3':
    resolution: {integrity: sha512-kpqnYK4wcdm5UaWI3fLcELopqLrHgLqNsdpHauzlQktfkHL3npOSwtj1Uz9oKBAzs7lFtVkV8j83voAz2D8fhw==}

  '@types/react-router@5.1.20':
    resolution: {integrity: sha512-jGjmu/ZqS7FjSH6owMcD5qpq19+1RS9DeVRqfl1FeBMxTDQAGwlMWOcs52NDoXaNKyG3d1cYQFMs9rCrb88o9Q==}

  '@types/react@19.0.10':
    resolution: {integrity: sha512-JuRQ9KXLEjaUNjTWpzuR231Z2WpIwczOkBEIvbHNCzQefFIT0L8IqE6NV6ULLyC1SI/i234JnDoMkfg+RjQj2g==}

  '@types/seedrandom@2.4.34':
    resolution: {integrity: sha512-ytDiArvrn/3Xk6/vtylys5tlY6eo7Ane0hvcx++TKo6RxQXuVfW0AF/oeWqAj9dN29SyhtawuXstgmPlwNcv/A==}

  '@types/send@0.17.4':
    resolution: {integrity: sha512-x2EM6TJOybec7c52BX0ZspPodMsQUd5L6PRwOunVyVUhXiBSKf3AezDL8Dgvgt5o0UfKNfuA0eMLr2wLT4AiBA==}

  '@types/sequelize@4.28.20':
    resolution: {integrity: sha512-XaGOKRhdizC87hDgQ0u3btxzbejlF+t6Hhvkek1HyphqCI4y7zVBIVAGmuc4cWJqGpxusZ1RiBToHHnNK/Edlw==}

  '@types/serve-static@1.15.7':
    resolution: {integrity: sha512-W8Ym+h8nhuRwaKPaDw34QUkwsGi6Rc4yYqvKFo5rm2FUEhCFbzVWrxXUxuKK8TASjWsysJY0nsmNCGhCOIsrOw==}

  '@types/stack-utils@2.0.3':
    resolution: {integrity: sha512-9aEbYZ3TbYMznPdcdr3SmIrLXwC/AKZXQeCf9Pgao5CKb8CyHuEX5jzWPTkvregvhRJHcpRO6BFoGW9ycaOkYw==}

  '@types/stats.js@0.17.3':
    resolution: {integrity: sha512-pXNfAD3KHOdif9EQXZ9deK82HVNaXP5ZIF5RP2QG6OQFNTaY2YIetfrE9t528vEreGQvEPRDDc8muaoYeK0SxQ==}

  '@types/statuses@2.0.5':
    resolution: {integrity: sha512-jmIUGWrAiwu3dZpxntxieC+1n/5c3mjrImkmOSQ2NC5uP6cYO4aAZDdSmRcI5C1oiTmqlZGHC+/NmJrKogbP5A==}

  '@types/three@0.173.0':
    resolution: {integrity: sha512-KtNjfI/CRB6JVKIVeZM1R3GYDX2wkoV2itNcQu2j4d7qkhjGOuB+s2oF6jl9mztycDLGMtrAnJQYxInC8Bb20A==}

  '@types/tough-cookie@4.0.5':
    resolution: {integrity: sha512-/Ad8+nIOV7Rl++6f1BdKxFSMgmoqEoYbHRpPcx3JEfv8VRsQe9Z4mCXeJBzxs7mbHY/XOZZuXlRNfhpVPbs6ZA==}

  '@types/triple-beam@1.3.5':
    resolution: {integrity: sha512-6WaYesThRMCl19iryMYP7/x2OVgCtbIVflDGFpWnb9irXI3UjYE4AzmYuiUKY1AJstGijoY+MgUszMgRxIYTYw==}

  '@types/uuid@10.0.0':
    resolution: {integrity: sha512-7gqG38EyHgyP1S+7+xomFtL+ZNHcKv6DwNaCZmJmo1vgMugyF3TCnXVg4t1uk89mLNwnLtnY3TpOpCOyp1/xHQ==}

  '@types/validator@13.12.2':
    resolution: {integrity: sha512-6SlHBzUW8Jhf3liqrGGXyTJSIFe4nqlJ5A5KaMZ2l/vbM3Wh3KSybots/wfWVzNLK4D1NZluDlSQIbIEPx6oyA==}

  '@types/web@0.0.203':
    resolution: {integrity: sha512-ZWthXkqMAUjWUYQxb31kJsIQODIlQZuUWjZsyHDMSUHot9Fan3NgQpZTU9CnM4dpw2G/6iF7Pmict/7bYckTtQ==}

  '@types/webxr@0.5.20':
    resolution: {integrity: sha512-JGpU6qiIJQKUuVSKx1GtQnHJGxRjtfGIhzO2ilq43VZZS//f1h1Sgexbdk+Lq+7569a6EYhOWrUpIruR/1Enmg==}

  '@types/ws@8.5.14':
    resolution: {integrity: sha512-bd/YFLW+URhBzMXurx7lWByOu+xzU9+kb3RboOteXYDfW+tr+JZa99OyNmPINEGB/ahzKrEuc8rcv4gnpJmxTw==}

  '@types/yargs-parser@21.0.3':
    resolution: {integrity: sha512-I4q9QU9MQv4oEOz4tAHJtNz1cwuLxn2F3xcc2iV5WdqLPpUnj30aUuxt1mAxYTG+oe8CZMV/+6rU4S4gRDzqtQ==}

  '@types/yargs@17.0.33':
    resolution: {integrity: sha512-WpxBCKWPLr4xSsHgz511rFJAM+wS28w2zEO1QDNY5zM/S8ok70NNfztH0xwhqKyaK0OHCbN98LDAZuy1ctxDkA==}

  '@types/yauzl@2.10.3':
    resolution: {integrity: sha512-oJoftv0LSuaDZE3Le4DbKX+KS9G36NzOeSap90UIK0yMA/NhKJhqlSGtNDORNRaIbQfzjXDrQa0ytJ6mNRGz/Q==}

  '@typescript-eslint/eslint-plugin@8.24.1':
    resolution: {integrity: sha512-ll1StnKtBigWIGqvYDVuDmXJHVH4zLVot1yQ4fJtLpL7qacwkxJc1T0bptqw+miBQ/QfUbhl1TcQ4accW5KUyA==}
    engines: {node: ^18.18.0 || ^20.9.0 || >=21.1.0}
    peerDependencies:
      '@typescript-eslint/parser': ^8.0.0 || ^8.0.0-alpha.0
      eslint: ^8.57.0 || ^9.0.0
      typescript: '>=4.8.4 <5.8.0'

  '@typescript-eslint/parser@8.24.1':
    resolution: {integrity: sha512-Tqoa05bu+t5s8CTZFaGpCH2ub3QeT9YDkXbPd3uQ4SfsLoh1/vv2GEYAioPoxCWJJNsenXlC88tRjwoHNts1oQ==}
    engines: {node: ^18.18.0 || ^20.9.0 || >=21.1.0}
    peerDependencies:
      eslint: ^8.57.0 || ^9.0.0
      typescript: '>=4.8.4 <5.8.0'

  '@typescript-eslint/scope-manager@8.24.1':
    resolution: {integrity: sha512-OdQr6BNBzwRjNEXMQyaGyZzgg7wzjYKfX2ZBV3E04hUCBDv3GQCHiz9RpqdUIiVrMgJGkXm3tcEh4vFSHreS2Q==}
    engines: {node: ^18.18.0 || ^20.9.0 || >=21.1.0}

  '@typescript-eslint/type-utils@8.24.1':
    resolution: {integrity: sha512-/Do9fmNgCsQ+K4rCz0STI7lYB4phTtEXqqCAs3gZW0pnK7lWNkvWd5iW545GSmApm4AzmQXmSqXPO565B4WVrw==}
    engines: {node: ^18.18.0 || ^20.9.0 || >=21.1.0}
    peerDependencies:
      eslint: ^8.57.0 || ^9.0.0
      typescript: '>=4.8.4 <5.8.0'

  '@typescript-eslint/types@8.24.1':
    resolution: {integrity: sha512-9kqJ+2DkUXiuhoiYIUvIYjGcwle8pcPpdlfkemGvTObzgmYfJ5d0Qm6jwb4NBXP9W1I5tss0VIAnWFumz3mC5A==}
    engines: {node: ^18.18.0 || ^20.9.0 || >=21.1.0}

  '@typescript-eslint/typescript-estree@8.24.1':
    resolution: {integrity: sha512-UPyy4MJ/0RE648DSKQe9g0VDSehPINiejjA6ElqnFaFIhI6ZEiZAkUI0D5MCk0bQcTf/LVqZStvQ6K4lPn/BRg==}
    engines: {node: ^18.18.0 || ^20.9.0 || >=21.1.0}
    peerDependencies:
      typescript: '>=4.8.4 <5.8.0'

  '@typescript-eslint/utils@8.24.1':
    resolution: {integrity: sha512-OOcg3PMMQx9EXspId5iktsI3eMaXVwlhC8BvNnX6B5w9a4dVgpkQZuU8Hy67TolKcl+iFWq0XX+jbDGN4xWxjQ==}
    engines: {node: ^18.18.0 || ^20.9.0 || >=21.1.0}
    peerDependencies:
      eslint: ^8.57.0 || ^9.0.0
      typescript: '>=4.8.4 <5.8.0'

  '@typescript-eslint/visitor-keys@8.24.1':
    resolution: {integrity: sha512-EwVHlp5l+2vp8CoqJm9KikPZgi3gbdZAtabKT9KPShGeOcJhsv4Zdo3oc8T8I0uKEmYoU4ItyxbptjF08enaxg==}
    engines: {node: ^18.18.0 || ^20.9.0 || >=21.1.0}

  '@vercel/build-utils@8.8.0':
    resolution: {integrity: sha512-4jkeJ/Xr0epojgfiyQufB8vC0ubE9SCfA9I2BGcOIKcf65C25juSvuYwaLixnjZXHUTO4Y9W7fdgiLUk55MgbA==}

  '@vercel/error-utils@2.0.3':
    resolution: {integrity: sha512-CqC01WZxbLUxoiVdh9B/poPbNpY9U+tO1N9oWHwTl5YAZxcqXmmWJ8KNMFItJCUUWdY3J3xv8LvAuQv2KZ5YdQ==}

  '@vercel/fun@1.1.0':
    resolution: {integrity: sha512-SpuPAo+MlAYMtcMcC0plx7Tv4Mp7SQhJJj1iIENlOnABL24kxHpL09XLQMGzZIzIW7upR8c3edwgfpRtp+dhVw==}
    engines: {node: '>= 10'}

  '@vercel/gatsby-plugin-vercel-analytics@1.0.11':
    resolution: {integrity: sha512-iTEA0vY6RBPuEzkwUTVzSHDATo1aF6bdLLspI68mQ/BTbi5UQEGjpjyzdKOVcSYApDtFU6M6vypZ1t4vIEnHvw==}

  '@vercel/gatsby-plugin-vercel-builder@2.0.61':
    resolution: {integrity: sha512-OchbRapri4fGCefvjOG9m0yP2JICvCwrrQ+jS3lumcvr6NimmdDu3yxnzFYlSZ06D8cqD3hXx7a+hJKY5zdk3Q==}

  '@vercel/go@3.2.1':
    resolution: {integrity: sha512-ezjmuUvLigH9V4egEaX0SZ+phILx8lb+Zkp1iTqKI+yl/ibPAtVo5o+dLSRAXU9U01LBmaLu3O8Oxd/JpWYCOw==}

  '@vercel/hydrogen@1.0.9':
    resolution: {integrity: sha512-IPAVaALuGAzt2apvTtBs5tB+8zZRzn/yG3AGp8dFyCsw/v5YOuk0Q5s8Z3fayLvJbFpjrKtqRNDZzVJBBU3MrQ==}

  '@vercel/next@4.4.0':
    resolution: {integrity: sha512-oqeAY+f6qMeS3/zEUHeJqa47Sa4ULB33a1DuXcRgvACwewGFUApp2XYm+pgci3EU/19ij8c2EHIASp7B6Y+XVg==}

  '@vercel/nft@0.27.3':
    resolution: {integrity: sha512-oySTdDSzUAFDXpsSLk9Q943o+/Yu/+TCFxnehpFQEf/3khi2stMpTHPVNwFdvZq/Z4Ky93lE+MGHpXCRpMkSCA==}
    engines: {node: '>=16'}
    hasBin: true

  '@vercel/node@5.0.0':
    resolution: {integrity: sha512-l917aGyDkaOhqfDrYSqy9sjd+Pv6K8mCsVyxzGv4kwmbhERpi8rS6aBmfIf4fDevEPYiOasftPHASbdnyHOe/g==}

  '@vercel/python@4.5.1':
    resolution: {integrity: sha512-nZX1oezs5E+Un5Pw21P7cEXV9WBohRSq8gDAqipu7KHFfdAQ7ubfBclRmDTGaHOiYvdLsJPiE599vsUfKKob/w==}

  '@vercel/redwood@2.1.10':
    resolution: {integrity: sha512-JscXZGNuZY1IHq5CbGBHt7BvHEHh35ZIgorJ5RAEjvuqaox/EE4bA0oyI8y/5aWoZfMvJifS+UATKwI8HrP97w==}

  '@vercel/remix-builder@4.0.0':
    resolution: {integrity: sha512-82O08BggyQgRR86jbkx6pTWaTVhlMA9vU0nvql8af76r3k0iBrkoe6tJiEnwut2YaePUNWr2Kr+mdy6OrJHmVw==}

  '@vercel/routing-utils@5.0.0':
    resolution: {integrity: sha512-llvozDbkGDSelbgigAt9IwCQS8boP4rNHfy3rpJf0DqSn6UDlkFX270NwIQruyXN9KHktHC9qOof6Ik2+bT88A==}

  '@vercel/ruby@2.1.0':
    resolution: {integrity: sha512-UZYwlSEEfVnfzTmgkD+kxex9/gkZGt7unOWNyWFN7V/ZnZSsGBUgv6hXLnwejdRi3EztgRQEBd1kUKlXdIeC0Q==}

  '@vercel/static-build@2.5.39':
    resolution: {integrity: sha512-gnurv1NWzyE5STFF0BlgWXzIMODv9HeVezRwiEyhndjeugwkzp3xyoRXXR178LZ87lZ7gcgOp6HWEpNmaHDSyw==}

  '@vercel/static-config@3.0.0':
    resolution: {integrity: sha512-2qtvcBJ1bGY0dYGYh3iM7yGKkk971FujLEDXzuW5wcZsPr1GSEjO/w2iSr3qve6nDDtBImsGoDEnus5FI4+fIw==}

  '@vitejs/plugin-react@4.3.4':
    resolution: {integrity: sha512-SCCPBJtYLdE8PX/7ZQAs1QAZ8Jqwih+0VBLum1EGqmCCQal+MIUqLCzj3ZUy8ufbC0cAM4LRlSTm7IQJwWT4ug==}
    engines: {node: ^14.18.0 || >=16.0.0}
    peerDependencies:
      vite: ^4.2.0 || ^5.0.0 || ^6.0.0

  '@vitest/coverage-v8@3.0.5':
    resolution: {integrity: sha512-zOOWIsj5fHh3jjGwQg+P+J1FW3s4jBu1Zqga0qW60yutsBtqEqNEJKWYh7cYn1yGD+1bdPsPdC/eL4eVK56xMg==}
    peerDependencies:
      '@vitest/browser': 3.0.5
      vitest: 3.0.5
    peerDependenciesMeta:
      '@vitest/browser':
        optional: true

  '@vitest/eslint-plugin@1.1.31':
    resolution: {integrity: sha512-xlsLr+e+AXZ/00eVZCtNmMeCJoJaRCoLDiAgLcxgQjSS1EertieB2MUHf8xIqPKs9lECc/UpL+y1xDcpvi02hw==}
    peerDependencies:
      '@typescript-eslint/utils': '>= 8.0'
      eslint: '>= 8.57.0'
      typescript: '>= 5.0.0'
      vitest: '*'
    peerDependenciesMeta:
      typescript:
        optional: true
      vitest:
        optional: true

  '@vitest/expect@3.0.5':
    resolution: {integrity: sha512-nNIOqupgZ4v5jWuQx2DSlHLEs7Q4Oh/7AYwNyE+k0UQzG7tSmjPXShUikn1mpNGzYEN2jJbTvLejwShMitovBA==}

  '@vitest/mocker@3.0.5':
    resolution: {integrity: sha512-CLPNBFBIE7x6aEGbIjaQAX03ZZlBMaWwAjBdMkIf/cAn6xzLTiM3zYqO/WAbieEjsAZir6tO71mzeHZoodThvw==}
    peerDependencies:
      msw: ^2.4.9
      vite: ^5.0.0 || ^6.0.0
    peerDependenciesMeta:
      msw:
        optional: true
      vite:
        optional: true

  '@vitest/pretty-format@3.0.5':
    resolution: {integrity: sha512-CjUtdmpOcm4RVtB+up8r2vVDLR16Mgm/bYdkGFe3Yj/scRfCpbSi2W/BDSDcFK7ohw8UXvjMbOp9H4fByd/cOA==}

  '@vitest/runner@3.0.5':
    resolution: {integrity: sha512-BAiZFityFexZQi2yN4OX3OkJC6scwRo8EhRB0Z5HIGGgd2q+Nq29LgHU/+ovCtd0fOfXj5ZI6pwdlUmC5bpi8A==}

  '@vitest/snapshot@3.0.5':
    resolution: {integrity: sha512-GJPZYcd7v8QNUJ7vRvLDmRwl+a1fGg4T/54lZXe+UOGy47F9yUfE18hRCtXL5aHN/AONu29NGzIXSVFh9K0feA==}

  '@vitest/spy@3.0.5':
    resolution: {integrity: sha512-5fOzHj0WbUNqPK6blI/8VzZdkBlQLnT25knX0r4dbZI9qoZDf3qAdjoMmDcLG5A83W6oUUFJgUd0EYBc2P5xqg==}

  '@vitest/ui@3.0.5':
    resolution: {integrity: sha512-gw2noso6WI+2PeMVCZFntdATS6xl9qhQcbhkPQ9sOmx/Xn0f4Bx4KDSbD90jpJPF0l5wOzSoGCmKyVR3W612mg==}
    peerDependencies:
      vitest: 3.0.5

  '@vitest/utils@3.0.5':
    resolution: {integrity: sha512-N9AX0NUoUtVwKwy21JtwzaqR5L5R5A99GAbrHfCCXK1lp593i/3AZAXhSP43wRQuxYsflrdzEfXZFo1reR1Nkg==}

  '@vue/compiler-core@3.5.13':
    resolution: {integrity: sha512-oOdAkwqUfW1WqpwSYJce06wvt6HljgY3fGeM9NcVA1HaYOij3mZG9Rkysn0OHuyUAGMbEbARIpsG+LPVlBJ5/Q==}

  '@vue/compiler-dom@3.5.13':
    resolution: {integrity: sha512-ZOJ46sMOKUjO3e94wPdCzQ6P1Lx/vhp2RSvfaab88Ajexs0AHeV0uasYhi99WPaogmBlRHNRuly8xV75cNTMDA==}

  '@vue/compiler-sfc@3.5.13':
    resolution: {integrity: sha512-6VdaljMpD82w6c2749Zhf5T9u5uLBWKnVue6XWxprDobftnletJ8+oel7sexFfM3qIxNmVE7LSFGTpv6obNyaQ==}

  '@vue/compiler-ssr@3.5.13':
    resolution: {integrity: sha512-wMH6vrYHxQl/IybKJagqbquvxpWCuVYpoUJfCqFZwa/JY1GdATAQ+TgVtgrwwMZ0D07QhA99rs/EAAWfvG6KpA==}

  '@vue/reactivity@3.5.13':
    resolution: {integrity: sha512-NaCwtw8o48B9I6L1zl2p41OHo/2Z4wqYGGIK1Khu5T7yxrn+ATOixn/Udn2m+6kZKB/J7cuT9DbWWhRxqixACg==}

  '@vue/runtime-core@3.5.13':
    resolution: {integrity: sha512-Fj4YRQ3Az0WTZw1sFe+QDb0aXCerigEpw418pw1HBUKFtnQHWzwojaukAs2X/c9DQz4MQ4bsXTGlcpGxU/RCIw==}

  '@vue/runtime-dom@3.5.13':
    resolution: {integrity: sha512-dLaj94s93NYLqjLiyFzVs9X6dWhTdAlEAciC3Moq7gzAc13VJUdCnjjRurNM6uTLFATRHexHCTu/Xp3eW6yoog==}

  '@vue/server-renderer@3.5.13':
    resolution: {integrity: sha512-wAi4IRJV/2SAW3htkTlB+dHeRmpTiVIK1OGLWV1yeStVSebSQQOwGwIq0D3ZIoBj2C2qpgz5+vX9iEBkTdk5YA==}
    peerDependencies:
      vue: 3.5.13

  '@vue/shared@3.5.13':
    resolution: {integrity: sha512-/hnE/qP5ZoGpol0a5mDi45bOd7t3tjYJBjsgCsivow7D48cJeV5l05RD82lPqi7gRiphZM37rnhW1l6ZoCNNnQ==}

  '@webgpu/types@0.1.38':
    resolution: {integrity: sha512-7LrhVKz2PRh+DD7+S+PVaFd5HxaWQvoMqBbsV9fNJO1pjUs1P8bM2vQVNfk+3URTqbuTI7gkXi0rfsN0IadoBA==}

  '@xenova/transformers@2.17.2':
    resolution: {integrity: sha512-lZmHqzrVIkSvZdKZEx7IYY51TK0WDrC8eR0c5IMnBsO8di8are1zzw8BlLhyO2TklZKLN5UffNGs1IJwT6oOqQ==}

  abbrev@1.1.1:
    resolution: {integrity: sha512-nne9/IiQ/hzIhY6pdDnbBtz7DjPTKrY00P/zvPSm5pOFkl6xuGrGnXn/VtTNNfNtAfZ9/1RtehkszU9qcTii0Q==}

  abort-controller@3.0.0:
    resolution: {integrity: sha512-h8lQ8tacZYnR3vNQTgibj+tODHI5/+l06Au2Pcriv/Gmet0eaj4TwWH41sO9wnHDiQsEj19q0drzdWdeAHtweg==}
    engines: {node: '>=6.5'}

  accepts@1.3.8:
    resolution: {integrity: sha512-PYAthTa2m2VKxuvSD3DPC/Gy+U+sOA1LAuT8mkmRuvw+NACSaeXEQ+NHcVF7rONl6qcaxV3Uuemwawk+7+SJLw==}
    engines: {node: '>= 0.6'}

  acorn-import-attributes@1.9.5:
    resolution: {integrity: sha512-n02Vykv5uA3eHGM/Z2dQrcD56kL8TyDb2p1+0P83PClMnC/nc+anbQRhIOWnSq4Ke/KvDPrY3C9hDtC/A3eHnQ==}
    peerDependencies:
      acorn: ^8

  acorn-jsx@5.3.2:
    resolution: {integrity: sha512-rq9s+JNhf0IChjtDXxllJ7g41oZk5SlXtp0LHwyA5cejwn7vKmKp4pPri6YEePv2PU65sAsegbXtIinmDFDXgQ==}
    peerDependencies:
      acorn: ^6.0.0 || ^7.0.0 || ^8.0.0

  acorn-typescript@1.4.13:
    resolution: {integrity: sha512-xsc9Xv0xlVfwp2o7sQ+GCQ1PgbkdcpWdTzrwXxO3xDMTAywVS3oXVOcOHuRjAPkS4P9b+yc/qNF15460v+jp4Q==}
    peerDependencies:
      acorn: '>=8.9.0'

  acorn-walk@8.3.4:
    resolution: {integrity: sha512-ueEepnujpqee2o5aIYnvHU6C0A42MNdsIDeqy5BydrkuC5R1ZuUFnm27EeFJGoEHJQgn3uleRvmTXaJgfXbt4g==}
    engines: {node: '>=0.4.0'}

  acorn@8.14.0:
    resolution: {integrity: sha512-cl669nCJTZBsL97OF4kUQm5g5hC2uihk0NxY3WENAC0TYdILVkAyHymAntgxGkl7K+t0cXIrH5siy5S4XkFycA==}
    engines: {node: '>=0.4.0'}
    hasBin: true

  adm-zip@0.5.16:
    resolution: {integrity: sha512-TGw5yVi4saajsSEgz25grObGHEUaDrniwvA2qwSC060KfqGPdglhvPMA2lPIoxs3PQIItj2iag35fONcQqgUaQ==}
    engines: {node: '>=12.0'}

  agent-base@4.3.0:
    resolution: {integrity: sha512-salcGninV0nPrwpGNn4VTXBb1SOuXQBiqbrNXoeizJsHrsL6ERFM2Ne3JUSBWRE6aeNJI2ROP/WEEIDUiDe3cg==}
    engines: {node: '>= 4.0.0'}

  agent-base@6.0.2:
    resolution: {integrity: sha512-RZNwNclF7+MS/8bDg70amg32dyeZGZxiDuQmZxKLAlQjr3jGyLx+4Kkk58UO7D2QdgFIQCovuSuZESne6RG6XQ==}
    engines: {node: '>= 6.0.0'}

  agent-base@7.1.3:
    resolution: {integrity: sha512-jRR5wdylq8CkOe6hei19GGZnxM6rBGwFl3Bg0YItGDimvjGtAvdZk4Pu6Cl4u4Igsws4a1fd1Vq3ezrhn4KmFw==}
    engines: {node: '>= 14'}

  agentkeepalive@4.6.0:
    resolution: {integrity: sha512-kja8j7PjmncONqaTsB8fQ+wE2mSU2DJ9D4XKoJ5PFWIdRMa6SLSN1ff4mOr4jCbfRSsxR4keIiySJU0N9T5hIQ==}
    engines: {node: '>= 8.0.0'}

  ai@3.4.33:
    resolution: {integrity: sha512-plBlrVZKwPoRTmM8+D1sJac9Bq8eaa2jiZlHLZIWekKWI1yMWYZvCCEezY9ASPwRhULYDJB2VhKOBUUeg3S5JQ==}
    engines: {node: '>=18'}
    peerDependencies:
      openai: ^4.42.0
      react: ^18 || ^19 || ^19.0.0-rc
      sswr: ^2.1.0
      svelte: ^3.0.0 || ^4.0.0 || ^5.0.0
      zod: ^3.0.0
    peerDependenciesMeta:
      openai:
        optional: true
      react:
        optional: true
      sswr:
        optional: true
      svelte:
        optional: true
      zod:
        optional: true

  ajv@6.12.6:
    resolution: {integrity: sha512-j3fVLgvTo527anyYyJOGTYJbG+vnnQYvE0m5mmkc1TK+nxAppkCLMIL0aZ4dblVCNoGShhm+kzE4ZUykBoMg4g==}

  ajv@8.6.3:
    resolution: {integrity: sha512-SMJOdDP6LqTkD0Uq8qLi+gMwSt0imXLSV080qFVwJCpH9U6Mb+SUGHAXM0KNbcBPguytWyvFxcHgMLe2D2XSpw==}

  ansi-escapes@4.3.2:
    resolution: {integrity: sha512-gKXj5ALrKWQLsYG9jlTRmR/xKluxHV+Z9QEwNIgCfM1/uwPMCuzVVnh5mwTd+OuBZcwSIMbqssNWRm1lE51QaQ==}
    engines: {node: '>=8'}

  ansi-escapes@7.0.0:
    resolution: {integrity: sha512-GdYO7a61mR0fOlAsvC9/rIHf7L96sBc6dEWzeOu+KAea5bZyQRPIpojrVoI4AXGJS/ycu/fBTdLrUkA4ODrvjw==}
    engines: {node: '>=18'}

  ansi-regex@5.0.1:
    resolution: {integrity: sha512-quJQXlTSUGL2LH9SUXo8VwsY4soanhgo6LNSm84E1LBcE8s3O0wpdiRzyR9z/ZZJMlMWv37qOOb9pdJlMUEKFQ==}
    engines: {node: '>=8'}

  ansi-regex@6.1.0:
    resolution: {integrity: sha512-7HSX4QQb4CspciLpVFwyRe79O3xsIZDDLER21kERQ71oaPodF8jL725AgJMFAYbooIqolJoRLuM81SpeUkpkvA==}
    engines: {node: '>=12'}

  ansi-styles@4.3.0:
    resolution: {integrity: sha512-zbB9rCJAT1rbjiVDb2hqKFHNYLxgtk8NURxZ3IZwD3F6NtxbXZQCnnSi1Lkx+IDohdPlFp222wVALIheZJQSEg==}
    engines: {node: '>=8'}

  ansi-styles@5.2.0:
    resolution: {integrity: sha512-Cxwpt2SfTzTtXcfOlzGEee8O+c+MmUgGrNiBcXnuWxuFJHe6a5Hz7qwhwe5OgaSYI0IJvkLqWX1ASG+cJOkEiA==}
    engines: {node: '>=10'}

  ansi-styles@6.2.1:
    resolution: {integrity: sha512-bN798gFfQX+viw3R7yrGWRqnrN2oRkEkUjjl4JNn4E8GxxbjtG3FbrEIIY3l8/hrwUwIeCZvi4QuOTP4MErVug==}
    engines: {node: '>=12'}

  any-promise@1.3.0:
    resolution: {integrity: sha512-7UvmKalWRt1wgjL1RrGxoSJW/0QZFIegpeGvZG9kjp8vrRu55XTHbwnqq2GpXm9uLbcuhxm3IqX9OB4MZR1b2A==}

  anymatch@3.1.3:
    resolution: {integrity: sha512-KMReFUr0B4t+D+OBkjR3KYqvocp2XaSzO55UcB6mgQMd3KbcE+mWTyvVV7D/zsdEbNnV6acZUutkiHQXvTr1Rw==}
    engines: {node: '>= 8'}

  aproba@2.0.0:
    resolution: {integrity: sha512-lYe4Gx7QT+MKGbDsA+Z+he/Wtef0BiwDOlK/XkBrdfsh9J/jPPXbX0tE9x9cl27Tmu5gg3QUbUrQYa/y+KOHPQ==}

  are-we-there-yet@2.0.0:
    resolution: {integrity: sha512-Ci/qENmwHnsYo9xKIcUJN5LeDKdJ6R1Z1j9V/J5wyq8nh/mYPEpIKJbBZXtZjG04HiK7zV/p6Vs9952MrMeUIw==}
    engines: {node: '>=10'}
    deprecated: This package is no longer supported.

  arg@4.1.0:
    resolution: {integrity: sha512-ZWc51jO3qegGkVh8Hwpv636EkbesNV5ZNQPCtRa+0qytRYPEs9IYT9qITY9buezqUH5uqyzlWLcufrzU2rffdg==}

  arg@4.1.3:
    resolution: {integrity: sha512-58S9QDqG0Xx27YwPSt9fJxivjYl432YCwfDMfZ+71RAqUrZef7LrKQZ3LHLOwCS4FLNBplP533Zx895SeOCHvA==}

  arg@5.0.2:
    resolution: {integrity: sha512-PYjyFOLKQ9y57JvQ6QLo8dAgNqswh8M1RMJYdQduT6xbWSgK36P/Z/v+p888pM69jMMfS8Xd8F6I1kQ/I9HUGg==}

  argparse@1.0.10:
    resolution: {integrity: sha512-o5Roy6tNG4SL/FOkCAN6RzjiakZS25RLYFrcMttJqbdd8BWrnA+fGz57iN5Pb06pvBGvl5gQ0B48dJlslXvoTg==}

  argparse@2.0.1:
    resolution: {integrity: sha512-8+9WqebbFzpX9OR+Wa6O29asIogeRMzcGtAINdpMHHyAg10f05aSFVBbcEqGf/PXw1EjAZ+q2/bEBg3DvurK3Q==}

  aria-hidden@1.2.4:
    resolution: {integrity: sha512-y+CcFFwelSXpLZk/7fMB2mUbGtX9lKycf1MWJ7CaTIERyitVlyQx6C+sxcROU2BAJ24OiZyK+8wj2i8AlBoS3A==}
    engines: {node: '>=10'}

  aria-query@5.1.3:
    resolution: {integrity: sha512-R5iJ5lkuHybztUfuOAznmboyjWq8O6sqNqtK7CLOqdydi54VNbORp49mb14KbWgG1QD3JFO9hJdZ+y4KutfdOQ==}

  aria-query@5.3.0:
    resolution: {integrity: sha512-b0P0sZPKtyu8HkeRAfCq0IfURZK+SuwMjY1UXGBU27wpAiTwQAIlq56IbIO+ytk/JjS1fMR14ee5WBBfKi5J6A==}

  aria-query@5.3.2:
    resolution: {integrity: sha512-COROpnaoap1E2F000S62r6A60uHZnmlvomhfyT2DlTcrY1OrBKn2UhH7qn5wTC9zMvD0AY7csdPSNwKP+7WiQw==}
    engines: {node: '>= 0.4'}

  array-buffer-byte-length@1.0.2:
    resolution: {integrity: sha512-LHE+8BuR7RYGDKvnrmcuSq3tDcKv9OFEXQt/HpbZhY7V6h0zlUXutnAD82GiFx9rdieCMjkvtcsPqBwgUl1Iiw==}
    engines: {node: '>= 0.4'}

  array-flatten@1.1.1:
    resolution: {integrity: sha512-PCVAQswWemu6UdxsDFFX/+gVeYqKAod3D3UVm91jHwynguOwAvYPhx8nNlM++NqRcK6CxxpUafjmhIdKiHibqg==}

  assertion-error@2.0.1:
    resolution: {integrity: sha512-Izi8RQcffqCeNVgFigKli1ssklIbpHnCYc6AknXGYoB6grJqyeby7jv12JUQgmTAnIDnbck1uxksT4dzN3PWBA==}
    engines: {node: '>=12'}

  ast-types@0.13.4:
    resolution: {integrity: sha512-x1FCFnFifvYDDzTaLII71vG5uvDwgtmDTEVWAxrgeiR8VjMONcCXJx7E+USjDtHlwFmt9MysbqgF9b9Vjr6w+w==}
    engines: {node: '>=4'}

  async-listen@1.2.0:
    resolution: {integrity: sha512-CcEtRh/oc9Jc4uWeUwdpG/+Mb2YUHKmdaTf0gUr7Wa+bfp4xx70HOb3RuSTJMvqKNB1TkdTfjLdrcz2X4rkkZA==}

  async-listen@3.0.0:
    resolution: {integrity: sha512-V+SsTpDqkrWTimiotsyl33ePSjA5/KrithwupuvJ6ztsqPvGv6ge4OredFhPffVXiLN/QUWvE0XcqJaYgt6fOg==}
    engines: {node: '>= 14'}

  async-listen@3.0.1:
    resolution: {integrity: sha512-cWMaNwUJnf37C/S5TfCkk/15MwbPRwVYALA2jtjkbHjCmAPiDXyNJy2q3p1KAZzDLHAWyarUWSujUoHR4pEgrA==}
    engines: {node: '>= 14'}

  async-mutex@0.5.0:
    resolution: {integrity: sha512-1A94B18jkJ3DYq284ohPxoXbfTA5HsQ7/Mf4DEhcyLx3Bz27Rh59iScbB6EPiP+B+joue6YCxcMXSbFC1tZKwA==}

  async-sema@3.1.1:
    resolution: {integrity: sha512-tLRNUXati5MFePdAk8dw7Qt7DpxPB60ofAgn8WRhW6a2rcimZnYBP9oxHiv0OHy+Wz7kPMG+t4LGdt31+4EmGg==}

  async@3.2.6:
    resolution: {integrity: sha512-htCUDlxyyCLMgaM3xXg0C0LW2xqfuQ6p05pCEIsXuyQ+a1koYKTuBMzRNwmybfLgvJDMd0r1LTn4+E0Ti6C2AA==}

  asynckit@0.4.0:
    resolution: {integrity: sha512-Oei9OH4tRh0YqU3GxhX79dM/mwVgvbZJaSNaRk+bshkj0S5cfHcgYakreBjrHwatXKbz+IoIdYLxrKim2MjW0Q==}

  autoprefixer@10.4.20:
    resolution: {integrity: sha512-XY25y5xSv/wEoqzDyXXME4AFfkZI0P23z6Fs3YgymDnKJkCGOnkL0iTxCa85UTqaSgfcqyf3UA6+c7wUvx/16g==}
    engines: {node: ^10 || ^12 || >=14}
    hasBin: true
    peerDependencies:
      postcss: ^8.1.0

  available-typed-arrays@1.0.7:
    resolution: {integrity: sha512-wvUjBtSGN7+7SjNpq/9M2Tg350UZD3q62IFZLbRAR1bSMlCo1ZaeW+BJ+D090e4hIIZLBcTDWe4Mh4jvUDajzQ==}
    engines: {node: '>= 0.4'}

  axios@1.7.9:
    resolution: {integrity: sha512-LhLcE7Hbiryz8oMDdDptSrWowmB4Bl6RCt6sIJKpRB4XtVf0iEgewX3au/pJqm+Py1kCASkb/FFKjxQaLtxJvw==}

  axobject-query@4.1.0:
    resolution: {integrity: sha512-qIj0G9wZbMGNLjLmg1PT6v2mE9AH2zlnADJD/2tC6E00hgmhUOfEB6greHPAfLRSufHqROIUTkw6E+M3lH0PTQ==}
    engines: {node: '>= 0.4'}

  b4a@1.6.7:
    resolution: {integrity: sha512-OnAYlL5b7LEkALw87fUVafQw5rVR9RjwGd4KUwNQ6DrrNmaVaUCgLipfVlzrPQ4tWOR9P0IXGNOx50jYCCdSJg==}

  balanced-match@1.0.2:
    resolution: {integrity: sha512-3oSeUO0TMV67hN1AmbXsK4yaqU7tjiHlbxRDZOpH0KW9+CeX4bRAaX0Anxt0tx2MrpRpWwQaPwIlISEJhYU5Pw==}

  bare-events@2.5.0:
    resolution: {integrity: sha512-/E8dDe9dsbLyh2qrZ64PEPadOQ0F4gbl1sUJOrmph7xOiIxfY8vwab/4bFLh4Y88/Hk/ujKcrQKc+ps0mv873A==}

  bare-fs@2.3.5:
    resolution: {integrity: sha512-SlE9eTxifPDJrT6YgemQ1WGFleevzwY+XAP1Xqgl56HtcrisC2CHCZ2tq6dBpcH2TnNxwUEUGhweo+lrQtYuiw==}

  bare-os@2.4.4:
    resolution: {integrity: sha512-z3UiI2yi1mK0sXeRdc4O1Kk8aOa/e+FNWZcTiPB/dfTWyLypuE99LibgRaQki914Jq//yAWylcAt+mknKdixRQ==}

  bare-path@2.1.3:
    resolution: {integrity: sha512-lh/eITfU8hrj9Ru5quUp0Io1kJWIk1bTjzo7JH1P5dWmQ2EL4hFUlfI8FonAhSlgIfhn63p84CDY/x+PisgcXA==}

  bare-stream@2.6.1:
    resolution: {integrity: sha512-eVZbtKM+4uehzrsj49KtCy3Pbg7kO1pJ3SKZ1SFrIH/0pnj9scuGGgUlNDf/7qS8WKtGdiJY5Kyhs/ivYPTB/g==}

  base64-js@1.5.1:
    resolution: {integrity: sha512-AKpaYlHn8t4SVbOHCy+b5+KKgvR4vrsD8vbvrbiQJps7fKDTkjkDry6ji0rUJjC0kzbNePLwzxq8iypo41qeWA==}

  basic-ftp@5.0.5:
    resolution: {integrity: sha512-4Bcg1P8xhUuqcii/S0Z9wiHIrQVPMermM1any+MX5GeGD7faD3/msQUDGLol9wOcz4/jbg/WJnGqoJF6LiBdtg==}
    engines: {node: '>=10.0.0'}

  before-after-hook@3.0.2:
    resolution: {integrity: sha512-Nik3Sc0ncrMK4UUdXQmAnRtzmNQTAAXmXIopizwZ1W1t8QmfJj+zL4OA2I7XPTPW5z5TDqv4hRo/JzouDJnX3A==}

  binary-extensions@2.3.0:
    resolution: {integrity: sha512-Ceh+7ox5qe7LJuLHoY0feh3pHuUDHAcRUeyL2VYghZwfpkNIy/+8Ocg0a3UuSoYzavmylwuLWQOf3hl0jjMMIw==}
    engines: {node: '>=8'}

  bindings@1.5.0:
    resolution: {integrity: sha512-p2q/t/mhvuOj/UeLlV6566GD/guowlr0hHxClI0W9m7MWYkL1F0hLo+0Aexs9HSPCtR1SXQ0TD3MMKrXZajbiQ==}

  bintrees@1.0.2:
    resolution: {integrity: sha512-VOMgTMwjAaUG580SXn3LacVgjurrbMme7ZZNYGSSV7mmtY6QQRh0Eg3pwIcntQ77DErK1L0NxkbetjcoXzVwKw==}

  bl@4.1.0:
    resolution: {integrity: sha512-1W07cM9gS6DcLperZfFSj+bWLtaPGSOHWhPiGzXmvVJbRLdG82sH/Kn8EtW1VqWVA54AKf2h5k5BbnIbwF3h6w==}

  body-parser@1.20.3:
    resolution: {integrity: sha512-7rAxByjUMqQ3/bHJy7D6OGXvx/MMc4IqBn/X0fcM1QUcAItpZrBEYhWGem+tzXH90c+G01ypMcYJBO9Y30203g==}
    engines: {node: '>= 0.8', npm: 1.2.8000 || >= 1.4.16}

  brace-expansion@1.1.11:
    resolution: {integrity: sha512-iCuPHDFgrHX7H2vEI/5xpz07zSHB00TpugqhmYtVmMO6518mCuRMoOYFldEBl0g187ufozdaHgWKcYFb61qGiA==}

  brace-expansion@2.0.1:
    resolution: {integrity: sha512-XnAIvQ8eM+kC6aULx6wuQiwVsnzsi9d3WxzV3FpWTGA19F621kwdbsAcFKXgKUHZWsy+mY6iL1sHTxWEFCytDA==}

  braces@3.0.3:
    resolution: {integrity: sha512-yQbXgO/OSZVD2IsiLlro+7Hf6Q18EJrKSEsdoMzKePKXct3gvD8oLcOQdIzGupr5Fj+EDe8gO/lxc1BzfMpxvA==}
    engines: {node: '>=8'}

  browserslist@4.24.3:
    resolution: {integrity: sha512-1CPmv8iobE2fyRMV97dAcMVegvvWKxmq94hkLiAkUGwKVTyDLw33K+ZxiFrREKmmps4rIw6grcCFCnTMSZ/YiA==}
    engines: {node: ^6 || ^7 || ^8 || ^9 || ^10 || ^11 || ^12 || >=13.7}
    hasBin: true

  buffer-crc32@0.2.13:
    resolution: {integrity: sha512-VO9Ht/+p3SN7SKWqcrgEzjGbRSJYTx+Q1pTQC0wrWqHx0vpJraQ6GtHx8tvcg1rlK1byhU5gccxgOgj7B0TDkQ==}

  buffer@5.7.1:
    resolution: {integrity: sha512-EHcyIPBQ4BSGlvjB16k5KgAJ27CIsHY/2JBmCRReo48y9rQ3MaUzWX3KVlBa4U7MyX02HdVj0K7C3WaB3ju7FQ==}

  bytes@3.1.0:
    resolution: {integrity: sha512-zauLjrfCG+xvoyaqLoV8bLVXXNGC4JqlxFCutSDWA6fJrTo2ZuvLYTqZ7aHBLZSMOopbzwv8f+wZcVzfVTI2Dg==}
    engines: {node: '>= 0.8'}

  bytes@3.1.2:
    resolution: {integrity: sha512-/Nf7TyzTx6S3yRJObOAV7956r8cr2+Oj8AC5dt8wSP3BQAoeX58NoHyCU8P8zGkNXStjTSi6fzO6F0pBdcYbEg==}
    engines: {node: '>= 0.8'}

  cac@6.7.14:
    resolution: {integrity: sha512-b6Ilus+c3RrdDk+JhLKUAQfzzgLEPy6wcXqS7f/xe1EETvsDP6GORG7SFuOs6cID5YkqchW/LXZbX5bc8j7ZcQ==}
    engines: {node: '>=8'}

  call-bind-apply-helpers@1.0.1:
    resolution: {integrity: sha512-BhYE+WDaywFg2TBWYNXAE+8B1ATnThNBqXHP5nQu0jWJdVvY2hvkpyB3qOmtmDePiS5/BDQ8wASEWGMWRG148g==}
    engines: {node: '>= 0.4'}

  call-bind@1.0.8:
    resolution: {integrity: sha512-oKlSFMcMwpUg2ednkhQ454wfWiU/ul3CkJe/PEHcTKuiX6RpbehUiFMXu13HalGZxfUwCQzZG747YXBn1im9ww==}
    engines: {node: '>= 0.4'}

  call-bound@1.0.3:
    resolution: {integrity: sha512-YTd+6wGlNlPxSuri7Y6X8tY2dmm12UMH66RpKMhiX6rsk5wXXnYgbUcOt8kiS31/AjfoTOvCsE+w8nZQLQnzHA==}
    engines: {node: '>= 0.4'}

  callsites@3.1.0:
    resolution: {integrity: sha512-P8BjAsXvZS+VIDUI11hHCQEv74YT67YUi5JJFNWIqL235sBmjX4+qx9Muvls5ivyNENctx46xQLQ3aTuE7ssaQ==}
    engines: {node: '>=6'}

  camelcase-css@2.0.1:
    resolution: {integrity: sha512-QOSvevhslijgYwRx6Rv7zKdMF8lbRmx+uQGx2+vDc+KI/eBnsy9kit5aj23AgGu3pa4t9AgwbnXWqS+iOY+2aA==}
    engines: {node: '>= 6'}

  caniuse-lite@1.0.30001690:
    resolution: {integrity: sha512-5ExiE3qQN6oF8Clf8ifIDcMRCRE/dMGcETG/XGMD8/XiXm6HXQgQTh1yZYLXXpSOsEUlJm1Xr7kGULZTuGtP/w==}

  chai@5.2.0:
    resolution: {integrity: sha512-mCuXncKXk5iCLhfhwTc0izo0gtEmpz5CtG2y8GiOINBlMVS6v8TMRc5TaLWKS6692m9+dVVfzgeVxR5UxWHTYw==}
    engines: {node: '>=12'}

  chalk@3.0.0:
    resolution: {integrity: sha512-4D3B6Wf41KOYRFdszmDqMCGq5VV/uMAB273JILmO+3jAlh8X4qDtdtgCR3fxtbLEMzSx22QdhnDcJvu2u1fVwg==}
    engines: {node: '>=8'}

  chalk@4.1.2:
    resolution: {integrity: sha512-oKnbhFyRIXpUuez8iBMmyEa4nbj4IOQyuhc/wy9kY7/WVPcwIO9VA668Pu8RkO7+0G76SLROeyw9CpQ061i4mA==}
    engines: {node: '>=10'}

  chalk@5.4.1:
    resolution: {integrity: sha512-zgVZuo2WcZgfUEmsn6eO3kINexW8RAE4maiQ8QNs8CtpPCSyMiYsULR3HQYkm3w8FIA3SberyMJMSldGsW+U3w==}
    engines: {node: ^12.17.0 || ^14.13 || >=16.0.0}

  chart.js@4.4.7:
    resolution: {integrity: sha512-pwkcKfdzTMAU/+jNosKhNL2bHtJc/sSmYgVbuGTEDhzkrhmyihmP7vUc/5ZK9WopidMDHNe3Wm7jOd/WhuHWuw==}
    engines: {pnpm: '>=8'}

  check-error@2.1.1:
    resolution: {integrity: sha512-OAlb+T7V4Op9OwdkjmguYRqncdlx5JiofwOAUkmTF+jNdHwzTaTs4sRAGpzLF3oOz5xAyDGrPgeIDFQmDOTiJw==}
    engines: {node: '>= 16'}

  chokidar@3.6.0:
    resolution: {integrity: sha512-7VT13fmjotKpGipCW9JEQAusEPE+Ei8nl6/g4FBAmIm0GOOLMua9NDDo/DWp0ZAxCr3cPq5ZpBqmPAQgDda2Pw==}
    engines: {node: '>= 8.10.0'}

  chokidar@4.0.0:
    resolution: {integrity: sha512-mxIojEAQcuEvT/lyXq+jf/3cO/KoA6z4CeNDGGevTybECPOMFCnQy3OPahluUkbqgPNGw5Bi78UC7Po6Lhy+NA==}
    engines: {node: '>= 14.16.0'}

  chownr@1.1.4:
    resolution: {integrity: sha512-jJ0bqzaylmJtVnNgzTeSOs8DPavpbYgEr/b0YL8/2GO3xJEhInFmhKMUnEJQjZumK7KXGFhUy89PrsJWlakBVg==}

  chownr@3.0.0:
    resolution: {integrity: sha512-+IxzY9BZOQd/XuYPRmrvEVjF/nqj5kgT4kEq7VofrDoM1MxoRjEWkrCC3EtLi59TVawxTAn+orJwFQcrqEN1+g==}
    engines: {node: '>=18'}

  chromium-bidi@0.11.0:
    resolution: {integrity: sha512-6CJWHkNRoyZyjV9Rwv2lYONZf1Xm0IuDyNq97nwSsxxP3wf5Bwy15K5rOvVKMtJ127jJBmxFUanSAOjgFRxgrA==}
    peerDependencies:
      devtools-protocol: '*'

  ci-info@3.9.0:
    resolution: {integrity: sha512-NIxF55hv4nSqQswkAeiOi1r83xy8JldOFDTWiug55KBu9Jnblncd2U6ViHmYgHf01TPZS77NJBhBMKdWj9HQMQ==}
    engines: {node: '>=8'}

  cjs-module-lexer@1.2.3:
    resolution: {integrity: sha512-0TNiGstbQmCFwt4akjjBg5pLRTSyj/PkWQ1ZoO2zntmg9yLqSRxwEa4iCfQLGjqhiqBfOJa7W/E8wfGrTDmlZQ==}

  class-variance-authority@0.7.1:
    resolution: {integrity: sha512-Ka+9Trutv7G8M6WT6SeiRWz792K5qEqIGEGzXKhAE6xOWAY6pPH8U+9IY3oCMv6kqTmLsv7Xh/2w2RigkePMsg==}

  cli-cursor@5.0.0:
    resolution: {integrity: sha512-aCj4O5wKyszjMmDT4tZj93kxyydN/K5zPWSCe6/0AV/AA1pqe5ZBIw0a2ZfPQV7lL5/yb5HsUreJ6UFAF1tEQw==}
    engines: {node: '>=18'}

  cli-spinners@2.9.2:
    resolution: {integrity: sha512-ywqV+5MmyL4E7ybXgKys4DugZbX0FC6LnwrhjuykIjnK9k8OQacQ7axGKnjDXWNhns0xot3bZI5h55H8yo9cJg==}
    engines: {node: '>=6'}

  cli-truncate@4.0.0:
    resolution: {integrity: sha512-nPdaFdQ0h/GEigbPClz11D0v/ZJEwxmeVZGeMo3Z5StPtUTkA9o1lD6QwoirYiSDzbcwn2XcjwmCp68W1IS4TA==}
    engines: {node: '>=18'}

  cli-width@4.1.0:
    resolution: {integrity: sha512-ouuZd4/dm2Sw5Gmqy6bGyNNNe1qt9RpmxveLSO7KcgsTnU7RXfsw+/bukWGo1abgBiMAic068rclZsO4IWmmxQ==}
    engines: {node: '>= 12'}

  cliui@7.0.4:
    resolution: {integrity: sha512-OcRE68cOsVMXp1Yvonl/fzkQOyjLSu/8bhPDfQt0e0/Eb283TKP20Fs2MqoPsr9SwA595rRCA+QMzYc9nBP+JQ==}

  cliui@8.0.1:
    resolution: {integrity: sha512-BSeNnyus75C4//NQ9gQt1/csTXyo/8Sb+afLAkzAptFuMsod9HFokGNudZpi/oQV73hnVK+sR+5PVRMd+Dr7YQ==}
    engines: {node: '>=12'}

  clsx@2.1.1:
    resolution: {integrity: sha512-eYm0QWBtUrBWZWG0d386OGAw16Z995PiOVo2B7bjWSbHedGl5e0ZWaq65kOGgUSNesEIDkB9ISbTg/JK9dhCZA==}
    engines: {node: '>=6'}

  cluster-key-slot@1.1.2:
    resolution: {integrity: sha512-RMr0FhtfXemyinomL4hrWcYJxmX6deFdCxpJzhDttxgO1+bcCnkk+9drydLVDmAMG7NE6aN/fl4F7ucU/90gAA==}
    engines: {node: '>=0.10.0'}

  code-block-writer@10.1.1:
    resolution: {integrity: sha512-67ueh2IRGst/51p0n6FvPrnRjAGHY5F8xdjkgrYE7DDzpJe6qA07RYQ9VcoUeo5ATOjSOiWpSL3SWBRRbempMw==}

  color-convert@1.9.3:
    resolution: {integrity: sha512-QfAUtd+vFdAtFQcC8CCyYt1fYWxSqAiK2cSD6zDB8N3cpsEBAvRxp9zOGg6G/SHHJYAT88/az/IuDGALsNVbGg==}

  color-convert@2.0.1:
    resolution: {integrity: sha512-RRECPsj7iu/xb5oKYcsFHSppFNnsj/52OVTRKb4zP5onXwVF3zVmmToNcOfGC+CRDpfK/U584fMg38ZHCaElKQ==}
    engines: {node: '>=7.0.0'}

  color-name@1.1.3:
    resolution: {integrity: sha512-72fSenhMw2HZMTVHeCA9KCmpEIbzWiQsjN+BHcBbS9vr1mtt+vJjPdksIBNUmKAW8TFUDPJK5SUU3QhE9NEXDw==}

  color-name@1.1.4:
    resolution: {integrity: sha512-dOy+3AuW3a2wNbZHIuMZpTcgjGuLU/uBL/ubcZF9OXbDo8ff4O8yVp5Bf0efS8uEoYo5q4Fx7dY9OgQGXgAsQA==}

  color-string@1.9.1:
    resolution: {integrity: sha512-shrVawQFojnZv6xM40anx4CkoDP+fZsw/ZerEMsW/pyzsRbElpsL/DBVW7q3ExxwusdNXI3lXpuhEZkzs8p5Eg==}

  color-support@1.1.3:
    resolution: {integrity: sha512-qiBjkpbMLO/HL68y+lh4q0/O1MZFj2RX6X/KmMa3+gJD3z+WwI1ZzDHysvqHGS3mP6mznPckpXmw1nI9cJjyRg==}
    hasBin: true

  color@3.2.1:
    resolution: {integrity: sha512-aBl7dZI9ENN6fUGC7mWpMTPNHmWUSNan9tuWN6ahh5ZLNk9baLJOnSMlrQkHcrfFgz2/RigjUVAjdx36VcemKA==}

  color@4.2.3:
    resolution: {integrity: sha512-1rXeuUUiGGrykh+CeBdu5Ie7OJwinCgQY0bc7GCRxy5xVHy+moaqkpL/jqQq0MtQOeYcrqEz4abc5f0KtU7W4A==}
    engines: {node: '>=12.5.0'}

  colorette@2.0.20:
    resolution: {integrity: sha512-IfEDxwoWIjkeXL1eXcDiow4UbKjhLdq6/EuSVR9GMN7KVH3r9gQ83e73hsz1Nd1T3ijd5xv1wcWRYO+D6kCI2w==}

  colorspace@1.1.4:
    resolution: {integrity: sha512-BgvKJiuVu1igBUF2kEjRCZXol6wiiGbY5ipL/oVPwm0BL9sIpMIzM8IK7vwuxIIzOXMV3Ey5w+vxhm0rR/TN8w==}

  combined-stream@1.0.8:
    resolution: {integrity: sha512-FQN4MRfuJeHf7cBbBMJFXhKSDq+2kAArBlmRBvcvFE5BB1HZKXtSFASDhdlz9zOYwxh8lDdnvmMOe/+5cdoEdg==}
    engines: {node: '>= 0.8'}

  commander@13.1.0:
    resolution: {integrity: sha512-/rFeCpNJQbhSZjGVwO9RFV3xPqbnERS8MmIQzCtD/zl6gpJuV/bMLuN92oG3F7d8oDEHHRrujSXNUr8fpjntKw==}
    engines: {node: '>=18'}

  commander@4.1.1:
    resolution: {integrity: sha512-NOKm8xhkzAjzFx8B2v5OAHT+u5pRQc2UCa2Vq9jYL/31o2wi9mxBA7LIFs3sV5VSC49z6pEhfbMULvShKj26WA==}
    engines: {node: '>= 6'}

  concat-map@0.0.1:
    resolution: {integrity: sha512-/Srv4dswyQNBfohGpz9o6Yb3Gz3SrUDqBH5rTuhGR7ahtlbYKnVxw2bCFMRljaA7EXHaXZ8wsHdodFvbkhKmqg==}

  concurrently@9.1.2:
    resolution: {integrity: sha512-H9MWcoPsYddwbOGM6difjVwVZHl63nwMEwDJG/L7VGtuaJhb12h2caPG2tVPWs7emuYix252iGfqOyrz1GczTQ==}
    engines: {node: '>=18'}
    hasBin: true

  console-control-strings@1.1.0:
    resolution: {integrity: sha512-ty/fTekppD2fIwRvnZAVdeOiGd1c7YXEixbgJTNzqcxJWKQnjJ/V1bNEEE6hygpM3WjwHFUVK6HTjWSzV4a8sQ==}

  content-disposition@0.5.4:
    resolution: {integrity: sha512-FveZTNuGw04cxlAiWbzi6zTAL/lhehaWbTtgluJh4/E95DqMwTmha3KZN1aAWA8cFIhHzMZUvLevkw5Rqk+tSQ==}
    engines: {node: '>= 0.6'}

  content-type@1.0.4:
    resolution: {integrity: sha512-hIP3EEPs8tB9AT1L+NUqtwOAps4mk2Zob89MWXMHjHWg9milF/j4osnnQLXBCBFBk/tvIG/tUc9mOUJiPBhPXA==}
    engines: {node: '>= 0.6'}

  content-type@1.0.5:
    resolution: {integrity: sha512-nTjqfcBFEipKdXCv4YDQWCfmcLZKm81ldF0pAopTvyrFGVbcR6P/VAAd5G7N+0tTr8QqiU0tFadD6FK4NtJwOA==}
    engines: {node: '>= 0.6'}

  convert-hrtime@3.0.0:
    resolution: {integrity: sha512-7V+KqSvMiHp8yWDuwfww06XleMWVVB9b9tURBx+G7UTADuo5hYPuowKloz4OzOqbPezxgo+fdQ1522WzPG4OeA==}
    engines: {node: '>=8'}

  convert-source-map@2.0.0:
    resolution: {integrity: sha512-Kvp459HrV2FEJ1CAsi1Ku+MY3kasH19TFykTz2xWmMeq6bk2NU3XXvfJ+Q61m0xktWwt+1HSYf3JZsTms3aRJg==}

  cookie-signature@1.0.6:
    resolution: {integrity: sha512-QADzlaHc8icV8I7vbaJXJwod9HWYp8uCqf1xa4OfNu1T7JVxQIrUgOWtHdNDtPiywmFbiS12VjotIXLrKM3orQ==}

  cookie@0.7.1:
    resolution: {integrity: sha512-6DnInpx7SJ2AK3+CTUE/ZM0vWTUboZCegxhC2xiIydHR9jNuTAASBrfEpHhiGOZw/nX51bHt6YQl8jsGo4y/0w==}
    engines: {node: '>= 0.6'}

  cookie@0.7.2:
    resolution: {integrity: sha512-yki5XnKuf750l50uGTllt6kKILY4nQ1eNIQatoXEByZ5dWgnKqbnqmTrBE5B4N7lrMJKQ2ytWMiTO2o0v6Ew/w==}
    engines: {node: '>= 0.6'}

  cookie@1.0.2:
    resolution: {integrity: sha512-9Kr/j4O16ISv8zBBhJoi4bXOYNTkFLOqSL3UDB0njXxCXNezjeyVrJyGOWtgfs/q2km1gwBcfH8q1yEGoMYunA==}
    engines: {node: '>=18'}

  core-js@3.29.1:
    resolution: {integrity: sha512-+jwgnhg6cQxKYIIjGtAHq2nwUOolo9eoFZ4sHfUH09BLXBgxnH4gA0zEd+t+BO2cNB8idaBtZFcFTRjQJRJmAw==}

  cosmiconfig@9.0.0:
    resolution: {integrity: sha512-itvL5h8RETACmOTFc4UfIyB2RfEHi71Ax6E/PivVxq9NseKbOWpeyHEOIbmAw1rs8Ak0VursQNww7lf7YtUwzg==}
    engines: {node: '>=14'}
    peerDependencies:
      typescript: '>=4.9.5'
    peerDependenciesMeta:
      typescript:
        optional: true

  create-require@1.1.1:
    resolution: {integrity: sha512-dcKFX3jn0MpIaXjisoRvexIJVEKzaq7z2rZKxf+MSr9TkdmHmsU4m2lcLojrj/FHl8mk5VxMmYA+ftRkP/3oKQ==}

  cross-fetch@4.1.0:
    resolution: {integrity: sha512-uKm5PU+MHTootlWEY+mZ4vvXoCn4fLQxT9dSc1sXVMSFkINTJVN8cAQROpwcKm8bJ/c7rgZVIBWzH5T78sNZZw==}

  cross-spawn@7.0.6:
    resolution: {integrity: sha512-uV2QOWP2nWzsy2aMp8aRibhi9dlzF5Hgh5SHaB9OiTGEyDTiJJyx0uy51QXdyWbtAHNua4XJzUKca3OzKUd3vA==}
    engines: {node: '>= 8'}

  css.escape@1.5.1:
    resolution: {integrity: sha512-YUifsXXuknHlUsmlgyY0PKzgPOr7/FjCePfHNt0jxm83wHZi44VDMQ7/fGNkjY3/jV1MC+1CmZbaHzugyeRtpg==}

  cssesc@3.0.0:
    resolution: {integrity: sha512-/Tb/JcjK111nNScGob5MNtsntNM1aCNUDipB/TkwZFhyDrrE47SOx/18wF2bbjgc3ZzCSKW1T5nt5EbFoAz/Vg==}
    engines: {node: '>=4'}
    hasBin: true

  cssstyle@4.1.0:
    resolution: {integrity: sha512-h66W1URKpBS5YMI/V8PyXvTMFT8SupJ1IzoIV8IeBC/ji8WVmrO8dGlTi+2dh6whmdk6BiKJLD/ZBkhWbcg6nA==}
    engines: {node: '>=18'}

  csstype@3.1.3:
    resolution: {integrity: sha512-M1uQkMl8rQK/szD0LNhtqxIPLpimGm8sOBwU7lLnCpSbTyY3yeU1Vc7l4KT5zT4s/yOxHH5O7tIuuLOCnLADRw==}

  data-uri-to-buffer@4.0.1:
    resolution: {integrity: sha512-0R9ikRb668HB7QDxT1vkpuUBtqc53YyAwMwGeUFKRojY/NWKvdZ+9UYtRfGmhqNbRkTSVpMbmyhXipFFv2cb/A==}
    engines: {node: '>= 12'}

  data-uri-to-buffer@6.0.2:
    resolution: {integrity: sha512-7hvf7/GW8e86rW0ptuwS3OcBGDjIi6SZva7hCyWC0yYry2cOPmLIjXAUHI6DK2HsnwJd9ifmt57i8eV2n4YNpw==}
    engines: {node: '>= 14'}

  data-urls@5.0.0:
    resolution: {integrity: sha512-ZYP5VBHshaDAiVZxjbRVcFJpc+4xGgT0bK3vzy1HLN8jTO975HEbuYzZJcHoQEY5K1a0z8YayJkyVETa08eNTg==}
    engines: {node: '>=18'}

  date-fns@4.1.0:
    resolution: {integrity: sha512-Ukq0owbQXxa/U3EGtsdVBkR1w7KOQ5gIBqdH2hkvknzZPYvBxb/aa6E8L7tmjFtkwZBu3UXBbjIgPo/Ez4xaNg==}

  debug@2.6.9:
    resolution: {integrity: sha512-bC7ElrdJaJnPbAP+1EotYvqZsb3ecl5wi6Bfi6BJTUcNowp6cvspg0jXznRTKDjm/E7AdgFBVeAPVMNcKGsHMA==}
    peerDependencies:
      supports-color: '*'
    peerDependenciesMeta:
      supports-color:
        optional: true

  debug@3.2.7:
    resolution: {integrity: sha512-CFjzYYAi4ThfiQvizrFQevTTXHtnCqWfe7x1AhgEscTz6ZbLbfoLRLPugTQyBth6f8ZERVUSyWHFD/7Wu4t1XQ==}
    peerDependencies:
      supports-color: '*'
    peerDependenciesMeta:
      supports-color:
        optional: true

  debug@4.1.1:
    resolution: {integrity: sha512-pYAIzeRo8J6KPEaJ0VWOh5Pzkbw/RetuzehGM7QRRX5he4fPHx2rdKMB256ehJCkX+XRQm16eZLqLNS8RSZXZw==}
    deprecated: Debug versions >=3.2.0 <3.2.7 || >=4 <4.3.1 have a low-severity ReDos regression when used in a Node.js environment. It is recommended you upgrade to 3.2.7 or 4.3.1. (https://github.com/visionmedia/debug/issues/797)
    peerDependencies:
      supports-color: '*'
    peerDependenciesMeta:
      supports-color:
        optional: true

  debug@4.4.0:
    resolution: {integrity: sha512-6WTZ/IxCY/T6BALoZHaE4ctp9xm+Z5kY/pzYaCHRFeyVhojxlrm+46y68HA6hr0TcwEssoxNiDEUJQjfPZ/RYA==}
    engines: {node: '>=6.0'}
    peerDependencies:
      supports-color: '*'
    peerDependenciesMeta:
      supports-color:
        optional: true

  decimal.js@10.4.3:
    resolution: {integrity: sha512-VBBaLc1MgL5XpzgIP7ny5Z6Nx3UrRkIViUkPUdtl9aya5amy3De1gsUUSB1g3+3sExYNjCAsAznmukyxCb1GRA==}

  decompress-response@6.0.0:
    resolution: {integrity: sha512-aW35yZM6Bb/4oJlZncMH2LCoZtJXTRxES17vE3hoRiowU2kWHaJKFkSBDnDR+cm9J+9QhXmREyIfv0pji9ejCQ==}
    engines: {node: '>=10'}

  deep-eql@5.0.2:
    resolution: {integrity: sha512-h5k/5U50IJJFpzfL6nO9jaaumfjO/f2NjK/oYB2Djzm4p9L+3T9qWpZqZ2hAbLPuuYq9wrU08WQyBTL5GbPk5Q==}
    engines: {node: '>=6'}

  deep-equal@2.2.3:
    resolution: {integrity: sha512-ZIwpnevOurS8bpT4192sqAowWM76JDKSHYzMLty3BZGSswgq6pBaH3DhCSW5xVAZICZyKdOBPjwww5wfgT/6PA==}
    engines: {node: '>= 0.4'}

  deep-extend@0.6.0:
    resolution: {integrity: sha512-LOHxIOaPYdHlJRtCQfDIVZtfw/ufM8+rVj649RIHzcm/vGwQRXFt6OPqIFWsm2XEMrNIEtWR64sY1LEKD2vAOA==}
    engines: {node: '>=4.0.0'}

  deep-is@0.1.4:
    resolution: {integrity: sha512-oIPzksmTg4/MriiaYGO+okXDT7ztn/w3Eptv/+gSIdMdKsJo0u4CfYNFJPy+4SKMuCqGw2wxnA+URMg3t8a/bQ==}

  define-data-property@1.1.4:
    resolution: {integrity: sha512-rBMvIzlpA8v6E+SJZoo++HAYqsLrkg7MSfIinMPFhmkorw7X+dOXVJQs+QT69zGkzMyfDnIMN2Wid1+NbL3T+A==}
    engines: {node: '>= 0.4'}

  define-lazy-prop@2.0.0:
    resolution: {integrity: sha512-Ds09qNh8yw3khSjiJjiUInaGX9xlqZDY7JVryGxdxV7NPeuqQfplOpQ66yJFZut3jLa5zOwkXw1g9EI2uKh4Og==}
    engines: {node: '>=8'}

  define-properties@1.2.1:
    resolution: {integrity: sha512-8QmQKqEASLd5nx0U1B1okLElbUuuttJ/AnYmRXbbbGDWh6uS208EjD4Xqq/I9wK7u0v6O08XhTWnt5XtEbR6Dg==}
    engines: {node: '>= 0.4'}

  degenerator@5.0.1:
    resolution: {integrity: sha512-TllpMR/t0M5sqCXfj85i4XaAzxmS5tVA16dqvdkMwGmzI+dXLXnw3J+3Vdv7VKw+ThlTMboK6i9rnZ6Nntj5CQ==}
    engines: {node: '>= 14'}

  delayed-stream@1.0.0:
    resolution: {integrity: sha512-ZySD7Nf91aLB0RxL4KGrKHBXl7Eds1DAmEdcoVawXnLD7SDhpNgtuII2aAkg7a7QS41jxPSZ17p4VdGnMHk3MQ==}
    engines: {node: '>=0.4.0'}

  delegates@1.0.0:
    resolution: {integrity: sha512-bd2L678uiWATM6m5Z1VzNCErI3jiGzt6HGY8OVICs40JQq/HALfbyNJmp0UDakEY4pMMaN0Ly5om/B1VI/+xfQ==}

  denque@2.1.0:
    resolution: {integrity: sha512-HVQE3AAb/pxF8fQAoiqpvg9i3evqug3hoiwakOyZAwJm+6vZehbkYXZ0l4JxS+I3QxM97v5aaRNhj8v5oBhekw==}
    engines: {node: '>=0.10'}

  depd@1.1.2:
    resolution: {integrity: sha512-7emPTl6Dpo6JRXOXjLRxck+FlLRX5847cLKEn00PLAgc3g2hTZZgr+e4c2v6QpSmLeFP3n5yUo7ft6avBK/5jQ==}
    engines: {node: '>= 0.6'}

  depd@2.0.0:
    resolution: {integrity: sha512-g7nH6P6dyDioJogAAGprGpCtVImJhpPk/roCzdb3fIh61/s/nPsfR6onyMwkCAR/OlC3yBC0lESvUoQEAssIrw==}
    engines: {node: '>= 0.8'}

  dequal@2.0.3:
    resolution: {integrity: sha512-0je+qPKHEMohvfRTCEo3CrPG6cAzAYgmzKyxRiYSSDkS6eGJdyVJm7WaYA5ECaAD9wLB2T4EEeymA5aFVcYXCA==}
    engines: {node: '>=6'}

  destroy@1.2.0:
    resolution: {integrity: sha512-2sJGJTaXIIaR1w4iJSNoN0hnMY7Gpc/n8D4qSCJw8QqFWXf7cuAgnEHxBpweaVcPevC2l3KpjYCx3NypQQgaJg==}
    engines: {node: '>= 0.8', npm: 1.2.8000 || >= 1.4.16}

  detect-libc@2.0.3:
    resolution: {integrity: sha512-bwy0MGW55bG41VqxxypOsdSdGqLwXPI/focwgTYCFMbdUiBAxLg9CFzG08sz2aqzknwiX7Hkl0bQENjg8iLByw==}
    engines: {node: '>=8'}

  detect-node-es@1.1.0:
    resolution: {integrity: sha512-ypdmJU/TbBby2Dxibuv7ZLW3Bs1QEmM7nHjEANfohJLvE0XVujisn1qPJcZxg+qDucsr+bP6fLD1rPS3AhJ7EQ==}

  devtools-protocol@0.0.1367902:
    resolution: {integrity: sha512-XxtPuC3PGakY6PD7dG66/o8KwJ/LkH2/EKe19Dcw58w53dv4/vSQEkn/SzuyhHE2q4zPgCkxQBxus3VV4ql+Pg==}

  didyoumean@1.2.2:
    resolution: {integrity: sha512-gxtyfqMg7GKyhQmb056K7M3xszy/myH8w+B4RT+QXBQsvAOdc3XymqDDPHx1BgPgsdAA5SIifona89YtRATDzw==}

  diff-match-patch@1.0.5:
    resolution: {integrity: sha512-IayShXAgj/QMXgB0IWmKx+rOPuGMhqm5w6jvFxmVenXKIzRqTAAsbBPT3kWQeGANj3jGgvcvv4yK6SxqYmikgw==}

  diff-sequences@29.6.3:
    resolution: {integrity: sha512-EjePK1srD3P08o2j4f0ExnylqRs5B9tJjcp9t1krH2qRi8CCdsYfwe9JgSLurFBWwq4uOlipzfk5fHNvwFKr8Q==}
    engines: {node: ^14.15.0 || ^16.10.0 || >=18.0.0}

  diff@4.0.2:
    resolution: {integrity: sha512-58lmxKSA4BNyLz+HHMUzlOEpg09FV+ev6ZMe3vJihgdxzgcwZ8VoEEPmALCZG9LmqfVoNMMKpttIYTVG6uDY7A==}
    engines: {node: '>=0.3.1'}

  dlv@1.1.3:
    resolution: {integrity: sha512-+HlytyjlPKnIG8XuRG8WvmBP8xs8P71y+SKKS6ZXWoEgLuePxtDoUEiH7WkdePWrQ5JBpE6aoVqfZfJUQkjXwA==}

  dom-accessibility-api@0.5.16:
    resolution: {integrity: sha512-X7BJ2yElsnOJ30pZF4uIIDfBEVgF4XEBxL9Bxhy6dnrm5hkzqmsWHGTiHqRiITNhMyFLyAiWndIJP7Z1NTteDg==}

  dom-accessibility-api@0.6.3:
    resolution: {integrity: sha512-7ZgogeTnjuHbo+ct10G9Ffp0mif17idi0IyWNVA/wcwcm7NPOD/WEHVP3n7n3MhXqxoIYm8d6MuZohYWIZ4T3w==}

  dotenv@16.4.7:
    resolution: {integrity: sha512-47qPchRCykZC03FhkYAhrvwU4xDBFIj1QPqaarj6mdM/hgUzfPHcpkHJOn3mJAufFeeAxAzeGsr5X0M4k6fLZQ==}
    engines: {node: '>=12'}

  dunder-proto@1.0.1:
    resolution: {integrity: sha512-KIN/nDJBQRcXw0MLVhZE9iQHmG68qAVIBg9CqmUYjmQIhgij9U5MFvrqkUL5FbtyyzZuOeOt0zdeRe4UY7ct+A==}
    engines: {node: '>= 0.4'}

  eastasianwidth@0.2.0:
    resolution: {integrity: sha512-I88TYZWc9XiYHRQ4/3c5rjjfgkjhLyW2luGIheGERbNQ6OY7yTybanSpDXZa8y7VUP9YmDcYa+eyq4ca7iLqWA==}

  edge-runtime@2.5.9:
    resolution: {integrity: sha512-pk+k0oK0PVXdlT4oRp4lwh+unuKB7Ng4iZ2HB+EZ7QCEQizX360Rp/F4aRpgpRgdP2ufB35N+1KppHmYjqIGSg==}
    engines: {node: '>=16'}
    hasBin: true

  ee-first@1.1.1:
    resolution: {integrity: sha512-WMwm9LhRUo+WUaRN+vRuETqG89IgZphVSNkdFgeb6sS/E4OrDIN7t48CAewSHXc6C8lefD8KKfr5vY61brQlow==}

  electron-to-chromium@1.5.76:
    resolution: {integrity: sha512-CjVQyG7n7Sr+eBXE86HIulnL5N8xZY1sgmOPGuq/F0Rr0FJq63lg0kEtOIDfZBk44FnDLf6FUJ+dsJcuiUDdDQ==}

  emoji-regex@10.4.0:
    resolution: {integrity: sha512-EC+0oUMY1Rqm4O6LLrgjtYDvcVYTy7chDnM4Q7030tP4Kwj3u/pR6gP9ygnp2CJMK5Gq+9Q2oqmrFJAz01DXjw==}

  emoji-regex@8.0.0:
    resolution: {integrity: sha512-MSjYzcWNOA0ewAHpz0MxpYFvwg6yjy1NG3xteoqz644VCo/RPgnr1/GGt+ic3iJTzQ8Eu3TdM14SawnVUmGE6A==}

  emoji-regex@9.2.2:
    resolution: {integrity: sha512-L18DaJsXSUk2+42pv8mLs5jJT2hqFkFE4j21wOmgbUqsZ2hL72NsUU785g9RXgo3s0ZNgVl42TiHp3ZtOv/Vyg==}

  enabled@2.0.0:
    resolution: {integrity: sha512-AKrN98kuwOzMIdAizXGI86UFBoo26CL21UM763y1h/GMSJ4/OHU9k2YlsmBpyScFo/wbLzWQJBMCW4+IO3/+OQ==}

  encodeurl@1.0.2:
    resolution: {integrity: sha512-TPJXq8JqFaVYm2CWmPvnP2Iyo4ZSM7/QKcSmuMLDObfpH5fi7RUGmd/rTDf+rut/saiDiQEeVTNgAmJEdAOx0w==}
    engines: {node: '>= 0.8'}

  encodeurl@2.0.0:
    resolution: {integrity: sha512-Q0n9HRi4m6JuGIV1eFlmvJB7ZEVxu93IrMyiMsGC0lrMJMWzRgx6WGquyfQgZVb31vhGgXnfmPNNXmxnOkRBrg==}
    engines: {node: '>= 0.8'}

  encoding@0.1.13:
    resolution: {integrity: sha512-ETBauow1T35Y/WZMkio9jiM0Z5xjHHmJ4XmjZOq1l/dXz3lr2sRn87nJy20RupqSh1F2m3HHPSp8ShIPQJrJ3A==}

  end-of-stream@1.1.0:
    resolution: {integrity: sha512-EoulkdKF/1xa92q25PbjuDcgJ9RDHYU2Rs3SCIvs2/dSQ3BpmxneNHmA/M7fe60M3PrV7nNGTTNbkK62l6vXiQ==}

  end-of-stream@1.4.4:
    resolution: {integrity: sha512-+uw1inIHVPQoaVuHzRyXd21icM+cnt4CzD5rW+NC1wjOUSTOs+Te7FOv7AhN7vS9x/oIyhLP5PR1H+phQAHu5Q==}

  entities@4.5.0:
    resolution: {integrity: sha512-V0hjH4dGPh9Ao5p0MoRY6BVqtwCjhz6vI5LT8AJ55H+4g9/4vbHx1I54fS0XuclLhDHArPQCiMjDxjaL8fPxhw==}
    engines: {node: '>=0.12'}

  env-paths@2.2.1:
    resolution: {integrity: sha512-+h1lkLKhZMTYjog1VEpJNG7NZJWcuc2DDk/qsqSTRRCOXiLjeQ1d1/udrUGhqMxUgAlwKNZ0cf2uqan5GLuS2A==}
    engines: {node: '>=6'}

  environment@1.1.0:
    resolution: {integrity: sha512-xUtoPkMggbz0MPyPiIWr1Kp4aeWJjDZ6SMvURhimjdZgsRuDplF5/s9hcgGhyXMhs+6vpnuoiZ2kFiu3FMnS8Q==}
    engines: {node: '>=18'}

  error-ex@1.3.2:
    resolution: {integrity: sha512-7dFHNmqeFSEt2ZBsCriorKnn3Z2pj+fd9kmI6QoWw4//DL+icEBfc0U7qJCisqrTsKTjw4fNFy2pW9OqStD84g==}

  es-define-property@1.0.1:
    resolution: {integrity: sha512-e3nRfgfUZ4rNGL232gUgX06QNyyez04KdjFrF+LTRoOXmrOgFKDg4BCdsjW8EnT69eqdYGmRpJwiPVYNrCaW3g==}
    engines: {node: '>= 0.4'}

  es-errors@1.3.0:
    resolution: {integrity: sha512-Zf5H2Kxt2xjTvbJvP2ZWLEICxA6j+hAmMzIlypy4xcBg1vKVnx89Wy0GbS+kf5cwCVFFzdCFh2XSCFNULS6csw==}
    engines: {node: '>= 0.4'}

  es-get-iterator@1.1.3:
    resolution: {integrity: sha512-sPZmqHBe6JIiTfN5q2pEi//TwxmAFHwj/XEuYjTuse78i8KxaqMTTzxPoFKuzRpDpTJ+0NAbpfenkmH2rePtuw==}

  es-module-lexer@1.4.1:
    resolution: {integrity: sha512-cXLGjP0c4T3flZJKQSuziYoq7MlT+rnvfZjfp7h+I7K9BNX54kP9nyWvdbwjQ4u1iWbOL4u96fgeZLToQlZC7w==}

  es-module-lexer@1.6.0:
    resolution: {integrity: sha512-qqnD1yMU6tk/jnaMosogGySTZP8YtUgAffA9nMN+E/rjxcfRQ6IEk7IiozUjgxKoFHBGjTLnrHB/YC45r/59EQ==}

  es-object-atoms@1.0.0:
    resolution: {integrity: sha512-MZ4iQ6JwHOBQjahnjwaC1ZtIBH+2ohjamzAO3oaHcXYup7qxjF2fixyH+Q71voWHeOkI2q/TnJao/KfXYIZWbw==}
    engines: {node: '>= 0.4'}

  es6-promise@4.2.8:
    resolution: {integrity: sha512-HJDGx5daxeIvxdBxvG2cb9g4tEvwIk3i8+nhX0yGrYmZUzbkdg8QbDevheDB8gd0//uPj4c1EQua8Q+MViT0/w==}

  es6-promisify@5.0.0:
    resolution: {integrity: sha512-C+d6UdsYDk0lMebHNR4S2NybQMMngAOnOwYBQjTOiv0MkoJMP0Myw2mgpDLBcpfCmRLxyFqYhS/CfOENq4SJhQ==}

  esbuild-android-64@0.14.47:
    resolution: {integrity: sha512-R13Bd9+tqLVFndncMHssZrPWe6/0Kpv2/dt4aA69soX4PRxlzsVpCvoJeFE8sOEoeVEiBkI0myjlkDodXlHa0g==}
    engines: {node: '>=12'}
    cpu: [x64]
    os: [android]

  esbuild-android-arm64@0.14.47:
    resolution: {integrity: sha512-OkwOjj7ts4lBp/TL6hdd8HftIzOy/pdtbrNA4+0oVWgGG64HrdVzAF5gxtJufAPOsEjkyh1oIYvKAUinKKQRSQ==}
    engines: {node: '>=12'}
    cpu: [arm64]
    os: [android]

  esbuild-darwin-64@0.14.47:
    resolution: {integrity: sha512-R6oaW0y5/u6Eccti/TS6c/2c1xYTb1izwK3gajJwi4vIfNs1s8B1dQzI1UiC9T61YovOQVuePDcfqHLT3mUZJA==}
    engines: {node: '>=12'}
    cpu: [x64]
    os: [darwin]

  esbuild-darwin-arm64@0.14.47:
    resolution: {integrity: sha512-seCmearlQyvdvM/noz1L9+qblC5vcBrhUaOoLEDDoLInF/VQ9IkobGiLlyTPYP5dW1YD4LXhtBgOyevoIHGGnw==}
    engines: {node: '>=12'}
    cpu: [arm64]
    os: [darwin]

  esbuild-freebsd-64@0.14.47:
    resolution: {integrity: sha512-ZH8K2Q8/Ux5kXXvQMDsJcxvkIwut69KVrYQhza/ptkW50DC089bCVrJZZ3sKzIoOx+YPTrmsZvqeZERjyYrlvQ==}
    engines: {node: '>=12'}
    cpu: [x64]
    os: [freebsd]

  esbuild-freebsd-arm64@0.14.47:
    resolution: {integrity: sha512-ZJMQAJQsIOhn3XTm7MPQfCzEu5b9STNC+s90zMWe2afy9EwnHV7Ov7ohEMv2lyWlc2pjqLW8QJnz2r0KZmeAEQ==}
    engines: {node: '>=12'}
    cpu: [arm64]
    os: [freebsd]

  esbuild-linux-32@0.14.47:
    resolution: {integrity: sha512-FxZOCKoEDPRYvq300lsWCTv1kcHgiiZfNrPtEhFAiqD7QZaXrad8LxyJ8fXGcWzIFzRiYZVtB3ttvITBvAFhKw==}
    engines: {node: '>=12'}
    cpu: [ia32]
    os: [linux]

  esbuild-linux-64@0.14.47:
    resolution: {integrity: sha512-nFNOk9vWVfvWYF9YNYksZptgQAdstnDCMtR6m42l5Wfugbzu11VpMCY9XrD4yFxvPo9zmzcoUL/88y0lfJZJJw==}
    engines: {node: '>=12'}
    cpu: [x64]
    os: [linux]

  esbuild-linux-arm64@0.14.47:
    resolution: {integrity: sha512-ywfme6HVrhWcevzmsufjd4iT3PxTfCX9HOdxA7Hd+/ZM23Y9nXeb+vG6AyA6jgq/JovkcqRHcL9XwRNpWG6XRw==}
    engines: {node: '>=12'}
    cpu: [arm64]
    os: [linux]

  esbuild-linux-arm@0.14.47:
    resolution: {integrity: sha512-ZGE1Bqg/gPRXrBpgpvH81tQHpiaGxa8c9Rx/XOylkIl2ypLuOcawXEAo8ls+5DFCcRGt/o3sV+PzpAFZobOsmA==}
    engines: {node: '>=12'}
    cpu: [arm]
    os: [linux]

  esbuild-linux-mips64le@0.14.47:
    resolution: {integrity: sha512-mg3D8YndZ1LvUiEdDYR3OsmeyAew4MA/dvaEJxvyygahWmpv1SlEEnhEZlhPokjsUMfRagzsEF/d/2XF+kTQGg==}
    engines: {node: '>=12'}
    cpu: [mips64el]
    os: [linux]

  esbuild-linux-ppc64le@0.14.47:
    resolution: {integrity: sha512-WER+f3+szmnZiWoK6AsrTKGoJoErG2LlauSmk73LEZFQ/iWC+KhhDsOkn1xBUpzXWsxN9THmQFltLoaFEH8F8w==}
    engines: {node: '>=12'}
    cpu: [ppc64]
    os: [linux]

  esbuild-linux-riscv64@0.14.47:
    resolution: {integrity: sha512-1fI6bP3A3rvI9BsaaXbMoaOjLE3lVkJtLxsgLHqlBhLlBVY7UqffWBvkrX/9zfPhhVMd9ZRFiaqXnB1T7BsL2g==}
    engines: {node: '>=12'}
    cpu: [riscv64]
    os: [linux]

  esbuild-linux-s390x@0.14.47:
    resolution: {integrity: sha512-eZrWzy0xFAhki1CWRGnhsHVz7IlSKX6yT2tj2Eg8lhAwlRE5E96Hsb0M1mPSE1dHGpt1QVwwVivXIAacF/G6mw==}
    engines: {node: '>=12'}
    cpu: [s390x]
    os: [linux]

  esbuild-netbsd-64@0.14.47:
    resolution: {integrity: sha512-Qjdjr+KQQVH5Q2Q1r6HBYswFTToPpss3gqCiSw2Fpq/ua8+eXSQyAMG+UvULPqXceOwpnPo4smyZyHdlkcPppQ==}
    engines: {node: '>=12'}
    cpu: [x64]
    os: [netbsd]

  esbuild-openbsd-64@0.14.47:
    resolution: {integrity: sha512-QpgN8ofL7B9z8g5zZqJE+eFvD1LehRlxr25PBkjyyasakm4599iroUpaj96rdqRlO2ShuyqwJdr+oNqWwTUmQw==}
    engines: {node: '>=12'}
    cpu: [x64]
    os: [openbsd]

  esbuild-sunos-64@0.14.47:
    resolution: {integrity: sha512-uOeSgLUwukLioAJOiGYm3kNl+1wJjgJA8R671GYgcPgCx7QR73zfvYqXFFcIO93/nBdIbt5hd8RItqbbf3HtAQ==}
    engines: {node: '>=12'}
    cpu: [x64]
    os: [sunos]

  esbuild-windows-32@0.14.47:
    resolution: {integrity: sha512-H0fWsLTp2WBfKLBgwYT4OTfFly4Im/8B5f3ojDv1Kx//kiubVY0IQunP2Koc/fr/0wI7hj3IiBDbSrmKlrNgLQ==}
    engines: {node: '>=12'}
    cpu: [ia32]
    os: [win32]

  esbuild-windows-64@0.14.47:
    resolution: {integrity: sha512-/Pk5jIEH34T68r8PweKRi77W49KwanZ8X6lr3vDAtOlH5EumPE4pBHqkCUdELanvsT14yMXLQ/C/8XPi1pAtkQ==}
    engines: {node: '>=12'}
    cpu: [x64]
    os: [win32]

  esbuild-windows-arm64@0.14.47:
    resolution: {integrity: sha512-HFSW2lnp62fl86/qPQlqw6asIwCnEsEoNIL1h2uVMgakddf+vUuMcCbtUY1i8sst7KkgHrVKCJQB33YhhOweCQ==}
    engines: {node: '>=12'}
    cpu: [arm64]
    os: [win32]

  esbuild@0.14.47:
    resolution: {integrity: sha512-wI4ZiIfFxpkuxB8ju4MHrGwGLyp1+awEHAHVpx6w7a+1pmYIq8T9FGEVVwFo0iFierDoMj++Xq69GXWYn2EiwA==}
    engines: {node: '>=12'}
    hasBin: true

  esbuild@0.23.1:
    resolution: {integrity: sha512-VVNz/9Sa0bs5SELtn3f7qhJCDPCF5oMEl5cO9/SSinpE9hbPVvxbd572HH5AKiP7WD8INO53GgfDDhRjkylHEg==}
    engines: {node: '>=18'}
    hasBin: true

  esbuild@0.24.2:
    resolution: {integrity: sha512-+9egpBW8I3CD5XPe0n6BfT5fxLzxrlDzqydF3aviG+9ni1lDC/OvMHcxqEFV0+LANZG5R1bFMWfUrjVsdwxJvA==}
    engines: {node: '>=18'}
    hasBin: true

  escalade@3.2.0:
    resolution: {integrity: sha512-WUj2qlxaQtO4g6Pq5c29GTcWGDyd8itL8zTlipgECz3JesAiiOKotd8JU6otB3PACgG6xkJUyVhboMS+bje/jA==}
    engines: {node: '>=6'}

  escape-html@1.0.3:
    resolution: {integrity: sha512-NiSupZ4OeuGwr68lGIeym/ksIZMJodUGOSCZ/FSnTxcrekbvqrgdUxlJOMpijaKZVjAJrWrGs/6Jy8OMuyj9ow==}

  escape-string-regexp@2.0.0:
    resolution: {integrity: sha512-UpzcLCXolUWcNu5HtVMHYdXJjArjsF9C0aNnquZYY4uW/Vu0miy5YoWvbV345HauVvcAUnpRuhMMcqTcGOY2+w==}
    engines: {node: '>=8'}

  escape-string-regexp@4.0.0:
    resolution: {integrity: sha512-TtpcNJ3XAzx3Gq8sWRzJaVajRs0uVxA2YAkdb1jm2YkPz4G6egUFAyA3n5vtEIZefPk5Wa4UXbKuS5fKkJWdgA==}
    engines: {node: '>=10'}

  escodegen@2.1.0:
    resolution: {integrity: sha512-2NlIDTwUWJN0mRPQOdtQBzbUHvdGY2P1VXSyU83Q3xKxM7WHX2Ql8dKq782Q9TgQUNOLEzEYu9bzLNj1q88I5w==}
    engines: {node: '>=6.0'}
    hasBin: true

  eslint-plugin-react-hooks@5.1.0:
    resolution: {integrity: sha512-mpJRtPgHN2tNAvZ35AMfqeB3Xqeo273QxrHJsbBEPWODRM4r0yB6jfoROqKEYrOn27UtRPpcpHc2UqyBSuUNTw==}
    engines: {node: '>=10'}
    peerDependencies:
      eslint: ^3.0.0 || ^4.0.0 || ^5.0.0 || ^6.0.0 || ^7.0.0 || ^8.0.0-0 || ^9.0.0

  eslint-plugin-react-refresh@0.4.19:
    resolution: {integrity: sha512-eyy8pcr/YxSYjBoqIFSrlbn9i/xvxUFa8CjzAYo9cFjgGXqq1hyjihcpZvxRLalpaWmueWR81xn7vuKmAFijDQ==}
    peerDependencies:
      eslint: '>=8.40'

  eslint-scope@8.2.0:
    resolution: {integrity: sha512-PHlWUfG6lvPc3yvP5A4PNyBL1W8fkDUccmI21JUu/+GKZBoH/W5u6usENXUrWFRsyoW5ACUjFGgAFQp5gUlb/A==}
    engines: {node: ^18.18.0 || ^20.9.0 || >=21.1.0}

  eslint-visitor-keys@3.4.3:
    resolution: {integrity: sha512-wpc+LXeiyiisxPlEkUzU6svyS1frIO3Mgxj1fdy7Pm8Ygzguax2N3Fa/D/ag1WqbOprdI+uY6wMUl8/a2G+iag==}
    engines: {node: ^12.22.0 || ^14.17.0 || >=16.0.0}

  eslint-visitor-keys@4.2.0:
    resolution: {integrity: sha512-UyLnSehNt62FFhSwjZlHmeokpRK59rcz29j+F1/aDgbkbRTk7wIc9XzdoasMUbRNKDM0qQt/+BJ4BrpFeABemw==}
    engines: {node: ^18.18.0 || ^20.9.0 || >=21.1.0}

  eslint@9.20.1:
    resolution: {integrity: sha512-m1mM33o6dBUjxl2qb6wv6nGNwCAsns1eKtaQ4l/NPHeTvhiUPbtdfMyktxN4B3fgHIgsYh1VT3V9txblpQHq+g==}
    engines: {node: ^18.18.0 || ^20.9.0 || >=21.1.0}
    hasBin: true
    peerDependencies:
      jiti: '*'
    peerDependenciesMeta:
      jiti:
        optional: true

  esm-env@1.2.2:
    resolution: {integrity: sha512-Epxrv+Nr/CaL4ZcFGPJIYLWFom+YeV1DqMLHJoEd9SYRxNbaFruBwfEX/kkHUJf55j2+TUbmDcmuilbP1TmXHA==}

  espree@10.3.0:
    resolution: {integrity: sha512-0QYC8b24HWY8zjRnDTL6RiHfDbAWn63qb4LMj1Z4b076A4une81+z03Kg7l7mn/48PUTqoLptSXez8oknU8Clg==}
    engines: {node: ^18.18.0 || ^20.9.0 || >=21.1.0}

  esprima@4.0.1:
    resolution: {integrity: sha512-eGuFFw7Upda+g4p+QHvnW0RyTX/SVeJBDM/gCtMARO0cLuT2HcEKnTPvhjV6aGeqrCB/sbNop0Kszm0jsaWU4A==}
    engines: {node: '>=4'}
    hasBin: true

  esquery@1.6.0:
    resolution: {integrity: sha512-ca9pw9fomFcKPvFLXhBKUK90ZvGibiGOvRJNbjljY7s7uq/5YO4BOzcYtJqExdx99rF6aAcnRxHmcUHcz6sQsg==}
    engines: {node: '>=0.10'}

  esrap@1.4.5:
    resolution: {integrity: sha512-CjNMjkBWWZeHn+VX+gS8YvFwJ5+NDhg8aWZBSFJPR8qQduDNjbJodA2WcwCm7uQa5Rjqj+nZvVmceg1RbHFB9g==}

  esrecurse@4.3.0:
    resolution: {integrity: sha512-KmfKL3b6G+RXvP8N1vr3Tq1kL/oCFgn2NYXEtqP8/L3pKapUA4G8cFVaoF3SU323CD4XypR/ffioHmkti6/Tag==}
    engines: {node: '>=4.0'}

  estraverse@5.3.0:
    resolution: {integrity: sha512-MMdARuVEQziNTeJD8DgMqmhwR11BRQ/cBP+pLtYdSTnf3MIO8fFeiINEbX36ZdNlfU/7A9f3gUw49B3oQsvwBA==}
    engines: {node: '>=4.0'}

  estree-walker@2.0.2:
    resolution: {integrity: sha512-Rfkk/Mp/DL7JVje3u18FxFujQlTNR2q6QfMSMB7AvCBx91NGj/ba3kCfza0f6dVDbw7YlRf/nDrn7pQrCCyQ/w==}

  estree-walker@3.0.3:
    resolution: {integrity: sha512-7RUKfXgSMMkzt6ZuXmqapOurLGPPfgj6l9uRZ7lRGolvk0y2yocc35LdcxKC5PQZdn2DMqioAQ2NoWcrTKmm6g==}

  esutils@2.0.3:
    resolution: {integrity: sha512-kVscqXk4OCp68SZ0dkgEKVi6/8ij300KBWTJq32P/dYeWTSwK41WyTxalN1eRmA5Z9UU/LX9D7FWSmV9SAYx6g==}
    engines: {node: '>=0.10.0'}

  etag@1.8.1:
    resolution: {integrity: sha512-aIL5Fx7mawVa300al2BnEE4iNvo1qETxLrPI/o05L7z6go7fCw1J6EQmbK4FmJ2AS7kgVF/KEZWufBfdClMcPg==}
    engines: {node: '>= 0.6'}

  event-target-shim@5.0.1:
    resolution: {integrity: sha512-i/2XbnSz/uxRCU6+NdVJgKWDTM427+MqYbkQzD321DuCQJUqOuJKIA0IM2+W2xtYHdKOmZ4dR6fExsd4SXL+WQ==}
    engines: {node: '>=6'}

  eventemitter3@4.0.7:
    resolution: {integrity: sha512-8guHBZCwKnFhYdHr2ysuRWErTwhoN2X8XELRlrRwpmfeY2jjuUN4taQMsULKUVo1K4DvZl+0pgfyoysHxvmvEw==}

  eventemitter3@5.0.1:
    resolution: {integrity: sha512-GWkBvjiSZK87ELrYOSESUYeVIc9mvLLf/nXalMOS5dYrgZq9o5OVkbZAVM06CVxYsCwH9BDZFPlQTlPA1j4ahA==}

  events-intercept@2.0.0:
    resolution: {integrity: sha512-blk1va0zol9QOrdZt0rFXo5KMkNPVSp92Eju/Qz8THwKWKRKeE0T8Br/1aW6+Edkyq9xHYgYxn2QtOnUKPUp+Q==}

  eventsource-parser@1.1.2:
    resolution: {integrity: sha512-v0eOBUbiaFojBu2s2NPBfYUoRR9GjcDNvCXVaqEf5vVfpIAh9f8RCo4vXTP8c63QRKCFwoLpMpTdPwwhEKVgzA==}
    engines: {node: '>=14.18'}

  execa@3.2.0:
    resolution: {integrity: sha512-kJJfVbI/lZE1PZYDI5VPxp8zXPO9rtxOkhpZ0jMKha56AI9y2gGVC6bkukStQf0ka5Rh15BA5m7cCCH4jmHqkw==}
    engines: {node: ^8.12.0 || >=9.7.0}

  execa@8.0.1:
    resolution: {integrity: sha512-VyhnebXciFV2DESc+p6B+y0LjSm0krU4OgJN44qFAhBY0TJ+1V61tYD2+wHusZ6F9n5K+vl8k0sTy7PEfV4qpg==}
    engines: {node: '>=16.17'}

  expand-template@2.0.3:
    resolution: {integrity: sha512-XYfuKMvj4O35f/pOXLObndIRvyQ+/+6AhODh+OKWj9S9498pHHn/IMszH+gt0fBCRWMNfk1ZSp5x3AifmnI2vg==}
    engines: {node: '>=6'}

  expect-type@1.1.0:
    resolution: {integrity: sha512-bFi65yM+xZgk+u/KRIpekdSYkTB5W1pEf0Lt8Q8Msh7b+eQ7LXVtIB1Bkm4fvclDEL1b2CZkMhv2mOeF8tMdkA==}
    engines: {node: '>=12.0.0'}

  expect@29.7.0:
    resolution: {integrity: sha512-2Zks0hf1VLFYI1kbh0I5jP3KHHyCHpkfyHBzsSXRFgl/Bg9mWYfMW8oD+PdMPlEwy5HNsR9JutYy6pMeOh61nw==}
    engines: {node: ^14.15.0 || ^16.10.0 || >=18.0.0}

  express-rate-limit@7.5.0:
    resolution: {integrity: sha512-eB5zbQh5h+VenMPM3fh+nw1YExi5nMr6HUCR62ELSP11huvxm/Uir1H1QEyTkk5QX6A58pX6NmaTMceKZ0Eodg==}
    engines: {node: '>= 16'}
    peerDependencies:
      express: ^4.11 || 5 || ^5.0.0-beta.1

  express@4.21.2:
    resolution: {integrity: sha512-28HqgMZAmih1Czt9ny7qr6ek2qddF4FclbMzwhCREB6OFfH+rXAnuNCwo1/wFvrtbgsQDb4kSbX9de9lFbrXnA==}
    engines: {node: '>= 0.10.0'}

  extract-zip@2.0.1:
    resolution: {integrity: sha512-GDhU9ntwuKyGXdZBUgTIe+vXnWj0fppUEtMDL0+idd5Sta8TGpHssn/eusA9mrPr9qNDym6SxAYZjNvCn/9RBg==}
    engines: {node: '>= 10.17.0'}
    hasBin: true

  fast-content-type-parse@2.0.1:
    resolution: {integrity: sha512-nGqtvLrj5w0naR6tDPfB4cUmYCqouzyQiz6C5y/LtcDllJdrcc6WaWW6iXyIIOErTa/XRybj28aasdn4LkVk6Q==}

  fast-deep-equal@3.1.3:
    resolution: {integrity: sha512-f3qQ9oQy9j2AhBe/H9VC91wLmKBCCU/gDOnKNAYG5hswO7BLKj09Hc5HYNz9cGI++xlpDCIgDaitVs03ATR84Q==}

  fast-fifo@1.3.2:
    resolution: {integrity: sha512-/d9sfos4yxzpwkDkuN7k2SqFKtYNmCTzgfEpz82x34IM9/zc8KGxQoXg1liNC/izpRM/MBdt44Nmx41ZWqk+FQ==}

  fast-glob@3.3.2:
    resolution: {integrity: sha512-oX2ruAFQwf/Orj8m737Y5adxDQO0LAB7/S5MnxCdTNDd4p6BsyIVsv9JQsATbTSq8KHRpLwIHbVlUNatxd+1Ow==}
    engines: {node: '>=8.6.0'}

  fast-json-stable-stringify@2.1.0:
    resolution: {integrity: sha512-lhd/wF+Lk98HZoTCtlVraHtfh5XYijIjalXck7saUtuanSDyLMxnHhSXEDJqHxD7msR8D0uCmqlkwjCV8xvwHw==}

  fast-levenshtein@2.0.6:
    resolution: {integrity: sha512-DCXu6Ifhqcks7TZKY3Hxp3y6qphY5SJZmrWMDrKcERSOXWQdMhU9Ig/PYrzyw/ul9jOIyh0N4M0tbC5hodg8dw==}

  fastq@1.18.0:
    resolution: {integrity: sha512-QKHXPW0hD8g4UET03SdOdunzSouc9N4AuHdsX8XNcTsuz+yYFILVNIX4l9yHABMhiEI9Db0JTTIpu0wB+Y1QQw==}

  fd-slicer@1.1.0:
    resolution: {integrity: sha512-cE1qsB/VwyQozZ+q1dGxR8LBYNZeofhEdUNGSMbQD3Gw2lAzX9Zb3uIU6Ebc/Fmyjo9AWWfnn0AUCHqtevs/8g==}

  fdir@6.4.3:
    resolution: {integrity: sha512-PMXmW2y1hDDfTSRc9gaXIuCCRpuoz3Kaz8cUelp3smouvfT632ozg2vrT6lJsHKKOF59YLbOGfAWGUcKEfRMQw==}
    peerDependencies:
      picomatch: ^3 || ^4
    peerDependenciesMeta:
      picomatch:
        optional: true

  fecha@4.2.3:
    resolution: {integrity: sha512-OP2IUU6HeYKJi3i0z4A19kHMQoLVs4Hc+DPqqxI2h/DPZHTm/vjsfC6P0b4jCMy14XizLBqvndQ+UilD7707Jw==}

  fetch-blob@3.2.0:
    resolution: {integrity: sha512-7yAQpD2UMJzLi1Dqv7qFYnPbaPx7ZfFK6PiIxQ4PfkGPyNyl2Ugx+a/umUonmKqjhM4DnfbMvdX6otXq83soQQ==}
    engines: {node: ^12.20 || >= 14.13}

  fflate@0.8.2:
    resolution: {integrity: sha512-cPJU47OaAoCbg0pBvzsgpTPhmhqI5eJjh/JIu8tPj5q+T7iLvW/JAYUqmE7KOB4R1ZyEhzBaIQpQpardBF5z8A==}

  file-entry-cache@8.0.0:
    resolution: {integrity: sha512-XXTUwCvisa5oacNGRP9SfNtYBNAMi+RPwBFmblZEF7N7swHYQS6/Zfk7SRwx4D5j3CH211YNRco1DEMNVfZCnQ==}
    engines: {node: '>=16.0.0'}

  file-uri-to-path@1.0.0:
    resolution: {integrity: sha512-0Zt+s3L7Vf1biwWZ29aARiVYLx7iMGnEUl9x33fbB/j3jR81u/O2LbqK+Bm1CDSNDKVtJ/YjwY7TUd5SkeLQLw==}

  fill-range@7.1.1:
    resolution: {integrity: sha512-YsGpe3WHLK8ZYi4tWDg2Jy3ebRz2rXowDxnld4bkQB00cc/1Zw9AWnC0i9ztDJitivtQvaI9KaLyKrc+hBW0yg==}
    engines: {node: '>=8'}

  finalhandler@1.3.1:
    resolution: {integrity: sha512-6BN9trH7bp3qvnrRyzsBz+g3lZxTNZTbVO2EV1CS0WIcDbawYVdYvGflME/9QP0h0pYlCDBCTjYa9nZzMDpyxQ==}
    engines: {node: '>= 0.8'}

  find-up@5.0.0:
    resolution: {integrity: sha512-78/PXT1wlLLDgTzDs7sjq9hzz0vXD+zn+7wypEe4fXQxCmdmqfGsEPQxmiCSQI3ajFV91bVSsvNtrJRiW6nGng==}
    engines: {node: '>=10'}

  flat-cache@4.0.1:
    resolution: {integrity: sha512-f7ccFPK3SXFHpx15UIGyRJ/FJQctuKZ0zVuN3frBo4HnK3cay9VEW0R6yPYFHC0AgqhukPzKjq22t5DmAyqGyw==}
    engines: {node: '>=16'}

  flatbuffers@1.12.0:
    resolution: {integrity: sha512-c7CZADjRcl6j0PlvFy0ZqXQ67qSEZfrVPynmnL+2zPc+NtMvrF8Y0QceMo7QqnSPc7+uWjUIAbvCQ5WIKlMVdQ==}

  flatted@3.3.2:
    resolution: {integrity: sha512-AiwGJM8YcNOaobumgtng+6NHuOqC3A7MixFeDafM3X9cIUM+xUXoS5Vfgf+OihAYe20fxqNM9yPBXJzRtZ/4eA==}

  fn.name@1.1.0:
    resolution: {integrity: sha512-GRnmB5gPyJpAhTQdSZTSp9uaPSvl09KoYcMQtsB9rQoOmzs9dH6ffeccH+Z+cv6P68Hu5bC6JjRh4Ah/mHSNRw==}

  follow-redirects@1.15.9:
    resolution: {integrity: sha512-gew4GsXizNgdoRyqmyfMHyAmXsZDk6mHkSxZFCzW9gwlbtOW44CDtYavM+y+72qD/Vq2l550kMF52DT8fOLJqQ==}
    engines: {node: '>=4.0'}
    peerDependencies:
      debug: '*'
    peerDependenciesMeta:
      debug:
        optional: true

  for-each@0.3.3:
    resolution: {integrity: sha512-jqYfLp7mo9vIyQf8ykW2v7A+2N4QjeCeI5+Dz9XraiO1ign81wjiH7Fb9vSOWvQfNtmSa4H2RoQTrrXivdUZmw==}

  foreground-child@3.3.0:
    resolution: {integrity: sha512-Ld2g8rrAyMYFXBhEqMz8ZAHBi4J4uS1i/CxGMDnjyFWddMXLVcDp051DZfu+t7+ab7Wv6SMqpWmyFIj5UbfFvg==}
    engines: {node: '>=14'}

  form-data-encoder@1.7.2:
    resolution: {integrity: sha512-qfqtYan3rxrnCk1VYaA4H+Ms9xdpPqvLZa6xmMgFvhO32x7/3J/ExcTd6qpxM0vH2GdMI+poehyBZvqfMTto8A==}

  form-data@4.0.1:
    resolution: {integrity: sha512-tzN8e4TX8+kkxGPK8D5u0FNmjPUjw3lwC9lSLxxoB/+GtsJG91CO8bSWy73APlgAZzZbXEYZJuxjkHH2w+Ezhw==}
    engines: {node: '>= 6'}

  formdata-node@4.4.1:
    resolution: {integrity: sha512-0iirZp3uVDjVGt9p49aTaqjk84TrglENEDuqfdlZQ1roC9CWlPk6Avf8EEnZNcAqPonwkG35x4n3ww/1THYAeQ==}
    engines: {node: '>= 12.20'}

  formdata-polyfill@4.0.10:
    resolution: {integrity: sha512-buewHzMvYL29jdeQTVILecSaZKnt/RJWjoZCF5OW60Z67/GmSLBkOFM7qh1PI3zFNtJbaZL5eQu1vLfazOwj4g==}
    engines: {node: '>=12.20.0'}

  forwarded@0.2.0:
    resolution: {integrity: sha512-buRG0fpBtRHSTCOASe6hD258tEubFoRLb4ZNA6NxMVHNw2gOcwHo9wyablzMzOA5z9xA9L1KNjk/Nt6MT9aYow==}
    engines: {node: '>= 0.6'}

  fraction.js@4.3.7:
    resolution: {integrity: sha512-ZsDfxO51wGAXREY55a7la9LScWpwv9RxIrYABrlvOFBlH/ShPnrtsXeuUIfXKKOVicNxQ+o8JTbJvjS4M89yew==}

  framer-motion@12.4.3:
    resolution: {integrity: sha512-rsMeO7w3dKyNG09o3cGwSH49iHU+VgDmfSSfsX+wfkO3zDA6WWkh4sUsMXd155YROjZP+7FTIhDrBYfgZeHjKQ==}
    peerDependencies:
      '@emotion/is-prop-valid': '*'
      react: ^18.0.0 || ^19.0.0
      react-dom: ^18.0.0 || ^19.0.0
    peerDependenciesMeta:
      '@emotion/is-prop-valid':
        optional: true
      react:
        optional: true
      react-dom:
        optional: true

  fresh@0.5.2:
    resolution: {integrity: sha512-zJ2mQYM18rEFOudeV4GShTGIQ7RbzA7ozbU9I/XBpm7kqgMywgmylMwXHxZJmkVoYkna9d2pVXVXPdYTP9ej8Q==}
    engines: {node: '>= 0.6'}

  fs-constants@1.0.0:
    resolution: {integrity: sha512-y6OAwoSIf7FyjMIv94u+b5rdheZEjzR63GTyZJm5qh4Bi+2YgwLCcI/fPFZkL5PSixOt6ZNKm+w+Hfp/Bciwow==}

  fs-extra@10.1.0:
    resolution: {integrity: sha512-oRXApq54ETRj4eMiFzGnHWGy+zo5raudjuxN0b8H7s/RU2oW0Wvsx9O0ACRN/kRq9E8Vu/ReskGB5o3ji+FzHQ==}
    engines: {node: '>=12'}

  fs-extra@11.1.0:
    resolution: {integrity: sha512-0rcTq621PD5jM/e0a3EJoGC/1TC5ZBCERW82LQuwfGnCa1V8w7dpYH1yNu+SLb6E5dkeCBzKEyLGlFrnr+dUyw==}
    engines: {node: '>=14.14'}

  fs-extra@8.1.0:
    resolution: {integrity: sha512-yhlQgA6mnOJUKOsRUFsgJdQCvkKhcz8tlZG5HBQfReYZy46OwLcY+Zia0mtdHsOo9y/hP+CxMN0TU9QxoOtG4g==}
    engines: {node: '>=6 <7 || >=8'}

  fs.realpath@1.0.0:
    resolution: {integrity: sha512-OO0pH2lK6a0hZnAdau5ItzHPI6pUlvI7jMVnxUQRtw4owF2wk8lOSabtGDCTP4Ggrg2MbGnWO9X8K1t4+fGMDw==}

  fsevents@2.3.2:
    resolution: {integrity: sha512-xiqMQR4xAeHTuB9uWm+fFRcIOgKBMiOBP+eXiyT7jsgVCq1bkVygt00oASowB7EdtpOHaaPgKt812P9ab+DDKA==}
    engines: {node: ^8.16.0 || ^10.6.0 || >=11.0.0}
    os: [darwin]

  fsevents@2.3.3:
    resolution: {integrity: sha512-5xoDfX+fL7faATnagmWPpbFtwh/R77WmMMqqHGS65C3vvB0YHrgF+B1YmZ3441tMj5n63k0212XNoJwzlhffQw==}
    engines: {node: ^8.16.0 || ^10.6.0 || >=11.0.0}
    os: [darwin]

  function-bind@1.1.2:
    resolution: {integrity: sha512-7XHNxH7qX9xG5mIwxkhumTox/MIRNcOgDrxWsMt2pAr23WHp6MrRlN7FBSFpCpr+oVO0F744iUgR82nJMfG2SA==}

  functions-have-names@1.2.3:
    resolution: {integrity: sha512-xckBUXyTIqT97tq2x2AMb+g163b5JFysYk0x4qxNFwbfQkmNZoiRHb6sPzI9/QV33WeuvVYBUIiD4NzNIyqaRQ==}

  gauge@3.0.2:
    resolution: {integrity: sha512-+5J6MS/5XksCuXq++uFRsnUd7Ovu1XenbeuIuNRJxYWjgQbPuFhT14lAvsWfqfAmnwluf1OwMjz39HjfLPci0Q==}
    engines: {node: '>=10'}
    deprecated: This package is no longer supported.

  generic-pool@3.4.2:
    resolution: {integrity: sha512-H7cUpwCQSiJmAHM4c/aFu6fUfrhWXW1ncyh8ftxEPMu6AiYkHw9K8br720TGPZJbk5eOH2bynjZD1yPvdDAmag==}
    engines: {node: '>= 4'}

  generic-pool@3.9.0:
    resolution: {integrity: sha512-hymDOu5B53XvN4QT9dBmZxPX4CWhBPPLguTZ9MMFeFa/Kg0xWVfylOVNlJji/E7yTZWFd/q9GO5TxDLq156D7g==}
    engines: {node: '>= 4'}

  gensync@1.0.0-beta.2:
    resolution: {integrity: sha512-3hN7NaskYvMDLQY55gnW3NQ+mesEAepTqlg+VEbj7zzqEMBVNhzcGYYeqFo/TlYz6eQiFcp1HcsCZO+nGgS8zg==}
    engines: {node: '>=6.9.0'}

  get-caller-file@2.0.5:
    resolution: {integrity: sha512-DyFP3BM/3YHTQOCUL/w0OZHR0lpKeGrxotcHWcqNEdnltqFwXVfhEBQ94eIo34AfQpo0rGki4cyIiftY06h2Fg==}
    engines: {node: 6.* || 8.* || >= 10.*}

  get-east-asian-width@1.3.0:
    resolution: {integrity: sha512-vpeMIQKxczTD/0s2CdEWHcb0eeJe6TFjxb+J5xgX7hScxqrGuyjmv4c1D4A/gelKfyox0gJJwIHF+fLjeaM8kQ==}
    engines: {node: '>=18'}

  get-intrinsic@1.2.6:
    resolution: {integrity: sha512-qxsEs+9A+u85HhllWJJFicJfPDhRmjzoYdl64aMWW9yRIJmSyxdn8IEkuIM530/7T+lv0TIHd8L6Q/ra0tEoeA==}
    engines: {node: '>= 0.4'}

  get-nonce@1.0.1:
    resolution: {integrity: sha512-FJhYRoDaiatfEkUK8HKlicmu/3SGFD51q3itKDGoSTysQJBnfOcxU5GxnhE1E6soB76MbT0MBtnKJuXyAx+96Q==}
    engines: {node: '>=6'}

  get-stream@5.2.0:
    resolution: {integrity: sha512-nBF+F1rAZVCu/p7rjzgA+Yb4lfYXrpl7a6VmJrU8wF9I1CKvP/QwPNZHnOlwbTkY6dvtFIzFMSyQXbLoTQPRpA==}
    engines: {node: '>=8'}

  get-stream@8.0.1:
    resolution: {integrity: sha512-VaUJspBffn/LMCJVoMvSAdmscJyS1auj5Zulnn5UoYcY531UWmdwhRWkcGKnGU93m5HSXP9LP2usOryrBtQowA==}
    engines: {node: '>=16'}

  get-tsconfig@4.8.1:
    resolution: {integrity: sha512-k9PN+cFBmaLWtVz29SkUoqU5O0slLuHJXt/2P+tMVFT+phsSGXGkp9t3rQIqdz0e+06EHNGs3oM6ZX1s2zHxRg==}

  get-uri@6.0.4:
    resolution: {integrity: sha512-E1b1lFFLvLgak2whF2xDBcOy6NLVGZBqqjJjsIhvopKfWWEi64pLVTWWehV8KlLerZkfNTA95sTe2OdJKm1OzQ==}
    engines: {node: '>= 14'}

  github-from-package@0.0.0:
    resolution: {integrity: sha512-SyHy3T1v2NUXn29OsWdxmK6RwHD+vkj3v8en8AOBZ1wBQ/hCAQ5bAQTD02kW4W9tUp/3Qh6J8r9EvntiyCmOOw==}

  glob-parent@5.1.2:
    resolution: {integrity: sha512-AOIgSQCepiJYwP3ARnGx+5VnTu2HBYdzbGP45eLw1vr3zB3vZLeyed1sC9hnbcOc9/SrMyM5RPQrkGz4aS9Zow==}
    engines: {node: '>= 6'}

  glob-parent@6.0.2:
    resolution: {integrity: sha512-XxwI8EOhVQgWp6iDL+3b0r86f4d6AX6zSU55HfB4ydCEuXLXc5FcYeOu+nnGftS4TEju/11rt4KJPTMgbfmv4A==}
    engines: {node: '>=10.13.0'}

  glob@10.4.5:
    resolution: {integrity: sha512-7Bv8RF0k6xjo7d4A/PxYLbUCfb6c+Vpd2/mB2yRDlew7Jb5hEXiCD9ibfO7wpk8i4sevK6DFny9h7EYbM3/sHg==}
    hasBin: true

  glob@11.0.0:
    resolution: {integrity: sha512-9UiX/Bl6J2yaBbxKoEBRm4Cipxgok8kQYcOPEhScPwebu2I0HoQOuYdIO6S3hLuWoZgpDpwQZMzTFxgpkyT76g==}
    engines: {node: 20 || >=22}
    hasBin: true

  glob@7.2.3:
    resolution: {integrity: sha512-nFR0zLpU2YCaRxwoCJvL6UvCH2JFyFVIvwTLsIf21AuHlMskA1hhTdk+LlYJtOlYt9v6dvszD2BGRqBL+iQK9Q==}
    deprecated: Glob versions prior to v9 are no longer supported

  globals@11.12.0:
    resolution: {integrity: sha512-WOBp/EEGUiIsJSp7wcv/y6MO+lV9UoncWqxuFfm8eBwzWNgyfBd6Gz+IeKQ9jCmyhoH99g15M3T+QaVHFjizVA==}
    engines: {node: '>=4'}

  globals@14.0.0:
    resolution: {integrity: sha512-oahGvuMGQlPw/ivIYBjVSrWAfWLBeku5tpPE2fOPLi+WHffIWbuh2tCjhyQhTBPMf5E9jDEH4FOmTYgYwbKwtQ==}
    engines: {node: '>=18'}

  globrex@0.1.2:
    resolution: {integrity: sha512-uHJgbwAMwNFf5mLst7IWLNg14x1CkeqglJb/K3doi4dw6q2IvAAmM/Y81kevy83wP+Sst+nutFTYOGg3d1lsxg==}

  goober@2.1.16:
    resolution: {integrity: sha512-erjk19y1U33+XAMe1VTvIONHYoSqE4iS7BYUZfHaqeohLmnC0FdxEh7rQU+6MZ4OajItzjZFSRtVANrQwNq6/g==}
    peerDependencies:
      csstype: ^3.0.10

  google-protobuf@3.21.4:
    resolution: {integrity: sha512-MnG7N936zcKTco4Jd2PX2U96Kf9PxygAPKBug+74LHzmHXmceN16MmRcdgZv+DGef/S9YvQAfRsNCn4cjf9yyQ==}

  gopd@1.2.0:
    resolution: {integrity: sha512-ZUKRh6/kUFoAiTAtTYPZJ3hw9wNxx+BIBOijnlG9PnrJsCcSjs1wyyD6vJpaYtgnzDrKYRSqf3OO6Rfa93xsRg==}
    engines: {node: '>= 0.4'}

  gpt-tokenizer@2.8.1:
    resolution: {integrity: sha512-8+a9ojzqfgiF3TK4oivGYjlycD8g5igLt8NQw3ndOIgLVKSGJDhUDNAfYSbtyyuTkha3R/R9F8XrwC7/B5TKfQ==}

  graceful-fs@4.2.11:
    resolution: {integrity: sha512-RbJ5/jmFcNNCcDV5o9eTnBLJ/HszWV0P73bc+Ff4nS/rJj+YaS6IGyiOL0VoBYX+l1Wrl3k63h/KrH+nhJ0XvQ==}

  graphemer@1.4.0:
    resolution: {integrity: sha512-EtKwoO6kxCL9WO5xipiHTZlSzBm7WLT627TqC/uVRd0HKmq8NXyebnNYxDoBi7wt8eTWrUrKXCOVaFq9x1kgag==}

  graphql@16.10.0:
    resolution: {integrity: sha512-AjqGKbDGUFRKIRCP9tCKiIGHyriz2oHEbPIbEtcSLSs4YjReZOIPQQWek4+6hjw62H9QShXHyaGivGiYVLeYFQ==}
    engines: {node: ^12.22.0 || ^14.16.0 || ^16.0.0 || >=17.0.0}

  guid-typescript@1.0.9:
    resolution: {integrity: sha512-Y8T4vYhEfwJOTbouREvG+3XDsjr8E3kIr7uf+JZ0BYloFsttiHU0WfvANVsR7TxNUJa/WpCnw/Ino/p+DeBhBQ==}

  happy-dom@16.8.1:
    resolution: {integrity: sha512-n0QrmT9lD81rbpKsyhnlz3DgnMZlaOkJPpgi746doA+HvaMC79bdWkwjrNnGJRvDrWTI8iOcJiVTJ5CdT/AZRw==}
    engines: {node: '>=18.0.0'}

  has-bigints@1.1.0:
    resolution: {integrity: sha512-R3pbpkcIqv2Pm3dUwgjclDRVmWpTJW2DcMzcIhEXEx1oh/CEMObMm3KLmRJOdvhM7o4uQBnwr8pzRK2sJWIqfg==}
    engines: {node: '>= 0.4'}

  has-flag@4.0.0:
    resolution: {integrity: sha512-EykJT/Q1KjTWctppgIAgfSO0tKVuZUjhgMr17kqTumMl6Afv3EISleU7qZUzoXDFTAHTDC4NOoG/ZxU3EvlMPQ==}
    engines: {node: '>=8'}

  has-property-descriptors@1.0.2:
    resolution: {integrity: sha512-55JNKuIW+vq4Ke1BjOTjM2YctQIvCT7GFzHwmfZPGo5wnrgkid0YQtnAleFSqumZm4az3n2BS+erby5ipJdgrg==}

  has-symbols@1.1.0:
    resolution: {integrity: sha512-1cDNdwJ2Jaohmb3sg4OmKaMBwuC48sYni5HUw2DvsC8LjGTLK9h+eb1X6RyuOHe4hT0ULCW68iomhjUoKUqlPQ==}
    engines: {node: '>= 0.4'}

  has-tostringtag@1.0.2:
    resolution: {integrity: sha512-NqADB8VjPFLM2V0VvHUewwwsw0ZWBaIdgo+ieHtK3hasLz4qeCRjYcqfB6AQrBggRKppKF8L52/VqdVsO47Dlw==}
    engines: {node: '>= 0.4'}

  has-unicode@2.0.1:
    resolution: {integrity: sha512-8Rf9Y83NBReMnx0gFzA8JImQACstCYWUplepDa9xprwwtmgEZUF0h/i5xSA625zB/I37EtrswSST6OXxwaaIJQ==}

  hasown@2.0.2:
    resolution: {integrity: sha512-0hJU9SCPvmMzIBdZFqNPXWa6dqh7WdH0cII9y+CyS8rG3nL48Bclra9HmKhVVUHyPWNH5Y7xDwAB7bfgSjkUMQ==}
    engines: {node: '>= 0.4'}

  headers-polyfill@4.0.3:
    resolution: {integrity: sha512-IScLbePpkvO846sIwOtOTDjutRMWdXdJmXdMvk6gCBHxFO8d+QKOQedyZSxFTTFYRSmlgSTDtXqqq4pcenBXLQ==}

  helmet@8.0.0:
    resolution: {integrity: sha512-VyusHLEIIO5mjQPUI1wpOAEu+wl6Q0998jzTxqUYGE45xCIcAxy3MsbEK/yyJUJ3ADeMoB6MornPH6GMWAf+Pw==}
    engines: {node: '>=18.0.0'}

  highlight.js@11.11.1:
    resolution: {integrity: sha512-Xwwo44whKBVCYoliBQwaPvtd/2tYFkRQtXDWj1nackaV2JPXx3L0+Jvd8/qCJ2p+ML0/XVkJ2q+Mr+UVdpJK5w==}
    engines: {node: '>=12.0.0'}

  hosted-git-info@2.8.9:
    resolution: {integrity: sha512-mxIDAb9Lsm6DoOJ7xH+5+X4y1LU/4Hi50L9C5sIswK3JzULS4bwk1FvjdBgvYR4bzT4tuUQiC15FE2f5HbLvYw==}

  html-encoding-sniffer@4.0.0:
    resolution: {integrity: sha512-Y22oTqIU4uuPgEemfz7NDJz6OeKf12Lsu+QC+s3BVpda64lTiMYCyGwg5ki4vFxkMwQdeZDl2adZoqUgdFuTgQ==}
    engines: {node: '>=18'}

  html-escaper@2.0.2:
    resolution: {integrity: sha512-H2iMtd0I4Mt5eYiapRdIDjp+XzelXQ0tFE4JS7YFwFevXXMmOp9myNrUvCg0D6ws8iqkRPBfKHgbwig1SmlLfg==}

  http-errors@1.4.0:
    resolution: {integrity: sha512-oLjPqve1tuOl5aRhv8GK5eHpqP1C9fb+Ol+XTLjKfLltE44zdDbEdjPSbU7Ch5rSNsVFqZn97SrMmZLdu1/YMw==}
    engines: {node: '>= 0.6'}

  http-errors@1.7.3:
    resolution: {integrity: sha512-ZTTX0MWrsQ2ZAhA1cejAwDLycFsd7I7nVtnkT3Ol0aqodaKW+0CTZDQ1uBv5whptCnc8e8HeRRJxRs0kmm/Qfw==}
    engines: {node: '>= 0.6'}

  http-errors@2.0.0:
    resolution: {integrity: sha512-FtwrG/euBzaEjYeRqOgly7G0qviiXoJWnvEH2Z1plBdXgbyjv34pHTSb9zoeHMyDy33+DWy5Wt9Wo+TURtOYSQ==}
    engines: {node: '>= 0.8'}

  http-proxy-agent@7.0.2:
    resolution: {integrity: sha512-T1gkAiYYDWYx3V5Bmyu7HcfcvL7mUrTWiM6yOfa3PIphViJ/gFPbvidQ+veqSOHci/PxBcDabeUNCzpOODJZig==}
    engines: {node: '>= 14'}

  http-proxy-middleware@3.0.3:
    resolution: {integrity: sha512-usY0HG5nyDUwtqpiZdETNbmKtw3QQ1jwYFZ9wi5iHzX2BcILwQKtYDJPo7XHTsu5Z0B2Hj3W9NNnbd+AjFWjqg==}
    engines: {node: ^14.15.0 || ^16.10.0 || >=18.0.0}

  http-proxy@1.18.1:
    resolution: {integrity: sha512-7mz/721AbnJwIVbnaSv1Cz3Am0ZLT/UBwkC92VlxhXv/k/BBQfM2fXElQNC27BVGr0uwUpplYPQM9LnaBMR5NQ==}
    engines: {node: '>=8.0.0'}

  https-proxy-agent@2.2.4:
    resolution: {integrity: sha512-OmvfoQ53WLjtA9HeYP9RNrWMJzzAz1JGaSFr1nijg0PVR1JaD/xbJq1mdEIIlxGpXp9eSe/O2LgU9DJmTPd0Eg==}
    engines: {node: '>= 4.5.0'}

  https-proxy-agent@5.0.1:
    resolution: {integrity: sha512-dFcAjpTQFgoLMzC2VwU+C/CbS7uRL0lWmxDITmqm7C+7F0Odmj6s9l6alZc6AELXhrnggM2CeWSXHGOdX2YtwA==}
    engines: {node: '>= 6'}

  https-proxy-agent@7.0.6:
    resolution: {integrity: sha512-vK9P5/iUfdl95AI+JVyUuIcVtd4ofvtrOr3HNtM2yxC9bnMbEdp3x01OhQNnjb8IJYi38VlTE3mBXwcfvywuSw==}
    engines: {node: '>= 14'}

  human-signals@1.1.1:
    resolution: {integrity: sha512-SEQu7vl8KjNL2eoGBLF3+wAjpsNfA9XMlXAYj/3EdaNfAlxKthD1xjEQfGOUhllCGGJVNY34bRr6lPINhNjyZw==}
    engines: {node: '>=8.12.0'}

  human-signals@5.0.0:
    resolution: {integrity: sha512-AXcZb6vzzrFAUE61HnN4mpLqd/cSIwNQjtNWR0euPm6y0iqx3G4gOXaIDdtdDwZmhwe82LA6+zinmW4UBWVePQ==}
    engines: {node: '>=16.17.0'}

  humanize-ms@1.2.1:
    resolution: {integrity: sha512-Fl70vYtsAFb/C06PTS9dZBo7ihau+Tu/DNCk/OyHhea07S+aeMWpFFkUaXRa8fI+ScZbEI8dfSxwY7gxZ9SAVQ==}

  husky@9.1.7:
    resolution: {integrity: sha512-5gs5ytaNjBrh5Ow3zrvdUUY+0VxIuWVL4i9irt6friV+BqdCfmV11CQTWMiBYWHbXhco+J1kHfTOUkePhCDvMA==}
    engines: {node: '>=18'}
    hasBin: true

  iconv-lite@0.4.24:
    resolution: {integrity: sha512-v3MXnZAcvnywkTUEZomIActle7RXXeedOR31wwl7VlyoXO4Qi9arvSenNQWne1TcRwhCL1HwLI21bEqdpj8/rA==}
    engines: {node: '>=0.10.0'}

  iconv-lite@0.6.3:
    resolution: {integrity: sha512-4fCk79wshMdzMp2rH06qWrJE4iolqLhCUH+OiuIgU++RB0+94NlDL81atO7GX55uUKueo0txHNtvEyI6D7WdMw==}
    engines: {node: '>=0.10.0'}

  ieee754@1.2.1:
    resolution: {integrity: sha512-dcyqhDvX1C46lXZcVqCpK+FtMRQVdIMN6/Df5js2zouUsqG7I6sFxitIC+7KYK29KdXOLHdu9zL4sFnoVQnqaA==}

  ignore@5.3.2:
    resolution: {integrity: sha512-hsBTNUqQTDwkWtcdYI2i06Y/nUBEsNEDJKjWdigLvegy8kDuJAS8uRlpkkcQpyEXL0Z/pjDy5HBmMjRCJ2gq+g==}
    engines: {node: '>= 4'}

  immer@10.1.1:
    resolution: {integrity: sha512-s2MPrmjovJcoMaHtx6K11Ra7oD05NT97w1IC5zpMkT6Atjr7H8LjaDd81iIxUYpMKSRRNMJE703M1Fhr/TctHw==}

  import-fresh@3.3.0:
    resolution: {integrity: sha512-veYYhQa+D1QBKznvhUHxb8faxlrwUnxseDAbAp457E0wLNio2bOSKnjYDhMj+YiAq61xrMGhQk9iXVk5FzgQMw==}
    engines: {node: '>=6'}

  imurmurhash@0.1.4:
    resolution: {integrity: sha512-JmXMZ6wuvDmLiHEml9ykzqO6lwFbof0GG4IkcGaENdCRDDmMVnny7s5HsIgHCbaq0w2MyPhDqkhTUgS2LU2PHA==}
    engines: {node: '>=0.8.19'}

  indent-string@4.0.0:
    resolution: {integrity: sha512-EdDDZu4A2OyIK7Lr/2zG+w5jmbuk1DVBnEwREQvBzspBJkCEbRa8GxU1lghYcaGJCnRWibjDXlq779X1/y5xwg==}
    engines: {node: '>=8'}

  inflight@1.0.6:
    resolution: {integrity: sha512-k92I/b08q4wvFscXCLvqfsHCrjrF7yiXsQuIVvVE7N82W3+aqpzuUdBbfhWcy/FZR3/4IgflMgKLOsvPDrGCJA==}
    deprecated: This module is not supported, and leaks memory. Do not use it. Check out lru-cache if you want a good and tested way to coalesce async requests by a key value, which is much more comprehensive and powerful.

  inherits@2.0.1:
    resolution: {integrity: sha512-8nWq2nLTAwd02jTqJExUYFSD/fKq6VH9Y/oG2accc/kdI0V98Bag8d5a4gi3XHz73rDWa2PvTtvcWYquKqSENA==}

  inherits@2.0.4:
    resolution: {integrity: sha512-k/vGaX4/Yla3WzyMCvTQOXYeIHvqOKtnqBduzTHpzpQZzAskKMhZ2K+EnBiSM9zGSoIFeMpXKxa4dYeZIQqewQ==}

  ini@1.3.8:
    resolution: {integrity: sha512-JV/yugV2uzW5iMRSiZAyDtQd+nxtUnjeLt0acNdw98kKLrvuRVyB80tsREOE7yvGVgalhZ6RNXCmEHkUKBKxew==}

  internal-slot@1.1.0:
    resolution: {integrity: sha512-4gd7VpWNQNB4UKKCFFVcp1AVv+FMOgs9NKzjHKusc8jTMhd5eL1NqQqOpE0KzMds804/yHlglp3uxgluOqAPLw==}
    engines: {node: '>= 0.4'}

  ioredis@5.4.2:
    resolution: {integrity: sha512-0SZXGNGZ+WzISQ67QDyZ2x0+wVxjjUndtD8oSeik/4ajifeiRufed8fCb8QW8VMyi4MXcS+UO1k/0NGhvq1PAg==}
    engines: {node: '>=12.22.0'}

  ip-address@9.0.5:
    resolution: {integrity: sha512-zHtQzGojZXTwZTHQqra+ETKd4Sn3vgi7uBmlPoXVWZqYvuKmtI0l/VZTjqGmJY9x88GGOaZ9+G9ES8hC4T4X8g==}
    engines: {node: '>= 12'}

  ipaddr.js@1.9.1:
    resolution: {integrity: sha512-0KI/607xoxSToH7GjN1FfSbLoU0+btTicjsQSWQlh/hZykN8KpmMf7uYwPW3R+akZ6R/w18ZlXSHBYXiYUPO3g==}
    engines: {node: '>= 0.10'}

  is-arguments@1.2.0:
    resolution: {integrity: sha512-7bVbi0huj/wrIAOzb8U1aszg9kdi3KN/CyU19CTI7tAoZYEZoL9yCDXpbXN+uPsuWnP02cyug1gleqq+TU+YCA==}
    engines: {node: '>= 0.4'}

  is-array-buffer@3.0.5:
    resolution: {integrity: sha512-DDfANUiiG2wC1qawP66qlTugJeL5HyzMpfr8lLK+jMQirGzNod0B12cFB/9q838Ru27sBwfw78/rdoU7RERz6A==}
    engines: {node: '>= 0.4'}

  is-arrayish@0.2.1:
    resolution: {integrity: sha512-zz06S8t0ozoDXMG+ube26zeCTNXcKIPJZJi8hBrF4idCLms4CG9QtK7qBl1boi5ODzFpjswb5JPmHCbMpjaYzg==}

  is-arrayish@0.3.2:
    resolution: {integrity: sha512-eVRqCvVlZbuw3GrM63ovNSNAeA1K16kaR/LRY/92w0zxQ5/1YzwblUX652i4Xs9RwAGjW9d9y6X88t8OaAJfWQ==}

  is-bigint@1.1.0:
    resolution: {integrity: sha512-n4ZT37wG78iz03xPRKJrHTdZbe3IicyucEtdRsV5yglwc3GyUfbAfpSeD0FJ41NbUNSt5wbhqfp1fS+BgnvDFQ==}
    engines: {node: '>= 0.4'}

  is-binary-path@2.1.0:
    resolution: {integrity: sha512-ZMERYes6pDydyuGidse7OsHxtbI7WVeUEozgR/g7rd0xUimYNlvZRE/K2MgZTjWy725IfelLeVcEM97mmtRGXw==}
    engines: {node: '>=8'}

  is-boolean-object@1.2.1:
    resolution: {integrity: sha512-l9qO6eFlUETHtuihLcYOaLKByJ1f+N4kthcU9YjHy3N+B3hWv0y/2Nd0mu/7lTFnRQHTrSdXF50HQ3bl5fEnng==}
    engines: {node: '>= 0.4'}

  is-callable@1.2.7:
    resolution: {integrity: sha512-1BC0BVFhS/p0qtw6enp8e+8OD0UrK0oFLztSjNzhcKA3WDuJxxAPXzPuPtKkjEY9UUoEWlX/8fgKeu2S8i9JTA==}
    engines: {node: '>= 0.4'}

  is-core-module@2.16.1:
    resolution: {integrity: sha512-UfoeMA6fIJ8wTYFEUjelnaGI67v6+N7qXJEvQuIGa99l4xsCruSYOVSQ0uPANn4dAzm8lkYPaKLrrijLq7x23w==}
    engines: {node: '>= 0.4'}

  is-date-object@1.1.0:
    resolution: {integrity: sha512-PwwhEakHVKTdRNVOw+/Gyh0+MzlCl4R6qKvkhuvLtPMggI1WAHt9sOwZxQLSGpUaDnrdyDsomoRgNnCfKNSXXg==}
    engines: {node: '>= 0.4'}

  is-docker@2.2.1:
    resolution: {integrity: sha512-F+i2BKsFrH66iaUFc0woD8sLy8getkwTwtOBjvs56Cx4CgJDeKQeqfz8wAYiSb8JOprWhHH5p77PbmYCvvUuXQ==}
    engines: {node: '>=8'}
    hasBin: true

  is-extglob@2.1.1:
    resolution: {integrity: sha512-SbKbANkN603Vi4jEZv49LeVJMn4yGwsbzZworEoyEiutsN3nJYdbO36zfhGJ6QEDpOZIFkDtnq5JRxmvl3jsoQ==}
    engines: {node: '>=0.10.0'}

  is-fullwidth-code-point@3.0.0:
    resolution: {integrity: sha512-zymm5+u+sCsSWyD9qNaejV3DFvhCKclKdizYaJUuHA83RLjb7nSuGnddCHGv0hk+KY7BMAlsWeK4Ueg6EV6XQg==}
    engines: {node: '>=8'}

  is-fullwidth-code-point@4.0.0:
    resolution: {integrity: sha512-O4L094N2/dZ7xqVdrXhh9r1KODPJpFms8B5sGdJLPy664AgvXsreZUyCQQNItZRDlYug4xStLjNp/sz3HvBowQ==}
    engines: {node: '>=12'}

  is-fullwidth-code-point@5.0.0:
    resolution: {integrity: sha512-OVa3u9kkBbw7b8Xw5F9P+D/T9X+Z4+JruYVNapTjPYZYUznQ5YfWeFkOj606XYYW8yugTfC8Pj0hYqvi4ryAhA==}
    engines: {node: '>=18'}

  is-glob@4.0.3:
    resolution: {integrity: sha512-xelSayHH36ZgE7ZWhli7pW34hNbNl8Ojv5KVmkJD4hBdD3th8Tfk9vYasLM+mXWOZhFkgZfxhLSnrwRr4elSSg==}
    engines: {node: '>=0.10.0'}

  is-interactive@2.0.0:
    resolution: {integrity: sha512-qP1vozQRI+BMOPcjFzrjXuQvdak2pHNUMZoeG2eRbiSqyvbEf/wQtEOTOX1guk6E3t36RkaqiSt8A/6YElNxLQ==}
    engines: {node: '>=12'}

  is-map@2.0.3:
    resolution: {integrity: sha512-1Qed0/Hr2m+YqxnM09CjA2d/i6YZNfF6R2oRAOj36eUdS6qIV/huPJNSEpKbupewFs+ZsJlxsjjPbc0/afW6Lw==}
    engines: {node: '>= 0.4'}

  is-node-process@1.2.0:
    resolution: {integrity: sha512-Vg4o6/fqPxIjtxgUH5QLJhwZ7gW5diGCVlXpuUfELC62CuxM1iHcRe51f2W1FDy04Ai4KJkagKjx3XaqyfRKXw==}

  is-number-object@1.1.1:
    resolution: {integrity: sha512-lZhclumE1G6VYD8VHe35wFaIif+CTy5SJIi5+3y4psDgWu4wPDoBhF8NxUOinEc7pHgiTsT6MaBb92rKhhD+Xw==}
    engines: {node: '>= 0.4'}

  is-number@7.0.0:
    resolution: {integrity: sha512-41Cifkg6e8TylSpdtTpeLVMqvSBEVzTttHvERD741+pnZ8ANv0004MRL43QKPDlK9cGvNp6NZWZUBlbGXYxxng==}
    engines: {node: '>=0.12.0'}

  is-plain-object@5.0.0:
    resolution: {integrity: sha512-VRSzKkbMm5jMDoKLbltAkFQ5Qr7VDiTFGXxYFXXowVj387GeGNOCsOH6Msy00SGZ3Fp84b1Naa1psqgcCIEP5Q==}
    engines: {node: '>=0.10.0'}

  is-potential-custom-element-name@1.0.1:
    resolution: {integrity: sha512-bCYeRA2rVibKZd+s2625gGnGF/t7DSqDs4dP7CrLA1m7jKWz6pps0LpYLJN8Q64HtmPKJ1hrN3nzPNKFEKOUiQ==}

  is-reference@3.0.3:
    resolution: {integrity: sha512-ixkJoqQvAP88E6wLydLGGqCJsrFUnqoH6HnaczB8XmDH1oaWU+xxdptvikTgaEhtZ53Ky6YXiBuUI2WXLMCwjw==}

  is-regex@1.2.1:
    resolution: {integrity: sha512-MjYsKHO5O7mCsmRGxWcLWheFqN9DJ/2TmngvjKXihe6efViPqc274+Fx/4fYj/r03+ESvBdTXK0V6tA3rgez1g==}
    engines: {node: '>= 0.4'}

  is-set@2.0.3:
    resolution: {integrity: sha512-iPAjerrse27/ygGLxw+EBR9agv9Y6uLeYVJMu+QNCoouJ1/1ri0mGrcWpfCqFZuzzx3WjtwxG098X+n4OuRkPg==}
    engines: {node: '>= 0.4'}

  is-shared-array-buffer@1.0.4:
    resolution: {integrity: sha512-ISWac8drv4ZGfwKl5slpHG9OwPNty4jOWPRIhBpxOoD+hqITiwuipOQ2bNthAzwA3B4fIjO4Nln74N0S9byq8A==}
    engines: {node: '>= 0.4'}

  is-stream@2.0.1:
    resolution: {integrity: sha512-hFoiJiTl63nn+kstHGBtewWSKnQLpyb155KHheA1l39uvtO9nWIop1p3udqPcUd/xbF1VLMO4n7OI6p7RbngDg==}
    engines: {node: '>=8'}

  is-stream@3.0.0:
    resolution: {integrity: sha512-LnQR4bZ9IADDRSkvpqMGvt/tEJWclzklNgSw48V5EAaAeDd6qGvN8ei6k5p0tvxSR171VmGyHuTiAOfxAbr8kA==}
    engines: {node: ^12.20.0 || ^14.13.1 || >=16.0.0}

  is-string@1.1.1:
    resolution: {integrity: sha512-BtEeSsoaQjlSPBemMQIrY1MY0uM6vnS1g5fmufYOtnxLGUZM2178PKbhsk7Ffv58IX+ZtcvoGwccYsh0PglkAA==}
    engines: {node: '>= 0.4'}

  is-symbol@1.1.1:
    resolution: {integrity: sha512-9gGx6GTtCQM73BgmHQXfDmLtfjjTUDSyoxTCbp5WtoixAhfgsDirWIcVQ/IHpvI5Vgd5i/J5F7B9cN/WlVbC/w==}
    engines: {node: '>= 0.4'}

  is-unicode-supported@1.3.0:
    resolution: {integrity: sha512-43r2mRvz+8JRIKnWJ+3j8JtjRKZ6GmjzfaE/qiBJnikNnYv/6bagRJ1kUhNk8R5EX/GkobD+r+sfxCPJsiKBLQ==}
    engines: {node: '>=12'}

  is-unicode-supported@2.1.0:
    resolution: {integrity: sha512-mE00Gnza5EEB3Ds0HfMyllZzbBrmLOX3vfWoj9A9PEnTfratQ/BcaJOuMhnkhjXvb2+FkY3VuHqtAGpTPmglFQ==}
    engines: {node: '>=18'}

  is-weakmap@2.0.2:
    resolution: {integrity: sha512-K5pXYOm9wqY1RgjpL3YTkF39tni1XajUIkawTLUo9EZEVUFga5gSQJF8nNS7ZwJQ02y+1YCNYcMh+HIf1ZqE+w==}
    engines: {node: '>= 0.4'}

  is-weakset@2.0.4:
    resolution: {integrity: sha512-mfcwb6IzQyOKTs84CQMrOwW4gQcaTOAWJ0zzJCl2WSPDrWk/OzDaImWFH3djXhb24g4eudZfLRozAvPGw4d9hQ==}
    engines: {node: '>= 0.4'}

  is-wsl@2.2.0:
    resolution: {integrity: sha512-fKzAra0rGJUUBwGBgNkHZuToZcn+TtXHpeCgmkMJMMYx1sQDYaCSyjJBSCa2nH1DGm7s3n1oBnohoVTBaN7Lww==}
    engines: {node: '>=8'}

  isarray@2.0.5:
    resolution: {integrity: sha512-xHjhDr3cNBK0BzdUJSPXZntQUx/mwMS5Rw4A7lPJ90XGAO6ISP/ePDNuo0vhqOZU+UD5JoodwCAAoZQd3FeAKw==}

  isexe@2.0.0:
    resolution: {integrity: sha512-RHxMLp9lnKHGHRng9QFhRCMbYAcVpn69smSGcq3f36xjgVVWThj4qqLbTLlq7Ssj8B+fIQ1EuCEGI2lKsyQeIw==}

  isomorphic-fetch@3.0.0:
    resolution: {integrity: sha512-qvUtwJ3j6qwsF3jLxkZ72qCgjMysPzDfeV240JHiGZsANBYd+EEuu35v7dfrJ9Up0Ak07D7GGSkGhCHTqg/5wA==}

  istanbul-lib-coverage@3.2.2:
    resolution: {integrity: sha512-O8dpsF+r0WV/8MNRKfnmrtCWhuKjxrq2w+jpzBL5UZKTi2LeVWnWOmWRxFlesJONmc+wLAGvKQZEOanko0LFTg==}
    engines: {node: '>=8'}

  istanbul-lib-report@3.0.1:
    resolution: {integrity: sha512-GCfE1mtsHGOELCU8e/Z7YWzpmybrx/+dSTfLrvY8qRmaY6zXTKWn6WQIjaAFw069icm6GVMNkgu0NzI4iPZUNw==}
    engines: {node: '>=10'}

  istanbul-lib-source-maps@5.0.6:
    resolution: {integrity: sha512-yg2d+Em4KizZC5niWhQaIomgf5WlL4vOOjZ5xGCmF8SnPE/mDWWXgvRExdcpCgh9lLRRa1/fSYp2ymmbJ1pI+A==}
    engines: {node: '>=10'}

  istanbul-reports@3.1.7:
    resolution: {integrity: sha512-BewmUXImeuRk2YY0PVbxgKAysvhRPUQE0h5QRM++nVWyubKGV0l8qQ5op8+B2DOmwSe63Jivj0BjkPQVf8fP5g==}
    engines: {node: '>=8'}

  jackspeak@3.4.3:
    resolution: {integrity: sha512-OGlZQpz2yfahA/Rd1Y8Cd9SIEsqvXkLVoSw/cgwhnhFMDbsQFeZYoJJ7bIZBS9BcamUW96asq/npPWugM+RQBw==}

  jackspeak@4.0.2:
    resolution: {integrity: sha512-bZsjR/iRjl1Nk1UkjGpAzLNfQtzuijhn2g+pbZb98HQ1Gk8vM9hfbxeMBP+M2/UUdwj0RqGG3mlvk2MsAqwvEw==}
    engines: {node: 20 || >=22}

  jest-diff@29.7.0:
    resolution: {integrity: sha512-LMIgiIrhigmPrs03JHpxUh2yISK3vLFPkAodPeo0+BuF7wA2FoQbkEg1u8gBYBThncu7e1oEDUfIXVuTqLRUjw==}
    engines: {node: ^14.15.0 || ^16.10.0 || >=18.0.0}

  jest-get-type@29.6.3:
    resolution: {integrity: sha512-zrteXnqYxfQh7l5FHyL38jL39di8H8rHoecLH3JNxH3BwOrBsNeabdap5e0I23lD4HHI8W5VFBZqG4Eaq5LNcw==}
    engines: {node: ^14.15.0 || ^16.10.0 || >=18.0.0}

  jest-matcher-utils@29.7.0:
    resolution: {integrity: sha512-sBkD+Xi9DtcChsI3L3u0+N0opgPYnCRPtGcQYrgXmR+hmt/fYfWAL0xRXYU8eWOdfuLgBe0YCW3AFtnRLagq/g==}
    engines: {node: ^14.15.0 || ^16.10.0 || >=18.0.0}

  jest-message-util@29.7.0:
    resolution: {integrity: sha512-GBEV4GRADeP+qtB2+6u61stea8mGcOT4mCtrYISZwfu9/ISHFJ/5zOMXYbpBE9RsS5+Gb63DW4FgmnKJ79Kf6w==}
    engines: {node: ^14.15.0 || ^16.10.0 || >=18.0.0}

  jest-util@29.7.0:
    resolution: {integrity: sha512-z6EbKajIpqGKU56y5KBUgy1dt1ihhQJgWzUlZHArA/+X2ad7Cb5iF+AK1EWVL/Bo7Rz9uurpqw6SiBCefUbCGA==}
    engines: {node: ^14.15.0 || ^16.10.0 || >=18.0.0}

  jiti@1.21.7:
    resolution: {integrity: sha512-/imKNG4EbWNrVjoNC/1H5/9GFy+tqjGBHCaSsN+P2RnPqjsLmv6UD3Ej+Kj8nBWaRAwyk7kK5ZUc+OEatnTR3A==}
    hasBin: true

  jose@4.15.9:
    resolution: {integrity: sha512-1vUQX+IdDMVPj4k8kOxgUqlcK518yluMuGZwqlr44FS1ppZB/5GWh4rZG89erpOBOJjU/OBsnCVFfapsRz6nEA==}

  js-tokens@4.0.0:
    resolution: {integrity: sha512-RdJUflcE3cUzKiMqQgsCu06FPu9UdIJO0beYbPhHN4k6apgJtifcoCtT9bcxOpYBtpD2kCM6Sbzg4CausW/PKQ==}

  js-yaml@4.1.0:
    resolution: {integrity: sha512-wpxZs9NoxZaJESJGIZTyDEaYpl0FKSA+FB9aJiyemKhMwkxQg63h4T1KJgUGHpTqPDNRcmmYLugrRjJlBtWvRA==}
    hasBin: true

  jsbn@1.1.0:
    resolution: {integrity: sha512-4bYVV3aAMtDTTu4+xsDYa6sy9GyJ69/amsu9sYF2zqjiEoZA5xJi3BrfX3uY+/IekIu7MwdObdbDWpoZdBv3/A==}

  jsdom@25.0.1:
    resolution: {integrity: sha512-8i7LzZj7BF8uplX+ZyOlIz86V6TAsSs+np6m1kpW9u0JWi4z/1t+FzcK1aek+ybTnAC4KhBL4uXCNT0wcUIeCw==}
    engines: {node: '>=18'}
    peerDependencies:
      canvas: ^2.11.2
    peerDependenciesMeta:
      canvas:
        optional: true

  jsesc@3.1.0:
    resolution: {integrity: sha512-/sM3dO2FOzXjKQhJuo0Q173wf2KOo8t4I8vHy6lF9poUp7bKT0/NHE8fPX23PwfhnykfqnC2xRxOnVw5XuGIaA==}
    engines: {node: '>=6'}
    hasBin: true

  json-buffer@3.0.1:
    resolution: {integrity: sha512-4bV5BfR2mqfQTJm+V5tPPdf+ZpuhiIvTuAB5g8kcrXOZpTT/QwwVRWBywX1ozr6lEuPdbHxwaJlm9G6mI2sfSQ==}

  json-parse-even-better-errors@2.3.1:
    resolution: {integrity: sha512-xyFwyhro/JEof6Ghe2iz2NcXoj2sloNsWr/XsERDK/oiPCfaNhl5ONfp+jQdAZRQQ0IJWNzH9zIZF7li91kh2w==}

  json-schema-to-ts@1.6.4:
    resolution: {integrity: sha512-pR4yQ9DHz6itqswtHCm26mw45FSNfQ9rEQjosaZErhn5J3J2sIViQiz8rDaezjKAhFGpmsoczYVBgGHzFw/stA==}

  json-schema-traverse@0.4.1:
    resolution: {integrity: sha512-xbbCH5dCYU5T8LcEhhuh7HJ88HXuW3qsI3Y0zOZFKfZEHcpWiHU/Jxzk629Brsab/mMiHQti9wMP+845RPe3Vg==}

  json-schema-traverse@1.0.0:
    resolution: {integrity: sha512-NM8/P9n3XjXhIZn1lLhkFaACTOURQXjWhV4BA/RnOv8xvgqtqpAX9IO4mRQxSx1Rlo4tqzeqb0sOlruaOy3dug==}

  json-schema@0.4.0:
    resolution: {integrity: sha512-es94M3nTIfsEPisRafak+HDLfHXnKBhV3vU5eqPcS3flIWqcxJWgXHXiey3YrpaNsanY5ei1VoYEbOzijuq9BA==}

  json-stable-stringify-without-jsonify@1.0.1:
    resolution: {integrity: sha512-Bdboy+l7tA3OGW6FjyFHWkP5LuByj1Tk33Ljyq0axyzdk9//JSi2u3fP1QSmd1KNwq6VOKYGlAu87CisVir6Pw==}

  json5@2.2.3:
    resolution: {integrity: sha512-XmOWe7eyHYH14cLdVPoyg+GOH3rYX++KpzrylJwSW98t3Nk+U8XOl8FWKOgwtzdb8lXGf6zYwDUzeHMWfxasyg==}
    engines: {node: '>=6'}
    hasBin: true

  jsondiffpatch@0.6.0:
    resolution: {integrity: sha512-3QItJOXp2AP1uv7waBkao5nCvhEv+QmJAd38Ybq7wNI74Q+BBmnLn4EDKz6yI9xGAIQoUF87qHt+kc1IVxB4zQ==}
    engines: {node: ^18.0.0 || >=20.0.0}
    hasBin: true

  jsonfile@4.0.0:
    resolution: {integrity: sha512-m6F1R3z8jjlf2imQHS2Qez5sjKWQzbuuhuJ/FKYFRZvPE3PuHcSMVZzfsLhGVOkfd20obL5SWEBew5ShlquNxg==}

  jsonfile@6.1.0:
    resolution: {integrity: sha512-5dgndWOriYSm5cnYaJNhalLNDKOqFwyDB/rr1E9ZsGciGvKPs8R2xYGCacuf3z6K1YKDz182fd+fY3cn3pMqXQ==}

  keyv@4.5.4:
    resolution: {integrity: sha512-oxVHkHR/EJf2CNXnWxRLW6mg7JyCCUcG0DtEGmL2ctUo1PNTin1PUil+r/+4r5MpVgC/fn1kjsx7mjSujKqIpw==}

  kuler@2.0.0:
    resolution: {integrity: sha512-Xq9nH7KlWZmXAtodXDDRE7vs6DU1gTU8zYDHDiWLSip45Egwq3plLHzPn27NgvzL2r1LMPC1vdqh98sQxtqj4A==}

  levn@0.4.1:
    resolution: {integrity: sha512-+bT2uH4E5LGE7h/n3evcS/sQlJXCpIp6ym8OWJ5eV6+67Dsql/LaaT7qJBAt2rzfoa/5QBGBhxDix1dMt2kQKQ==}
    engines: {node: '>= 0.8.0'}

  lilconfig@3.1.3:
    resolution: {integrity: sha512-/vlFKAoH5Cgt3Ie+JLhRbwOsCQePABiU3tJ1egGvyQ+33R/vcwM2Zl2QR/LzjsBeItPt3oSVXapn+m4nQDvpzw==}
    engines: {node: '>=14'}

  lines-and-columns@1.2.4:
    resolution: {integrity: sha512-7ylylesZQ/PV29jhEDl3Ufjo6ZX7gCqJr5F7PKrqc93v7fzSymt1BpwEU8nAUXs8qzzvqhbjhK5QZg6Mt/HkBg==}

  lint-staged@15.4.3:
    resolution: {integrity: sha512-FoH1vOeouNh1pw+90S+cnuoFwRfUD9ijY2GKy5h7HS3OR7JVir2N2xrsa0+Twc1B7cW72L+88geG5cW4wIhn7g==}
    engines: {node: '>=18.12.0'}
    hasBin: true

  listr2@8.2.5:
    resolution: {integrity: sha512-iyAZCeyD+c1gPyE9qpFu8af0Y+MRtmKOncdGoA2S5EY8iFq99dmmvkNnHiWo+pj0s7yH7l3KPIgee77tKpXPWQ==}
    engines: {node: '>=18.0.0'}

  locate-character@3.0.0:
    resolution: {integrity: sha512-SW13ws7BjaeJ6p7Q6CO2nchbYEc3X3J6WrmTTDto7yMPqVSZTUyY5Tjbid+Ab8gLnATtygYtiDIJGQRRn2ZOiA==}

  locate-path@6.0.0:
    resolution: {integrity: sha512-iPZK6eYjbxRu3uB4/WZ3EsEIMJFMqAoopl3R+zuq0UjcAm/MO6KCweDgPfP3elTztoKP3KtnVHxTn2NHBSDVUw==}
    engines: {node: '>=10'}

  lodash.castarray@4.4.0:
    resolution: {integrity: sha512-aVx8ztPv7/2ULbArGJ2Y42bG1mEQ5mGjpdvrbJcJFU3TbYybe+QlLS4pst9zV52ymy2in1KpFPiZnAOATxD4+Q==}

  lodash.defaults@4.2.0:
    resolution: {integrity: sha512-qjxPLHd3r5DnsdGacqOMU6pb/avJzdh9tFX2ymgoZE27BmjXrNy/y4LoaiTeAb+O3gL8AfpJGtqfX/ae2leYYQ==}

  lodash.isarguments@3.1.0:
    resolution: {integrity: sha512-chi4NHZlZqZD18a0imDHnZPrDeBbTtVN7GXMwuGdRH9qotxAjYs3aVLKc7zNOG9eddR5Ksd8rvFEBc9SsggPpg==}

  lodash.isplainobject@4.0.6:
    resolution: {integrity: sha512-oSXzaWypCMHkPC3NvBEaPHf0KsA5mvPrOPgQWDsbg8n7orZ290M0BmC/jgRZ4vcJ6DTAhjrsSYgdsW/F+MFOBA==}

  lodash.merge@4.6.2:
    resolution: {integrity: sha512-0KpjqXRVvrYyCsX1swR/XTK0va6VQkQM6MNo7PqW77ByjAhoARA8EfrP1N4+KlKj8YS0ZUCtRT/YUuhyYDujIQ==}

  lodash@4.17.21:
    resolution: {integrity: sha512-v2kDEe57lecTulaDIuNTPy3Ry4gLGJ6Z1O3vE1krgXZNrsQ+LFTGHVxVjcXPs17LhbZVGedAJv8XZ1tvj5FvSg==}

  log-symbols@6.0.0:
    resolution: {integrity: sha512-i24m8rpwhmPIS4zscNzK6MSEhk0DUWa/8iYQWxhffV8jkI4Phvs3F+quL5xvS0gdQR0FyTCMMH33Y78dDTzzIw==}
    engines: {node: '>=18'}

  log-update@6.1.0:
    resolution: {integrity: sha512-9ie8ItPR6tjY5uYJh8K/Zrv/RMZ5VOlOWvtZdEHYSTFKZfIBPQa9tOAEeAWhd+AnIneLJ22w5fjOYtoutpWq5w==}
    engines: {node: '>=18'}

  logform@2.7.0:
    resolution: {integrity: sha512-TFYA4jnP7PVbmlBIfhlSe+WKxs9dklXMTEGcBCIvLhE/Tn3H6Gk1norupVW7m5Cnd4bLcr08AytbyV/xj7f/kQ==}
    engines: {node: '>= 12.0.0'}

  long@4.0.0:
    resolution: {integrity: sha512-XsP+KhQif4bjX1kbuSiySJFNAehNxgLb6hPRGJ9QsUr8ajHkuXGdrHmFUTUUXhDwVX2R5bY4JNZEwbUiMhV+MA==}

  loupe@3.1.3:
    resolution: {integrity: sha512-kkIp7XSkP78ZxJEsSxW3712C6teJVoeHHwgo9zJ380de7IYyJ2ISlxojcH2pC5OFLewESmnRi/+XCDIEEVyoug==}

  lru-cache@10.4.3:
    resolution: {integrity: sha512-JNAzZcXrCt42VGLuYz0zfAzDfAvJWW6AfYlDBQyDV5DClI2m5sAmK+OIO7s59XfsRsWHp02jAJrRadPRGTt6SQ==}

  lru-cache@11.0.2:
    resolution: {integrity: sha512-123qHRfJBmo2jXDbo/a5YOQrJoHF/GNQTLzQ5+IdK5pWpceK17yRc6ozlWd25FxvGKQbIUs91fDFkXmDHTKcyA==}
    engines: {node: 20 || >=22}

  lru-cache@5.1.1:
    resolution: {integrity: sha512-KpNARQA3Iwv+jTA0utUVVbrh+Jlrr1Fv0e56GGzAFOXN7dk/FviaDW8LHmK52DlcH4WP2n6gI8vN1aesBFgo9w==}

  lru-cache@7.18.3:
    resolution: {integrity: sha512-jumlc0BIUrS3qJGgIkWZsyfAM7NCWiBcCDhnd+3NNM5KbBmLTgHVfWBcg6W+rLUsIpzpERPsvwUP7CckAQSOoA==}
    engines: {node: '>=12'}

  lucide-react@0.475.0:
    resolution: {integrity: sha512-NJzvVu1HwFVeZ+Gwq2q00KygM1aBhy/ZrhY9FsAgJtpB+E4R7uxRk9M2iKvHa6/vNxZydIB59htha4c2vvwvVg==}
    peerDependencies:
      react: ^16.5.1 || ^17.0.0 || ^18.0.0 || ^19.0.0

  lz-string@1.5.0:
    resolution: {integrity: sha512-h5bgJWpxJNswbU7qCrV0tIKQCaS3blPDrqKWx+QxzuzL1zGUzij9XCWLrSLsJPu5t+eWA/ycetzYAO5IOMcWAQ==}
    hasBin: true

  magic-string@0.30.17:
    resolution: {integrity: sha512-sNPKHvyjVf7gyjwS4xGTaW/mCnF8wnjtifKBEhxfZ7E/S8tQ0rssrwGNn6q8JH/ohItJfSQp9mBtQYuTlH5QnA==}

  magicast@0.3.5:
    resolution: {integrity: sha512-L0WhttDl+2BOsybvEOLK7fW3UA0OQ0IQ2d6Zl2x/a6vVRs3bAY0ECOSHHeL5jD+SbOpOCUEi0y1DgHEn9Qn1AQ==}

  make-dir@3.1.0:
    resolution: {integrity: sha512-g3FeP20LNwhALb/6Cz6Dd4F2ngze0jz7tbzrD2wAV+o9FeNHe4rL+yK2md0J/fiSf1sa1ADhXqi5+oVwOM/eGw==}
    engines: {node: '>=8'}

  make-dir@4.0.0:
    resolution: {integrity: sha512-hXdUTZYIVOt1Ex//jAQi+wTZZpUpwBj/0QsOzqegb3rGMMeJiSEu5xLHnYfBrRV4RH2+OCSOO95Is/7x1WJ4bw==}
    engines: {node: '>=10'}

  make-error@1.3.6:
    resolution: {integrity: sha512-s8UhlNe7vPKomQhC1qFelMokr/Sc3AgNbso3n74mVPA5LTZwkB9NlXf4XPamLxJE8h0gh73rM94xvwRT2CVInw==}

  marked-highlight@2.2.1:
    resolution: {integrity: sha512-SiCIeEiQbs9TxGwle9/OwbOejHCZsohQRaNTY2u8euEXYt2rYUFoiImUirThU3Gd/o6Q1gHGtH9qloHlbJpNIA==}
    peerDependencies:
      marked: '>=4 <16'

  marked@15.0.7:
    resolution: {integrity: sha512-dgLIeKGLx5FwziAnsk4ONoGwHwGPJzselimvlVskE9XLN4Orv9u2VA3GWw/lYUqjfA0rUT/6fqKwfZJapP9BEg==}
    engines: {node: '>= 18'}
    hasBin: true

  math-intrinsics@1.1.0:
    resolution: {integrity: sha512-/IXtbwEk5HTPyEwyKX6hGkYXxM9nbj64B+ilVJnC/R6B0pH5G4V3b0pVbL7DBj4tkhBAppbQUlf6F6Xl9LHu1g==}
    engines: {node: '>= 0.4'}

  media-typer@0.3.0:
    resolution: {integrity: sha512-dq+qelQ9akHpcOl/gUVRTxVIOkAJ1wR3QAvb4RsVjS8oVoFjDGTc679wJYmUmknUF5HwMLOgb5O+a3KxfWapPQ==}
    engines: {node: '>= 0.6'}

  memorystream@0.3.1:
    resolution: {integrity: sha512-S3UwM3yj5mtUSEfP41UZmt/0SCoVYUcU1rkXv+BQ5Ig8ndL4sPoJNBUJERafdPb5jjHJGuMgytgKvKIf58XNBw==}
    engines: {node: '>= 0.10.0'}

  merge-descriptors@1.0.3:
    resolution: {integrity: sha512-gaNvAS7TZ897/rVaZ0nMtAyxNyi/pdbjbAwUpFQpN70GqnVfOiXpeUUMKRBmzXaSQ8DdTX4/0ms62r2K+hE6mQ==}

  merge-stream@2.0.0:
    resolution: {integrity: sha512-abv/qOcuPfk3URPfDzmZU1LKmuw8kT+0nIHvKrKgFrwifol/doWcdA4ZqsWQ8ENrFKkd67Mfpo/LovbIUsbt3w==}

  merge2@1.4.1:
    resolution: {integrity: sha512-8q7VEgMJW4J8tcfVPy8g09NcQwZdbwFEqhe/WZkoIzjn/3TGDwtOCYtXGxA3O8tPzpczCCDgv+P2P5y00ZJOOg==}
    engines: {node: '>= 8'}

  meshoptimizer@0.18.1:
    resolution: {integrity: sha512-ZhoIoL7TNV4s5B6+rx5mC//fw8/POGyNxS/DZyCJeiZ12ScLfVwRE/GfsxwiTkMYYD5DmK2/JXnEVXqL4rF+Sw==}

  methods@1.1.2:
    resolution: {integrity: sha512-iclAHeNqNm68zFtnZ0e+1L2yUIdvzNoauKU4WBA3VvH/vPFieF7qfRlwUZU+DA9P9bPXIS90ulxoUoCH23sV2w==}
    engines: {node: '>= 0.6'}

  micro@9.3.5-canary.3:
    resolution: {integrity: sha512-viYIo9PefV+w9dvoIBh1gI44Mvx1BOk67B4BpC2QK77qdY0xZF0Q+vWLt/BII6cLkIc8rLmSIcJaB/OrXXKe1g==}
    engines: {node: '>= 8.0.0'}
    hasBin: true

  micromatch@4.0.8:
    resolution: {integrity: sha512-PXwfBhYu0hBCPw8Dn0E+WDYb7af3dSLVWKi3HGv84IdF4TyFoC0ysxFd0Goxw7nSv4T/PzEJQxsYsEiFCKo2BA==}
    engines: {node: '>=8.6'}

  mime-db@1.52.0:
    resolution: {integrity: sha512-sPU4uV7dYlvtWJxwwxHD0PuihVNiE7TyAbQ5SWxDCB9mUYvOgroQOwYQQOKPJ8CIbE+1ETVlOoK1UC2nU3gYvg==}
    engines: {node: '>= 0.6'}

  mime-types@2.1.35:
    resolution: {integrity: sha512-ZDY+bPm5zTTF+YpCrAU9nK0UgICYPT0QtT1NZWFv4s++TNkcgVaT0g6+4R2uI4MjQjzysHB1zxuWL50hzaeXiw==}
    engines: {node: '>= 0.6'}

  mime@1.6.0:
    resolution: {integrity: sha512-x0Vn8spI+wuJ1O6S7gnbaQg8Pxh4NNHb7KSINmEWKiPE4RKOplvijn+NkmYmmRgP68mc70j2EbeTFRsrswaQeg==}
    engines: {node: '>=4'}
    hasBin: true

  mimic-fn@2.1.0:
    resolution: {integrity: sha512-OqbOk5oEQeAZ8WXWydlu9HJjz9WVdEIvamMCcXmuqUYjTknH/sqsWvhQ3vgwKFRR1HpjvNBKQ37nbJgYzGqGcg==}
    engines: {node: '>=6'}

  mimic-fn@4.0.0:
    resolution: {integrity: sha512-vqiC06CuhBTUdZH+RYl8sFrL096vA45Ok5ISO6sE/Mr1jRbGH4Csnhi8f3wKVl7x8mO4Au7Ir9D3Oyv1VYMFJw==}
    engines: {node: '>=12'}

  mimic-function@5.0.1:
    resolution: {integrity: sha512-VP79XUPxV2CigYP3jWwAUFSku2aKqBH7uTAapFWCBqutsbmDo96KY5o8uh6U+/YSIn5OxJnXp73beVkpqMIGhA==}
    engines: {node: '>=18'}

  mimic-response@3.1.0:
    resolution: {integrity: sha512-z0yWI+4FDrrweS8Zmt4Ej5HdJmky15+L2e6Wgn3+iK5fWzb6T3fhNFq2+MeTRb064c6Wr4N/wv0DzQTjNzHNGQ==}
    engines: {node: '>=10'}

  min-indent@1.0.1:
    resolution: {integrity: sha512-I9jwMn07Sy/IwOj3zVkVik2JTvgpaykDZEigL6Rx6N9LbMywwUSMtxET+7lVoDLLd3O3IXwJwvuuns8UB/HeAg==}
    engines: {node: '>=4'}

  mini-svg-data-uri@1.4.4:
    resolution: {integrity: sha512-r9deDe9p5FJUPZAk3A59wGH7Ii9YrjjWw0jmw/liSbHl2CHiyXj6FcDXDu2K3TjVAXqiJdaw3xxwlZZr9E6nHg==}
    hasBin: true

  minimatch@10.0.1:
    resolution: {integrity: sha512-ethXTt3SGGR+95gudmqJ1eNhRO7eGEGIgYA9vnPatK4/etz2MEVDno5GMCibdMTuBMyElzIlgxMna3K94XDIDQ==}
    engines: {node: 20 || >=22}

  minimatch@3.1.2:
    resolution: {integrity: sha512-J7p63hRiAjw1NDEww1W7i37+ByIrOWO5XQQAzZ3VOcL0PNybwpfmV/N05zFAzwQ9USyEcX6t3UO+K5aqBQOIHw==}

  minimatch@9.0.5:
    resolution: {integrity: sha512-G6T0ZX48xgozx7587koeX9Ys2NYy6Gmv//P89sEte9V9whIapMNF4idKxnW2QtCcLiTWlb/wfCabAtAFWhhBow==}
    engines: {node: '>=16 || 14 >=14.17'}

  minimist@1.2.8:
    resolution: {integrity: sha512-2yyAR8qBkN3YuheJanUpWC5U3bb5osDywNB8RzDVlDwDHbocAJveqqj1u8+SVD7jkWT4yvsHCpWqqWqAxb0zCA==}

  minipass@7.1.2:
    resolution: {integrity: sha512-qOOzS1cBTWYF4BH8fVePDBOO9iptMnGUEZwNc/cMWnTV2nVLZ7VoNWEPHkYczZA0pdoA7dl6e7FL659nX9S2aw==}
    engines: {node: '>=16 || 14 >=14.17'}

  minizlib@3.0.1:
    resolution: {integrity: sha512-umcy022ILvb5/3Djuu8LWeqUa8D68JaBzlttKeMWen48SjabqS3iY5w/vzeMzMUNhLDifyhbOwKDSznB1vvrwg==}
    engines: {node: '>= 18'}

  mitt@3.0.1:
    resolution: {integrity: sha512-vKivATfr97l2/QBCYAkXYDbrIWPM2IIKEl7YPhjCvKlG3kE2gm+uBo6nEXK3M5/Ffh/FLpKExzOQ3JJoJGFKBw==}

  mkdirp-classic@0.5.3:
    resolution: {integrity: sha512-gKLcREMhtuZRwRAfqP3RFW+TK4JqApVBtOIftVgjuABpAtpxhPGaDcfvbhNvD0B8iD1oUr/txX35NjcaY6Ns/A==}

  mkdirp@1.0.4:
    resolution: {integrity: sha512-vVqVZQyf3WLx2Shd0qJ9xuvqgAyKPLAiqITEtqW0oIUjzo3PePDd6fW9iFz30ef7Ysp/oiWqbhszeGWW2T6Gzw==}
    engines: {node: '>=10'}
    hasBin: true

  mkdirp@3.0.1:
    resolution: {integrity: sha512-+NsyUUAZDmo6YVHzL/stxSu3t9YS1iljliy3BSDrXJ/dkn1KYdmtZODGGjLcc9XLgVVpH4KshHB8XmZgMhaBXg==}
    engines: {node: '>=10'}
    hasBin: true

  motion-dom@12.0.0:
    resolution: {integrity: sha512-CvYd15OeIR6kHgMdonCc1ihsaUG4MYh/wrkz8gZ3hBX/uamyZCXN9S9qJoYF03GqfTt7thTV/dxnHYX4+55vDg==}

  motion-utils@12.0.0:
    resolution: {integrity: sha512-MNFiBKbbqnmvOjkPyOKgHUp3Q6oiokLkI1bEwm5QA28cxMZrv0CbbBGDNmhF6DIXsi1pCQBSs0dX8xjeER1tmA==}

  mri@1.2.0:
    resolution: {integrity: sha512-tzzskb3bG8LvYGFF/mDTpq3jpI6Q9wc3LEmBaghu+DdCssd1FakN7Bc0hVNmEyGq1bq3RgfkCb3cmQLpNPOroA==}
    engines: {node: '>=4'}

  mrmime@2.0.0:
    resolution: {integrity: sha512-eu38+hdgojoyq63s+yTpN4XMBdt5l8HhMhc4VKLO9KM5caLIBvUm4thi7fFaxyTmCKeNnXZ5pAlBwCUnhA09uw==}
    engines: {node: '>=10'}

  ms@2.0.0:
    resolution: {integrity: sha512-Tpp60P6IUJDTuOq/5Z8cdskzJujfwqfOTkrwIwj7IRISpnkJnT6SyJ4PCPnGMoFjC9ddhal5KVIYtAt97ix05A==}

  ms@2.1.1:
    resolution: {integrity: sha512-tgp+dl5cGk28utYktBsrFqA7HKgrhgPsg6Z/EfhWI4gl1Hwq8B/GmY/0oXZ6nF8hDVesS/FpnYaD/kOWhYQvyg==}

  ms@2.1.3:
    resolution: {integrity: sha512-6FlzubTLZG3J2a/NVCAleEhjzq5oxgHyaCU9yYXvcLsvoVaHJq/s5xXI6/XXP6tz7R9xAOtHnSO/tXtF3WRTlA==}

  msw@2.7.0:
    resolution: {integrity: sha512-BIodwZ19RWfCbYTxWTUfTXc+sg4OwjCAgxU1ZsgmggX/7S3LdUifsbUPJs61j0rWb19CZRGY5if77duhc0uXzw==}
    engines: {node: '>=18'}
    hasBin: true
    peerDependencies:
      typescript: '>= 4.8.x'
    peerDependenciesMeta:
      typescript:
        optional: true

  mute-stream@2.0.0:
    resolution: {integrity: sha512-WWdIxpyjEn+FhQJQQv9aQAYlHoNVdzIzUySNV1gHUPDSdZJ3yZn7pAAbQcV7B56Mvu881q9FZV+0Vx2xC44VWA==}
    engines: {node: ^18.17.0 || >=20.5.0}

  mz@2.7.0:
    resolution: {integrity: sha512-z81GNO7nnYMEhrGh9LeymoE4+Yr0Wn5McHIZMK5cfQCl+NDX08sCZgUc9/6MHni9IWuFLm1Z3HTCXu2z9fN62Q==}

  nanoid@3.3.8:
    resolution: {integrity: sha512-WNLf5Sd8oZxOm+TzppcYk8gVOgP+l58xNy58D0nbUnOxOWRWvlcCV4kUF7ltmI6PsrLl/BgKEyS4mqsGChFN0w==}
    engines: {node: ^10 || ^12 || ^13.7 || ^14 || >=15.0.1}
    hasBin: true

  napi-build-utils@1.0.2:
    resolution: {integrity: sha512-ONmRUqK7zj7DWX0D9ADe03wbwOBZxNAfF20PlGfCWQcD3+/MakShIHrMqx9YwPTfxDdF1zLeL+RGZiR9kGMLdg==}

  natural-compare@1.4.0:
    resolution: {integrity: sha512-OWND8ei3VtNC9h7V60qff3SVobHr996CTwgxubgyQYEpg290h9J0buyECNNJexkFm5sOajh5G116RYA1c8ZMSw==}

  negotiator@0.6.3:
    resolution: {integrity: sha512-+EUsqGPLsM+j/zdChZjsnX51g4XrHFOIXwfnCVPGlQk/k5giakcKsuxCObBRu6DSm9opw/O6slWbJdghQM4bBg==}
    engines: {node: '>= 0.6'}

  netmask@2.0.2:
    resolution: {integrity: sha512-dBpDMdxv9Irdq66304OLfEmQ9tbNRFnFTuZiLo+bD+r332bBmMJ8GBLXklIXXgxd3+v9+KUnZaUR5PJMa75Gsg==}
    engines: {node: '>= 0.4.0'}

  next-themes@0.4.4:
    resolution: {integrity: sha512-LDQ2qIOJF0VnuVrrMSMLrWGjRMkq+0mpgl6e0juCLqdJ+oo8Q84JRWT6Wh11VDQKkMMe+dVzDKLWs5n87T+PkQ==}
    peerDependencies:
      react: ^16.8 || ^17 || ^18 || ^19 || ^19.0.0-rc
      react-dom: ^16.8 || ^17 || ^18 || ^19 || ^19.0.0-rc

  node-abi@3.71.0:
    resolution: {integrity: sha512-SZ40vRiy/+wRTf21hxkkEjPJZpARzUMVcJoQse2EF8qkUWbbO2z7vd5oA/H6bVH6SZQ5STGcu0KRDS7biNRfxw==}
    engines: {node: '>=10'}

  node-addon-api@6.1.0:
    resolution: {integrity: sha512-+eawOlIgy680F0kBzPUNFhMZGtJ1YmqM6l4+Crf4IkImjYrO/mqPwRMh352g23uIaQKFItcQ64I7KMaJxHgAVA==}

  node-domexception@1.0.0:
    resolution: {integrity: sha512-/jKZoMpw0F8GRwl4/eLROPA3cfcXtLApP0QzLmUT/HuPCZWyB7IY9ZrMeKw2O/nFIqPQB3PVM9aYm0F312AXDQ==}
    engines: {node: '>=10.5.0'}

  node-fetch@2.6.13:
    resolution: {integrity: sha512-StxNAxh15zr77QvvkmveSQ8uCQ4+v5FkvNTj0OESmiHu+VRi/gXArXtkWMElOsOUNLtUEvI4yS+rdtOHZTwlQA==}
    engines: {node: 4.x || >=6.0.0}
    peerDependencies:
      encoding: ^0.1.0
    peerDependenciesMeta:
      encoding:
        optional: true

  node-fetch@2.6.7:
    resolution: {integrity: sha512-ZjMPFEfVx5j+y2yF35Kzx5sF7kDzxuDj6ziH4FFbOp87zKDZNx8yExJIb05OGF4Nlt9IHFIMBkRl41VdvcNdbQ==}
    engines: {node: 4.x || >=6.0.0}
    peerDependencies:
      encoding: ^0.1.0
    peerDependenciesMeta:
      encoding:
        optional: true

  node-fetch@2.6.9:
    resolution: {integrity: sha512-DJm/CJkZkRjKKj4Zi4BsKVZh3ValV5IR5s7LVZnW+6YMh0W1BfNA8XSs6DLMGYlId5F3KnA70uu2qepcR08Qqg==}
    engines: {node: 4.x || >=6.0.0}
    peerDependencies:
      encoding: ^0.1.0
    peerDependenciesMeta:
      encoding:
        optional: true

  node-fetch@2.7.0:
    resolution: {integrity: sha512-c4FRfUm/dbcWZ7U+1Wq0AwCyFL+3nt2bEw05wfxSz+DWpWsitgmSgYmy2dQdWyKC1694ELPqMs/YzUSNozLt8A==}
    engines: {node: 4.x || >=6.0.0}
    peerDependencies:
      encoding: ^0.1.0
    peerDependenciesMeta:
      encoding:
        optional: true

  node-fetch@3.3.2:
    resolution: {integrity: sha512-dRB78srN/l6gqWulah9SrxeYnxeddIG30+GOqK/9OlLVyLg3HPnr6SqOWTWOXKRwC2eGYCkZ59NNuSgvSrpgOA==}
    engines: {node: ^12.20.0 || ^14.13.1 || >=16.0.0}

  node-gyp-build@4.8.4:
    resolution: {integrity: sha512-LA4ZjwlnUblHVgq0oBF3Jl/6h/Nvs5fzBLwdEF4nuxnFdsfajde4WfxtJr3CaiH+F6ewcIB/q4jQ4UzPyid+CQ==}
    hasBin: true

  node-releases@2.0.19:
    resolution: {integrity: sha512-xxOWJsBKtzAq7DY0J+DTzuz58K8e7sJbdgwkbMWQe8UYB6ekmsQ45q0M/tJDsGaZmbC+l7n57UV8Hl5tHxO9uw==}

  nopt@5.0.0:
    resolution: {integrity: sha512-Tbj67rffqceeLpcRXrT7vKAN8CwfPeIBgM7E6iBkmKLV7bEMwpGgYLGv0jACUsECaa/vuxP0IjEont6umdMgtQ==}
    engines: {node: '>=6'}
    hasBin: true

  normalize-package-data@2.5.0:
    resolution: {integrity: sha512-/5CMN3T0R4XTj4DcGaexo+roZSdSFW/0AOOTROrjxzCG1wrWXEsGbRKevjlIL+ZDE4sZlJr5ED4YW0yqmkK+eA==}

  normalize-path@3.0.0:
    resolution: {integrity: sha512-6eZs5Ls3WtCisHWp9S2GUy8dqkpGi4BVSz3GaqiE6ezub0512ESztXUwUB6C6IKbQkY2Pnb/mD4WYojCRwcwLA==}
    engines: {node: '>=0.10.0'}

  normalize-range@0.1.2:
    resolution: {integrity: sha512-bdok/XvKII3nUpklnV6P2hxtMNrCboOjAcyBuQnWEhO665FwrSNRxU+AqpsyvO6LgGYPspN+lu5CLtw4jPRKNA==}
    engines: {node: '>=0.10.0'}

  npm-run-all2@5.0.2:
    resolution: {integrity: sha512-S2G6FWZ3pNWAAKm2PFSOtEAG/N+XO/kz3+9l6V91IY+Y3XFSt7Lp7DV92KCgEboEW0hRTu0vFaMe4zXDZYaOyA==}
    engines: {node: '>= 10'}
    hasBin: true

  npm-run-path@4.0.1:
    resolution: {integrity: sha512-S48WzZW777zhNIrn7gxOlISNAqi9ZC/uQFnRdbeIHhZhCA6UqpkOT8T1G7BvfdgP4Er8gF4sUbaS0i7QvIfCWw==}
    engines: {node: '>=8'}

  npm-run-path@5.3.0:
    resolution: {integrity: sha512-ppwTtiJZq0O/ai0z7yfudtBpWIoxM8yE6nHi1X47eFR2EWORqfbu6CnPlNsjeN683eT0qG6H/Pyf9fCcvjnnnQ==}
    engines: {node: ^12.20.0 || ^14.13.1 || >=16.0.0}

  npmlog@5.0.1:
    resolution: {integrity: sha512-AqZtDUWOMKs1G/8lwylVjrdYgqA4d9nu8hc+0gzRxlDb1I10+FHBGMXs6aiQHFdCUUlqH99MUMuLfzWDNDtfxw==}
    deprecated: This package is no longer supported.

  nwsapi@2.2.16:
    resolution: {integrity: sha512-F1I/bimDpj3ncaNDhfyMWuFqmQDBwDB0Fogc2qpL3BWvkQteFD/8BzWuIRl83rq0DXfm8SGt/HFhLXZyljTXcQ==}

  object-assign@4.1.1:
    resolution: {integrity: sha512-rJgTQnkUnH1sFw8yT6VSU3zD3sWmu6sZhIseY8VX+GRu3P6F7Fu+JNDoXfklElbLJSnc3FUQHVe4cU5hj+BcUg==}
    engines: {node: '>=0.10.0'}

  object-hash@3.0.0:
    resolution: {integrity: sha512-RSn9F68PjH9HqtltsSnqYC1XXoWe9Bju5+213R98cNGttag9q9yAOTzdbsqvIa7aNm5WffBZFpWYr2aWrklWAw==}
    engines: {node: '>= 6'}

  object-inspect@1.13.3:
    resolution: {integrity: sha512-kDCGIbxkDSXE3euJZZXzc6to7fCrKHNI/hSRQnRuQ+BWjFNzZwiFF8fj/6o2t2G9/jTj8PSIYTfCLelLZEeRpA==}
    engines: {node: '>= 0.4'}

  object-is@1.1.6:
    resolution: {integrity: sha512-F8cZ+KfGlSGi09lJT7/Nd6KJZ9ygtvYC0/UYYLI9nmQKLMnydpB9yvbv9K1uSkEu7FU9vYPmVwLg328tX+ot3Q==}
    engines: {node: '>= 0.4'}

  object-keys@1.1.1:
    resolution: {integrity: sha512-NuAESUOUMrlIXOfHKzD6bpPu3tYt3xvjNdRIQ+FeT0lNb4K8WR70CaDxhuNguS2XG+GjkyMwOzsN5ZktImfhLA==}
    engines: {node: '>= 0.4'}

  object.assign@4.1.7:
    resolution: {integrity: sha512-nK28WOo+QIjBkDduTINE4JkF/UJJKyf2EJxvJKfblDpyg0Q+pkOHNTL0Qwy6NP6FhE/EnzV73BxxqcJaXY9anw==}
    engines: {node: '>= 0.4'}

  obuf@1.1.2:
    resolution: {integrity: sha512-PX1wu0AmAdPqOL1mWhqmlOd8kOIZQwGZw6rh7uby9fTc5lhaOWFLX3I6R1hrF9k3zUY40e6igsLGkDXK92LJNg==}

  on-finished@2.4.1:
    resolution: {integrity: sha512-oVlzkg3ENAhCk2zdv7IJwd/QUD4z2RxRwpkcGY8psCVcCYZNq4wYnVWALHM+brtuJjePWiYF/ClmuDr8Ch5+kg==}
    engines: {node: '>= 0.8'}

  once@1.3.3:
    resolution: {integrity: sha512-6vaNInhu+CHxtONf3zw3vq4SP2DOQhjBvIa3rNcG0+P7eKWlYH6Peu7rHizSloRU2EwMz6GraLieis9Ac9+p1w==}

  once@1.4.0:
    resolution: {integrity: sha512-lNaJgI+2Q5URQBkccEKHTQOPaXdUxnZZElQTZY0MFUAuaEqe1E+Nyvgdz/aIyNi6Z9MzO5dv1H8n58/GELp3+w==}

  one-time@1.0.0:
    resolution: {integrity: sha512-5DXOiRKwuSEcQ/l0kGCF6Q3jcADFv5tSmRaJck/OqkVFcOzutB134KRSfF0xDrL39MNnqxbHBbUUcjZIhTgb2g==}

  onetime@5.1.2:
    resolution: {integrity: sha512-kbpaSSGJTWdAY5KPVeMOKXSrPtr8C8C7wodJbcsd51jRnmD+GZu8Y0VoU6Dm5Z4vWr0Ig/1NKuWRKf7j5aaYSg==}
    engines: {node: '>=6'}

  onetime@6.0.0:
    resolution: {integrity: sha512-1FlR+gjXK7X+AsAHso35MnyN5KqGwJRi/31ft6x0M194ht7S+rWAvd7PHss9xSKMzE0asv1pyIHaJYq+BbacAQ==}
    engines: {node: '>=12'}

  onetime@7.0.0:
    resolution: {integrity: sha512-VXJjc87FScF88uafS3JllDgvAm+c/Slfz06lorj2uAY34rlUu0Nt+v8wreiImcrgAjjIHp1rXpTDlLOGw29WwQ==}
    engines: {node: '>=18'}

  onnx-proto@4.0.4:
    resolution: {integrity: sha512-aldMOB3HRoo6q/phyB6QRQxSt895HNNw82BNyZ2CMh4bjeKv7g/c+VpAFtJuEMVfYLMbRx61hbuqnKceLeDcDA==}

  onnxruntime-common@1.14.0:
    resolution: {integrity: sha512-3LJpegM2iMNRX2wUmtYfeX/ytfOzNwAWKSq1HbRrKc9+uqG/FsEA0bbKZl1btQeZaXhC26l44NWpNUeXPII7Ew==}

  onnxruntime-node@1.14.0:
    resolution: {integrity: sha512-5ba7TWomIV/9b6NH/1x/8QEeowsb+jBEvFzU6z0T4mNsFwdPqXeFUM7uxC6QeSRkEbWu3qEB0VMjrvzN/0S9+w==}
    os: [win32, darwin, linux]

  onnxruntime-web@1.14.0:
    resolution: {integrity: sha512-Kcqf43UMfW8mCydVGcX9OMXI2VN17c0p6XvR7IPSZzBf/6lteBzXHvcEVWDPmCKuGombl997HgLqj91F11DzXw==}

  open@8.4.2:
    resolution: {integrity: sha512-7x81NCL719oNbsq/3mh+hVrAWmFuEYUqrq/Iw3kUzH8ReypT9QQ0BLoJS7/G9k6N81XjW4qHWtjWwe/9eLy1EQ==}
    engines: {node: '>=12'}

  openai@4.77.0:
    resolution: {integrity: sha512-WWacavtns/7pCUkOWvQIjyOfcdr9X+9n9Vvb0zFeKVDAqwCMDHB+iSr24SVaBAhplvSG6JrRXFpcNM9gWhOGIw==}
    hasBin: true
    peerDependencies:
      zod: ^3.23.8
    peerDependenciesMeta:
      zod:
        optional: true

  optionator@0.9.4:
    resolution: {integrity: sha512-6IpQ7mKUxRcZNLIObR0hz7lxsapSSIYNZJwXPGeF0mTVqGKFIXj1DQcMoT22S3ROcLyY/rz0PWaWZ9ayWmad9g==}
    engines: {node: '>= 0.8.0'}

  ora@8.2.0:
    resolution: {integrity: sha512-weP+BZ8MVNnlCm8c0Qdc1WSWq4Qn7I+9CJGm7Qali6g44e/PUzbjNqJX5NJ9ljlNMosfJvg1fKEGILklK9cwnw==}
    engines: {node: '>=18'}

  os-paths@4.4.0:
    resolution: {integrity: sha512-wrAwOeXp1RRMFfQY8Sy7VaGVmPocaLwSFOYCGKSyo8qmJ+/yaafCl5BCA1IQZWqFSRBrKDYFeR9d/VyQzfH/jg==}
    engines: {node: '>= 6.0'}

  outvariant@1.4.3:
    resolution: {integrity: sha512-+Sl2UErvtsoajRDKCE5/dBz4DIvHXQQnAxtQTF04OJxY0+DyZXSo5P5Bb7XYWOh81syohlYL24hbDwxedPUJCA==}

  p-finally@2.0.1:
    resolution: {integrity: sha512-vpm09aKwq6H9phqRQzecoDpD8TmVyGw70qmWlyq5onxY7tqyTTFVvxMykxQSQKILBSFlbXpypIw2T1Ml7+DDtw==}
    engines: {node: '>=8'}

  p-limit@3.1.0:
    resolution: {integrity: sha512-TYOanM3wGwNGsZN2cVTYPArw454xnXj5qmWF1bEoAc4+cU/ol7GVh7odevjp1FNHduHc3KZMcFduxU5Xc6uJRQ==}
    engines: {node: '>=10'}

  p-locate@5.0.0:
    resolution: {integrity: sha512-LaNjtRWUBY++zB5nE/NwcaoMylSPk+S+ZHNB1TzdbMJMny6dynpAGt7X/tl/QYq3TIeE6nxHppbo2LGymrG5Pw==}
    engines: {node: '>=10'}

  pac-proxy-agent@7.1.0:
    resolution: {integrity: sha512-Z5FnLVVZSnX7WjBg0mhDtydeRZ1xMcATZThjySQUHqr+0ksP8kqaw23fNKkaaN/Z8gwLUs/W7xdl0I75eP2Xyw==}
    engines: {node: '>= 14'}

  pac-resolver@7.0.1:
    resolution: {integrity: sha512-5NPgf87AT2STgwa2ntRMr45jTKrYBGkVU36yT0ig/n/GMAa3oPqhZfIQ2kMEimReg0+t9kZViDVZ83qfVUlckg==}
    engines: {node: '>= 14'}

  package-json-from-dist@1.0.1:
    resolution: {integrity: sha512-UEZIS3/by4OC8vL3P2dTXRETpebLI2NiI5vIrjaD/5UtrkFX/tNbwjTSRAGC/+7CAo2pIcBaRgWmcBBHcsaCIw==}

  parent-module@1.0.1:
    resolution: {integrity: sha512-GQ2EWRpQV8/o+Aw8YqtfZZPfNRWZYkbidE9k5rpl/hC3vtHHBfGm2Ifi6qWV+coDGkrUKZAxE3Lot5kcsRlh+g==}
    engines: {node: '>=6'}

  parse-json@5.2.0:
    resolution: {integrity: sha512-ayCKvm/phCGxOkYRSCM82iDwct8/EonSEgCSxWxD7ve6jHggsFl4fZVQBPRNgQoKiuV/odhFrGzQXZwbifC8Rg==}
    engines: {node: '>=8'}

  parse-ms@2.1.0:
    resolution: {integrity: sha512-kHt7kzLoS9VBZfUsiKjv43mr91ea+U05EyKkEtqp7vNbHxmaVuEqN7XxeEVnGrMtYOAxGrDElSi96K7EgO1zCA==}
    engines: {node: '>=6'}

  parse5@7.2.1:
    resolution: {integrity: sha512-BuBYQYlv1ckiPdQi/ohiivi9Sagc9JG+Ozs0r7b/0iK3sKmrb0b9FdWdBbOdx6hBCM/F9Ir82ofnBhtZOjCRPQ==}

  parseurl@1.3.3:
    resolution: {integrity: sha512-CiyeOxFT/JZyN5m0z9PfXw4SCBJ6Sygz1Dpl0wqjlhDEGGBP1GnsUVEL0p63hoG1fcj3fHynXi9NYO4nWOL+qQ==}
    engines: {node: '>= 0.8'}

  path-browserify@1.0.1:
    resolution: {integrity: sha512-b7uo2UCUOYZcnF/3ID0lulOJi/bafxa1xPe7ZPsammBSpjSWQkjNxlt635YGS2MiR9GjvuXCtz2emr3jbsz98g==}

  path-exists@4.0.0:
    resolution: {integrity: sha512-ak9Qy5Q7jYb2Wwcey5Fpvg2KoAc/ZIhLSLOSBmRmygPsGwkVVt0fZa0qrtMz+m6tJTAHfZQ8FnmB4MG4LWy7/w==}
    engines: {node: '>=8'}

  path-is-absolute@1.0.1:
    resolution: {integrity: sha512-AVbw3UJ2e9bq64vSaS9Am0fje1Pa8pbGqTTsmXfaIiMpnr5DlDhfJOuLj9Sf95ZPVDAUerDfEk88MPmPe7UCQg==}
    engines: {node: '>=0.10.0'}

  path-key@3.1.1:
    resolution: {integrity: sha512-ojmeN0qd+y0jszEtoY48r0Peq5dwMEkIlCOu6Q5f41lfkswXuKtYrhgoTpLnyIcHm24Uhqx+5Tqm2InSwLhE6Q==}
    engines: {node: '>=8'}

  path-key@4.0.0:
    resolution: {integrity: sha512-haREypq7xkM7ErfgIyA0z+Bj4AGKlMSdlQE2jvJo6huWD1EdkKYV+G/T4nq0YEF2vgTT8kqMFKo1uHn950r4SQ==}
    engines: {node: '>=12'}

  path-match@1.2.4:
    resolution: {integrity: sha512-UWlehEdqu36jmh4h5CWJ7tARp1OEVKGHKm6+dg9qMq5RKUTV5WJrGgaZ3dN2m7WFAXDbjlHzvJvL/IUpy84Ktw==}

  path-parse@1.0.7:
    resolution: {integrity: sha512-LDJzPVEEEPR+y48z93A0Ed0yXb8pAByGWo/k5YYdYgpY2/2EsOsksJrq7lOHxryrVOn1ejG6oAp8ahvOIQD8sw==}

  path-scurry@1.11.1:
    resolution: {integrity: sha512-Xa4Nw17FS9ApQFJ9umLiJS4orGjm7ZzwUrwamcGQuHSzDyth9boKDaycYdDcZDuqYATXw4HFXgaqWTctW/v1HA==}
    engines: {node: '>=16 || 14 >=14.18'}

  path-scurry@2.0.0:
    resolution: {integrity: sha512-ypGJsmGtdXUOeM5u93TyeIEfEhM6s+ljAhrk5vAvSx8uyY/02OvrZnA0YNGUrPXfpJMgI1ODd3nwz8Npx4O4cg==}
    engines: {node: 20 || >=22}

  path-to-regexp@8.2.0:
    resolution: {integrity: sha512-TdrF7fW9Rphjq4RjrW0Kp2AW0Ahwu9sRGTkS6bvDi0SCwZlEZYmcfDbEsTz8RVk0EHIS/Vd1bv3JhG+1xZuAyQ==}
    engines: {node: '>=16'}

  pathe@2.0.3:
    resolution: {integrity: sha512-WUjGcAqP1gQacoQe+OBJsFA7Ld4DyXuUIjZ5cc75cLHvJ7dtNsTugphxIADwspS+AraAUePCKrSVtPLFj/F88w==}

  pathval@2.0.0:
    resolution: {integrity: sha512-vE7JKRyES09KiunauX7nd2Q9/L7lhok4smP9RZTDeD4MVs72Dp2qNFVz39Nz5a0FVEW0BJR6C0DYrq6unoziZA==}
    engines: {node: '>= 14.16'}

  pend@1.2.0:
    resolution: {integrity: sha512-F3asv42UuXchdzt+xXqfW1OGlVBe+mxa2mqI0pg5yAHZPvFmY3Y6drSf/GQ1A86WgWEN9Kzh/WrgKa6iGcHXLg==}

  pg-int8@1.0.1:
    resolution: {integrity: sha512-WCtabS6t3c8SkpDBUlb1kjOs7l66xsGdKpIPZsg4wR+B3+u9UAum2odSsF9tnvxg80h4ZxLWMy4pRjOsFIqQpw==}
    engines: {node: '>=4.0.0'}

  pg-numeric@1.0.2:
    resolution: {integrity: sha512-BM/Thnrw5jm2kKLE5uJkXqqExRUY/toLHda65XgFTBTFYZyopbKjBe29Ii3RbkvlsMoFwD+tHeGaCjjv0gHlyw==}
    engines: {node: '>=4'}

  pg-protocol@1.7.0:
    resolution: {integrity: sha512-hTK/mE36i8fDDhgDFjy6xNOG+LCorxLG3WO17tku+ij6sVHXh1jQUJ8hYAnRhNla4QVD2H8er/FOjc/+EgC6yQ==}

  pg-types@4.0.2:
    resolution: {integrity: sha512-cRL3JpS3lKMGsKaWndugWQoLOCoP+Cic8oseVcbr0qhPzYD5DWXK+RZ9LY9wxRf7RQia4SCwQlXk0q6FCPrVng==}
    engines: {node: '>=10'}

  picocolors@1.0.0:
    resolution: {integrity: sha512-1fygroTLlHu66zi26VoTDv8yRgm0Fccecssto+MhsZ0D/DGW2sm8E8AjW7NU5VVTRt5GxbeZ5qBuJr+HyLYkjQ==}

  picocolors@1.1.1:
    resolution: {integrity: sha512-xceH2snhtb5M9liqDsmEw56le376mTZkEX/jEb/RxNFyegNul7eNslCXP9FDj/Lcu0X8KEyMceP2ntpaHrDEVA==}

  picomatch@2.3.1:
    resolution: {integrity: sha512-JU3teHTNjmE2VCGFzuY8EXzCDVwEqB2a8fsIvwaStHhAWJEeVd1o1QD80CU6+ZdEXXSLbSsuLwJjkCBWqRQUVA==}
    engines: {node: '>=8.6'}

  picomatch@4.0.2:
    resolution: {integrity: sha512-M7BAV6Rlcy5u+m6oPhAPFgJTzAioX/6B0DxyvDlo9l8+T3nLKbrczg2WLUyzd45L8RqfUMyGPzekbMvX2Ldkwg==}
    engines: {node: '>=12'}

  pidtree@0.5.0:
    resolution: {integrity: sha512-9nxspIM7OpZuhBxPg73Zvyq7j1QMPMPsGKTqRc2XOaFQauDvoNz9fM1Wdkjmeo7l9GXOZiRs97sPkuayl39wjA==}
    engines: {node: '>=0.10'}
    hasBin: true

  pidtree@0.6.0:
    resolution: {integrity: sha512-eG2dWTVw5bzqGRztnHExczNxt5VGsE6OwTeCG3fdUf9KBsZzO3R5OIIIzWR+iZA0NtZ+RDVdaoE2dK1cn6jH4g==}
    engines: {node: '>=0.10'}
    hasBin: true

  pify@2.3.0:
    resolution: {integrity: sha512-udgsAY+fTnvv7kI7aaxbqwWNb0AHiB0qBO89PZKPkoTmGOgdbrHDKD+0B2X4uTfJ/FT1R09r9gTsjUjNJotuog==}
    engines: {node: '>=0.10.0'}

  pirates@4.0.6:
    resolution: {integrity: sha512-saLsH7WeYYPiD25LDuLRRY/i+6HaPYr6G1OUlN39otzkSTxKnubR9RTxS3/Kk50s1g2JTgFwWQDQyplC5/SHZg==}
    engines: {node: '>= 6'}

  platform@1.3.6:
    resolution: {integrity: sha512-fnWVljUchTro6RiCFvCXBbNhJc2NijN7oIQxbwsyL0buWJPG85v81ehlHI9fXrJsMNgTofEoWIQeClKpgxFLrg==}

  playwright-core@1.50.1:
    resolution: {integrity: sha512-ra9fsNWayuYumt+NiM069M6OkcRb1FZSK8bgi66AtpFoWkg2+y0bJSNmkFrWhMbEBbVKC/EruAHH3g0zmtwGmQ==}
    engines: {node: '>=18'}
    hasBin: true

  playwright@1.50.1:
    resolution: {integrity: sha512-G8rwsOQJ63XG6BbKj2w5rHeavFjy5zynBA9zsJMMtBoe/Uf757oG12NXz6e6OirF7RCrTVAKFXbLmn1RbL7Qaw==}
    engines: {node: '>=18'}
    hasBin: true

  possible-typed-array-names@1.0.0:
    resolution: {integrity: sha512-d7Uw+eZoloe0EHDIYoe+bQ5WXnGMOpmiZFTuMWCwpjzzkL2nTjcKiAk4hh8TjnGye2TwWOk3UXucZ+3rbmBa8Q==}
    engines: {node: '>= 0.4'}

  postcss-import@15.1.0:
    resolution: {integrity: sha512-hpr+J05B2FVYUAXHeK1YyI267J/dDDhMU6B6civm8hSY1jYJnBXxzKDKDswzJmtLHryrjhnDjqqp/49t8FALew==}
    engines: {node: '>=14.0.0'}
    peerDependencies:
      postcss: ^8.0.0

  postcss-js@4.0.1:
    resolution: {integrity: sha512-dDLF8pEO191hJMtlHFPRa8xsizHaM82MLfNkUHdUtVEV3tgTp5oj+8qbEqYM57SLfc74KSbw//4SeJma2LRVIw==}
    engines: {node: ^12 || ^14 || >= 16}
    peerDependencies:
      postcss: ^8.4.21

  postcss-load-config@4.0.2:
    resolution: {integrity: sha512-bSVhyJGL00wMVoPUzAVAnbEoWyqRxkjv64tUl427SKnPrENtq6hJwUojroMz2VB+Q1edmi4IfrAPpami5VVgMQ==}
    engines: {node: '>= 14'}
    peerDependencies:
      postcss: '>=8.0.9'
      ts-node: '>=9.0.0'
    peerDependenciesMeta:
      postcss:
        optional: true
      ts-node:
        optional: true

  postcss-nested@6.2.0:
    resolution: {integrity: sha512-HQbt28KulC5AJzG+cZtj9kvKB93CFCdLvog1WFLf1D+xmMvPGlBstkpTEZfK5+AN9hfJocyBFCNiqyS48bpgzQ==}
    engines: {node: '>=12.0'}
    peerDependencies:
      postcss: ^8.2.14

  postcss-selector-parser@6.0.10:
    resolution: {integrity: sha512-IQ7TZdoaqbT+LCpShg46jnZVlhWD2w6iQYAcYXfHARZ7X1t/UGhhceQDs5X0cGqKvYlHNOuv7Oa1xmb0oQuA3w==}
    engines: {node: '>=4'}

  postcss-selector-parser@6.1.2:
    resolution: {integrity: sha512-Q8qQfPiZ+THO/3ZrOrO0cJJKfpYCagtMUkXbnEfmgUjwXg6z/WBeOyS9APBBPCTSiDV+s4SwQGu8yFsiMRIudg==}
    engines: {node: '>=4'}

  postcss-value-parser@4.2.0:
    resolution: {integrity: sha512-1NNCs6uurfkVbeXG4S8JFT9t19m45ICnif8zWLd5oPSZ50QnwMfK+H3jv408d4jw/7Bttv5axS5IiHoLaVNHeQ==}

  postcss@8.5.2:
    resolution: {integrity: sha512-MjOadfU3Ys9KYoX0AdkBlFEF1Vx37uCCeN4ZHnmwm9FfpbsGWMZeBLMmmpY+6Ocqod7mkdZ0DT31OlbsFrLlkA==}
    engines: {node: ^10 || ^12 || >=14}

  postgres-array@3.0.2:
    resolution: {integrity: sha512-6faShkdFugNQCLwucjPcY5ARoW1SlbnrZjmGl0IrrqewpvxvhSLHimCVzqeuULCbG0fQv7Dtk1yDbG3xv7Veog==}
    engines: {node: '>=12'}

  postgres-bytea@3.0.0:
    resolution: {integrity: sha512-CNd4jim9RFPkObHSjVHlVrxoVQXz7quwNFpz7RY1okNNme49+sVyiTvTRobiLV548Hx/hb1BG+iE7h9493WzFw==}
    engines: {node: '>= 6'}

  postgres-date@2.1.0:
    resolution: {integrity: sha512-K7Juri8gtgXVcDfZttFKVmhglp7epKb1K4pgrkLxehjqkrgPhfG6OO8LHLkfaqkbpjNRnra018XwAr1yQFWGcA==}
    engines: {node: '>=12'}

  postgres-interval@3.0.0:
    resolution: {integrity: sha512-BSNDnbyZCXSxgA+1f5UU2GmwhoI0aU5yMxRGO8CdFEcY2BQF9xm/7MqKnYoM1nJDk8nONNWDk9WeSmePFhQdlw==}
    engines: {node: '>=12'}

  postgres-range@1.1.4:
    resolution: {integrity: sha512-i/hbxIE9803Alj/6ytL7UHQxRvZkI9O4Sy+J3HGc4F4oo/2eQAjTSNJ0bfxyse3bH0nuVesCk+3IRLaMtG3H6w==}

  prebuild-install@7.1.2:
    resolution: {integrity: sha512-UnNke3IQb6sgarcZIDU3gbMeTp/9SSU1DAIkil7PrqG1vZlBtY5msYccSKSHDqa3hNg436IXK+SNImReuA1wEQ==}
    engines: {node: '>=10'}
    hasBin: true

  prelude-ls@1.2.1:
    resolution: {integrity: sha512-vkcDPrRZo1QZLbn5RLGPpg/WmIQ65qoWWhcGKf/b5eplkkarX0m9z8ppCat4mlOqUsWpyNuYgO3VRyrYHSzX5g==}
    engines: {node: '>= 0.8.0'}

  prettier-plugin-tailwindcss@0.6.11:
    resolution: {integrity: sha512-YxaYSIvZPAqhrrEpRtonnrXdghZg1irNg4qrjboCXrpybLWVs55cW2N3juhspVJiO0JBvYJT8SYsJpc8OQSnsA==}
    engines: {node: '>=14.21.3'}
    peerDependencies:
      '@ianvs/prettier-plugin-sort-imports': '*'
      '@prettier/plugin-pug': '*'
      '@shopify/prettier-plugin-liquid': '*'
      '@trivago/prettier-plugin-sort-imports': '*'
      '@zackad/prettier-plugin-twig': '*'
      prettier: ^3.0
      prettier-plugin-astro: '*'
      prettier-plugin-css-order: '*'
      prettier-plugin-import-sort: '*'
      prettier-plugin-jsdoc: '*'
      prettier-plugin-marko: '*'
      prettier-plugin-multiline-arrays: '*'
      prettier-plugin-organize-attributes: '*'
      prettier-plugin-organize-imports: '*'
      prettier-plugin-sort-imports: '*'
      prettier-plugin-style-order: '*'
      prettier-plugin-svelte: '*'
    peerDependenciesMeta:
      '@ianvs/prettier-plugin-sort-imports':
        optional: true
      '@prettier/plugin-pug':
        optional: true
      '@shopify/prettier-plugin-liquid':
        optional: true
      '@trivago/prettier-plugin-sort-imports':
        optional: true
      '@zackad/prettier-plugin-twig':
        optional: true
      prettier-plugin-astro:
        optional: true
      prettier-plugin-css-order:
        optional: true
      prettier-plugin-import-sort:
        optional: true
      prettier-plugin-jsdoc:
        optional: true
      prettier-plugin-marko:
        optional: true
      prettier-plugin-multiline-arrays:
        optional: true
      prettier-plugin-organize-attributes:
        optional: true
      prettier-plugin-organize-imports:
        optional: true
      prettier-plugin-sort-imports:
        optional: true
      prettier-plugin-style-order:
        optional: true
      prettier-plugin-svelte:
        optional: true

  prettier@3.5.1:
    resolution: {integrity: sha512-hPpFQvHwL3Qv5AdRvBFMhnKo4tYxp0ReXiPn2bxkiohEX6mBeBwEpBSQTkD458RaaDKQMYSp4hX4UtfUTA5wDw==}
    engines: {node: '>=14'}
    hasBin: true

  pretty-format@27.5.1:
    resolution: {integrity: sha512-Qb1gy5OrP5+zDf2Bvnzdl3jsTf1qXVMazbvCoKhtKqVs4/YK4ozX4gKQJJVyNe+cajNPn0KoC0MC3FUmaHWEmQ==}
    engines: {node: ^10.13.0 || ^12.13.0 || ^14.15.0 || >=15.0.0}

  pretty-format@29.7.0:
    resolution: {integrity: sha512-Pdlw/oPxN+aXdmM9R00JVC9WVFoCLTKJvDVLgmJ+qAffBMxsV85l/Lu7sNx4zSzPyoL2euImuEwHhOXdEgNFZQ==}
    engines: {node: ^14.15.0 || ^16.10.0 || >=18.0.0}

  pretty-ms@7.0.1:
    resolution: {integrity: sha512-973driJZvxiGOQ5ONsFhOF/DtzPMOMtgC11kCpUrPGMTgqp2q/1gwzCquocrN33is0VZ5GFHXZYMM9l6h67v2Q==}
    engines: {node: '>=10'}

  progress@2.0.3:
    resolution: {integrity: sha512-7PiHtLll5LdnKIMw100I+8xJXR5gW2QwWYkT6iJva0bXitZKa/XMrSbdmg3r2Xnaidz9Qumd0VPaMrZlF9V9sA==}
    engines: {node: '>=0.4.0'}

  prom-client@15.1.3:
    resolution: {integrity: sha512-6ZiOBfCywsD4k1BN9IX0uZhF+tJkV8q8llP64G5Hajs4JOeVLPCwpPVcpXy3BwYiUGgyJzsJJQeOIv7+hDSq8g==}
    engines: {node: ^16 || ^18 || >=20}

  promisepipe@3.0.0:
    resolution: {integrity: sha512-V6TbZDJ/ZswevgkDNpGt/YqNCiZP9ASfgU+p83uJE6NrGtvSGoOcHLiDCqkMs2+yg7F5qHdLV8d0aS8O26G/KA==}

  protobufjs@6.11.4:
    resolution: {integrity: sha512-5kQWPaJHi1WoCpjTGszzQ32PG2F4+wRY6BmAT4Vfw56Q2FZ4YZzK20xUYQH4YkfehY1e6QSICrJquM6xXZNcrw==}
    hasBin: true

  proxy-addr@2.0.7:
    resolution: {integrity: sha512-llQsMLSUDUPT44jdrU/O37qlnifitDP+ZwrmmZcoSKyLKvtZxpyV0n2/bD/N4tBAAZ/gJEdZU7KMraoK1+XYAg==}
    engines: {node: '>= 0.10'}

  proxy-agent@6.5.0:
    resolution: {integrity: sha512-TmatMXdr2KlRiA2CyDu8GqR8EjahTG3aY3nXjdzFyoZbmB8hrBsTyMezhULIXKnC0jpfjlmiZ3+EaCzoInSu/A==}
    engines: {node: '>= 14'}

  proxy-from-env@1.1.0:
    resolution: {integrity: sha512-D+zkORCbA9f1tdWRK0RaCR3GPv50cMxcrz4X8k5LTSUD1Dkw47mKJEZQNunItRTkWwgtaUSo1RVFRIG9ZXiFYg==}

  psl@1.15.0:
    resolution: {integrity: sha512-JZd3gMVBAVQkSs6HdNZo9Sdo0LNcQeMNP3CozBJb3JYC/QUYZTnKxP+f8oWRX4rHP5EurWxqAHTSwUCjlNKa1w==}

  pump@3.0.2:
    resolution: {integrity: sha512-tUPXtzlGM8FE3P0ZL6DVs/3P58k9nk8/jZeQCurTJylQA8qFYzHFfhBJkuqyE0FifOsQ0uKWekiZ5g8wtr28cw==}

  punycode@2.3.1:
    resolution: {integrity: sha512-vYt7UD1U9Wg6138shLtLOvdAu+8DsC/ilFtEVHcH+wydcSpNE20AfSOduf6MkRFahL5FY7X1oU7nKVZFtfq8Fg==}
    engines: {node: '>=6'}

  puppeteer-core@23.11.1:
    resolution: {integrity: sha512-3HZ2/7hdDKZvZQ7dhhITOUg4/wOrDRjyK2ZBllRB0ZCOi9u0cwq1ACHDjBB+nX+7+kltHjQvBRdeY7+W0T+7Gg==}
    engines: {node: '>=18'}

  puppeteer@23.11.1:
    resolution: {integrity: sha512-53uIX3KR5en8l7Vd8n5DUv90Ae9QDQsyIthaUFVzwV6yU750RjqRznEtNMBT20VthqAdemnJN+hxVdmMHKt7Zw==}
    engines: {node: '>=18'}
    hasBin: true

  qs@6.13.0:
    resolution: {integrity: sha512-+38qI9SOr8tfZ4QmJNplMUxqjbe7LKvvZgWdExBOmd+egZTtjLB67Gu0HRX3u/XOq7UU2Nx6nsjvS16Z9uwfpg==}
    engines: {node: '>=0.6'}

  querystringify@2.2.0:
    resolution: {integrity: sha512-FIqgj2EUvTa7R50u0rGsyTftzjYmv/a3hO345bZNrqabNqjtgiDMgmo4mkUjd+nzU5oF3dClKqFIPUKybUyqoQ==}

  queue-microtask@1.2.3:
    resolution: {integrity: sha512-NuaNSa6flKT5JaSYQzJok04JzTL1CA6aGhv5rfLW3PgqA+M2ChpZQnAC8h8i4ZFkBS8X5RqkDBHA7r4hej3K9A==}

  queue-tick@1.0.1:
    resolution: {integrity: sha512-kJt5qhMxoszgU/62PLP1CJytzd2NKetjSRnyuj31fDd3Rlcz3fzlFdFLD1SItunPwyqEOkca6GbV612BWfaBag==}

  range-parser@1.2.1:
    resolution: {integrity: sha512-Hrgsx+orqoygnmhFbKaHE6c296J+HTAQXoxEF6gNupROmmGJRoyzfG3ccAveqCBrwr/2yxQ5BVd/GTl5agOwSg==}
    engines: {node: '>= 0.6'}

  raw-body@2.4.1:
    resolution: {integrity: sha512-9WmIKF6mkvA0SLmA2Knm9+qj89e+j1zqgyn8aXGd7+nAduPoqgI9lO57SAZNn/Byzo5P7JhXTyg9PzaJbH73bA==}
    engines: {node: '>= 0.8'}

  raw-body@2.5.2:
    resolution: {integrity: sha512-8zGqypfENjCIqGhgXToC8aB2r7YrBX+AQAfIPs/Mlk+BtPTztOvTS01NRW/3Eh60J+a48lt8qsCzirQ6loCVfA==}
    engines: {node: '>= 0.8'}

  rc@1.2.8:
    resolution: {integrity: sha512-y3bGgqKj3QBdxLbLkomlohkvsA8gdAiUQlSBJnBhfn+BPxg4bc62d8TcBW15wavDfgexCgccckhcZvywyQYPOw==}
    hasBin: true

  react-chartjs-2@5.3.0:
    resolution: {integrity: sha512-UfZZFnDsERI3c3CZGxzvNJd02SHjaSJ8kgW1djn65H1KK8rehwTjyrRKOG3VTMG8wtHZ5rgAO5oTHtHi9GCCmw==}
    peerDependencies:
      chart.js: ^4.1.1
      react: ^16.8.0 || ^17.0.0 || ^18.0.0 || ^19.0.0

  react-dom@19.0.0:
    resolution: {integrity: sha512-4GV5sHFG0e/0AD4X+ySy6UJd3jVl1iNsNHdpad0qhABJ11twS3TTBnseqsKurKcsNqCEFeGL3uLpVChpIO3QfQ==}
    peerDependencies:
      react: ^19.0.0

  react-error-boundary@5.0.0:
    resolution: {integrity: sha512-tnjAxG+IkpLephNcePNA7v6F/QpWLH8He65+DmedchDwg162JZqx4NmbXj0mlAYVVEd81OW7aFhmbsScYfiAFQ==}
    peerDependencies:
      react: '>=16.13.1'

  react-hot-toast@2.5.2:
    resolution: {integrity: sha512-Tun3BbCxzmXXM7C+NI4qiv6lT0uwGh4oAfeJyNOjYUejTsm35mK9iCaYLGv8cBz9L5YxZLx/2ii7zsIwPtPUdw==}
    engines: {node: '>=10'}
    peerDependencies:
      react: '>=16'
      react-dom: '>=16'

  react-is@17.0.2:
    resolution: {integrity: sha512-w2GsyukL62IJnlaff/nRegPQR94C/XXamvMWmSHRJ4y7Ts/4ocGRmTHvOs8PSE6pB3dWOrD/nueuU5sduBsQ4w==}

  react-is@18.3.1:
    resolution: {integrity: sha512-/LLMVyas0ljjAtoYiPqYiL8VWXzUUdThrmU5+n20DZv+a+ClRoevUzw5JxU+Ieh5/c87ytoTBV9G1FiKfNJdmg==}

  react-refresh@0.14.2:
    resolution: {integrity: sha512-jCvmsr+1IUSMUyzOkRcvnVbX3ZYC6g9TDrDbFuFmRDq7PD4yaGbLKNQL6k2jnArV8hjYxh7hVhAZB6s9HDGpZA==}
    engines: {node: '>=0.10.0'}

  react-remove-scroll-bar@2.3.8:
    resolution: {integrity: sha512-9r+yi9+mgU33AKcj6IbT9oRCO78WriSj6t/cF8DWBZJ9aOGPOTEDvdUDz1FwKim7QXWwmHqtdHnRJfhAxEG46Q==}
    engines: {node: '>=10'}
    peerDependencies:
      '@types/react': ^19.0.0
      react: ^16.8.0 || ^17.0.0 || ^18.0.0 || ^19.0.0
    peerDependenciesMeta:
      '@types/react':
        optional: true

  react-remove-scroll@2.6.3:
    resolution: {integrity: sha512-pnAi91oOk8g8ABQKGF5/M9qxmmOPxaAnopyTHYfqYEwJhyFrbbBtHuSgtKEoH0jpcxx5o3hXqH1mNd9/Oi+8iQ==}
    engines: {node: '>=10'}
    peerDependencies:
      '@types/react': ^19.0.0
      react: ^16.8.0 || ^17.0.0 || ^18.0.0 || ^19.0.0 || ^19.0.0-rc
    peerDependenciesMeta:
      '@types/react':
        optional: true

  react-router-dom@6.29.0:
    resolution: {integrity: sha512-pkEbJPATRJ2iotK+wUwHfy0xs2T59YPEN8BQxVCPeBZvK7kfPESRc/nyxzdcxR17hXgUPYx2whMwl+eo9cUdnQ==}
    engines: {node: '>=14.0.0'}
    peerDependencies:
      react: '>=16.8'
      react-dom: '>=16.8'

  react-router@6.29.0:
    resolution: {integrity: sha512-DXZJoE0q+KyeVw75Ck6GkPxFak63C4fGqZGNijnWgzB/HzSP1ZfTlBj5COaGWwhrMQ/R8bXiq5Ooy4KG+ReyjQ==}
    engines: {node: '>=14.0.0'}
    peerDependencies:
      react: '>=16.8'

  react-style-singleton@2.2.3:
    resolution: {integrity: sha512-b6jSvxvVnyptAiLjbkWLE/lOnR4lfTtDAl+eUC7RZy+QQWc6wRzIV2CE6xBuMmDxc2qIihtDCZD5NPOFl7fRBQ==}
    engines: {node: '>=10'}
    peerDependencies:
      '@types/react': ^19.0.0
      react: ^16.8.0 || ^17.0.0 || ^18.0.0 || ^19.0.0 || ^19.0.0-rc
    peerDependenciesMeta:
      '@types/react':
        optional: true

  react@19.0.0:
    resolution: {integrity: sha512-V8AVnmPIICiWpGfm6GLzCR/W5FXLchHop40W4nXBmdlEceh16rCN8O8LNWm5bh5XUX91fh7KpA+W0TgMKmgTpQ==}
    engines: {node: '>=0.10.0'}

  read-cache@1.0.0:
    resolution: {integrity: sha512-Owdv/Ft7IjOgm/i0xvNDZ1LrRANRfew4b2prF3OWMQLxLfu3bS8FVhCsrSCMK4lR56Y9ya+AThoTpDCTxCmpRA==}

  read-pkg@5.2.0:
    resolution: {integrity: sha512-Ug69mNOpfvKDAc2Q8DRpMjjzdtrnv9HcSMX+4VsZxD1aZ6ZzrIE7rlzXBtWTyhULSMKg076AW6WR5iZpD0JiOg==}
    engines: {node: '>=8'}

  readable-stream@3.6.2:
    resolution: {integrity: sha512-9u/sniCrY3D5WdsERHzHE4G2YCXqoG5FTHUiCC4SIbr6XcLZBY05ya9EKjYek9O5xOAwjGq+1JdGBAS7Q9ScoA==}
    engines: {node: '>= 6'}

  readdirp@3.6.0:
    resolution: {integrity: sha512-hOS089on8RduqdbhvQ5Z37A0ESjsqz6qnRcffsMU3495FuTdqSm+7bhJ29JvIOsBDEEnan5DPu9t3To9VRlMzA==}
    engines: {node: '>=8.10.0'}

  readdirp@4.0.2:
    resolution: {integrity: sha512-yDMz9g+VaZkqBYS/ozoBJwaBhTbZo3UNYQHNRw1D3UFQB8oHB4uS/tAODO+ZLjGWmUbKnIlOWO+aaIiAxrUWHA==}
    engines: {node: '>= 14.16.0'}

  redent@3.0.0:
    resolution: {integrity: sha512-6tDA8g98We0zd0GvVeMT9arEOnTw9qM03L9cJXaCjrip1OO764RDBLBfrB4cwzNGDj5OA5ioymC9GkizgWJDUg==}
    engines: {node: '>=8'}

  redis-errors@1.2.0:
    resolution: {integrity: sha512-1qny3OExCf0UvUV/5wpYKf2YwPcOqXzkwKKSmKHiE6ZMQs5heeE/c8eXK+PNllPvmjgAbfnsbpkGZWy8cBpn9w==}
    engines: {node: '>=4'}

  redis-parser@3.0.0:
    resolution: {integrity: sha512-DJnGAeenTdpMEH6uAJRK/uiyEIH9WVsUmoLwzudwGJUwZPp80PDBWPHXSAGNPwNvIXAbe7MSUB1zQFugFml66A==}
    engines: {node: '>=4'}

  redis@4.7.0:
    resolution: {integrity: sha512-zvmkHEAdGMn+hMRXuMBtu4Vo5P6rHQjLoHftu+lBqq8ZTA3RCVC/WzD790bkKKiNFp7d5/9PcSD19fJyyRvOdQ==}

  reflect-metadata@0.2.2:
    resolution: {integrity: sha512-urBwgfrvVP/eAyXx4hluJivBKzuEbSQs9rKWCrCkbSxNv8mxPcUZKeuoF3Uy4mJl3Lwprp6yy5/39VWigZ4K6Q==}

  regenerator-runtime@0.13.11:
    resolution: {integrity: sha512-kY1AZVr2Ra+t+piVaJ4gxaFaReZVH40AKNo7UCX6W+dEwBo/2oZJzqfuN1qLq1oL45o56cPaTXELwrTh8Fpggg==}

  regenerator-runtime@0.14.1:
    resolution: {integrity: sha512-dYnhHh0nJoMfnkZs6GmmhFknAGRrLznOu5nc9ML+EJxGvrx6H7teuevqVqCuPcPK//3eDrrjQhehXVx9cnkGdw==}

  regexp.prototype.flags@1.5.3:
    resolution: {integrity: sha512-vqlC04+RQoFalODCbCumG2xIOvapzVMHwsyIGM/SIE8fRhFFsXeH8/QQ+s0T0kDAhKc4k30s73/0ydkHQz6HlQ==}
    engines: {node: '>= 0.4'}

  require-directory@2.1.1:
    resolution: {integrity: sha512-fGxEI7+wsG9xrvdjsrlmL22OMTTiHRwAMroiEeMgq8gzoLC/PQr7RsRDSTLUg/bZAZtF+TVIkHc6/4RIKrui+Q==}
    engines: {node: '>=0.10.0'}

  require-from-string@2.0.2:
    resolution: {integrity: sha512-Xf0nWe6RseziFMu+Ap9biiUbmplq6S9/p+7w7YXP/JBHhrUDDUhwa+vANyubuqfZWTveU//DYVGsDG7RKL/vEw==}
    engines: {node: '>=0.10.0'}

  requires-port@1.0.0:
    resolution: {integrity: sha512-KigOCHcocU3XODJxsu8i/j8T9tzT4adHiecwORRQ0ZZFcp7ahwXuRU1m+yuO90C5ZUyGeGfocHDI14M3L3yDAQ==}

  resolve-from@4.0.0:
    resolution: {integrity: sha512-pb/MYmXstAkysRFx8piNI1tGFNQIFA3vkE3Gq4EuA1dF6gHp/+vgZqsCGJapvy8N3Q+4o7FwvquPJcnZ7RYy4g==}
    engines: {node: '>=4'}

  resolve-from@5.0.0:
    resolution: {integrity: sha512-qYg9KP24dD5qka9J47d0aVky0N+b4fTU89LN9iDnjB5waksiC49rvMB0PrUJQGoTmH50XPiqOvAjDfaijGxYZw==}
    engines: {node: '>=8'}

  resolve-pkg-maps@1.0.0:
    resolution: {integrity: sha512-seS2Tj26TBVOC2NIc2rOe2y2ZO7efxITtLZcGSOnHHNOQ7CkiUBfw0Iw2ck6xkIhPwLhKNLS8BO+hEpngQlqzw==}

  resolve@1.22.10:
    resolution: {integrity: sha512-NPRy+/ncIMeDlTAsuqwKIiferiawhefFJtkNSW0qZJEqMEb+qBt/77B/jGeeek+F0uOeN05CDa6HXbbIgtVX4w==}
    engines: {node: '>= 0.4'}
    hasBin: true

  restore-cursor@5.1.0:
    resolution: {integrity: sha512-oMA2dcrw6u0YfxJQXm342bFKX/E4sG9rbTzO9ptUcR/e8A33cHuvStiYOwH7fszkZlZ1z/ta9AAoPk2F4qIOHA==}
    engines: {node: '>=18'}

  reusify@1.0.4:
    resolution: {integrity: sha512-U9nH88a3fc/ekCF1l0/UP1IosiuIjyTh7hBvXVMHYgVcfGvt897Xguj2UOLDeI5BG2m7/uwyaLVT6fbtCwTyzw==}
    engines: {iojs: '>=1.0.0', node: '>=0.10.0'}

  rfdc@1.4.1:
    resolution: {integrity: sha512-q1b3N5QkRUWUl7iyylaaj3kOpIT0N2i9MqIEQXP73GVsN9cw3fdx8X63cEmWhJGi2PPCF23Ijp7ktmd39rawIA==}

  rimraf@2.7.1:
    resolution: {integrity: sha512-uWjbaKIK3T1OSVptzX7Nl6PvQ3qAGtKEtVRjRuazjfL3Bx5eI409VZSqgND+4UNnmzLVdPj9FqFJNPqBZFve4w==}
    deprecated: Rimraf versions prior to v4 are no longer supported
    hasBin: true

  rimraf@3.0.2:
    resolution: {integrity: sha512-JZkJMZkAGFFPP2YqXZXPbMlMBgsxzE8ILs4lMIX/2o0L9UBw9O/Y3o6wFw/i9YLapcUJWwqbi3kdxIPdC62TIA==}
    deprecated: Rimraf versions prior to v4 are no longer supported
    hasBin: true

  rimraf@5.0.10:
    resolution: {integrity: sha512-l0OE8wL34P4nJH/H2ffoaniAokM2qSmrtXHmlpvYr5AVVX8msAyW0l8NVJFDxlSK4u3Uh/f41cQheDVdnYijwQ==}
    hasBin: true

  rimraf@6.0.1:
    resolution: {integrity: sha512-9dkvaxAsk/xNXSJzMgFqqMCuFgt2+KsOFek3TMLfo8NCPfWpBmqwyNn5Y+NX56QUYfCtsyhF3ayiboEoUmJk/A==}
    engines: {node: 20 || >=22}
    hasBin: true

  rollup-plugin-visualizer@5.14.0:
    resolution: {integrity: sha512-VlDXneTDaKsHIw8yzJAFWtrzguoJ/LnQ+lMpoVfYJ3jJF4Ihe5oYLAqLklIK/35lgUY+1yEzCkHyZ1j4A5w5fA==}
    engines: {node: '>=18'}
    hasBin: true
    peerDependencies:
      rolldown: 1.x
      rollup: 2.x || 3.x || 4.x
    peerDependenciesMeta:
      rolldown:
        optional: true
      rollup:
        optional: true

  rollup@4.34.8:
    resolution: {integrity: sha512-489gTVMzAYdiZHFVA/ig/iYFllCcWFHMvUHI1rpFmkoUtRlQxqh6/yiNqnYibjMZ2b/+FUQwldG+aLsEt6bglQ==}
    engines: {node: '>=18.0.0', npm: '>=8.0.0'}
    hasBin: true

  rrweb-cssom@0.7.1:
    resolution: {integrity: sha512-TrEMa7JGdVm0UThDJSx7ddw5nVm3UJS9o9CCIZ72B1vSyEZoziDqBYP3XIoi/12lKrJR8rE3jeFHMok2F/Mnsg==}

  run-parallel@1.2.0:
    resolution: {integrity: sha512-5l4VyZR86LZ/lDxZTR6jqL8AFE2S0IFLMP26AbjsLVADxHdhB/c0GUsH+y39UfCi3dzz8OlQuPmnaJOMoDHQBA==}

  rxjs@7.8.1:
    resolution: {integrity: sha512-AA3TVj+0A2iuIoQkWEK/tqFjBq2j+6PO6Y0zJcvzLAFhEFIO3HL0vls9hWLncZbAAbK0mar7oZ4V079I/qPMxg==}

  safe-buffer@5.2.1:
    resolution: {integrity: sha512-rp3So07KcdmmKbGvgaNxQSJr7bGVSVk5S9Eq1F+ppbRo70+YeaDxkw5Dd8NPN+GD6bjnYm2VuPuCXmpuYvmCXQ==}

  safe-regex-test@1.1.0:
    resolution: {integrity: sha512-x/+Cz4YrimQxQccJf5mKEbIa1NzeCRNI5Ecl/ekmlYaampdNLPalVyIcCZNNH3MvmqBugV5TMYZXv0ljslUlaw==}
    engines: {node: '>= 0.4'}

  safe-stable-stringify@2.5.0:
    resolution: {integrity: sha512-b3rppTKm9T+PsVCBEOUR46GWI7fdOs00VKZ1+9c1EWDaDMvjQc6tUwuFyIprgGgTcWoVHSKrU8H31ZHA2e0RHA==}
    engines: {node: '>=10'}

  safer-buffer@2.1.2:
    resolution: {integrity: sha512-YZo3K82SD7Riyi0E1EQPojLz7kpepnSQI9IyPbHHg1XXXevb5dJI7tpyN2ADxGcQbHG7vcyRHk0cbwqcQriUtg==}

  saxes@6.0.0:
    resolution: {integrity: sha512-xAg7SOnEhrm5zI3puOOKyy1OMcMlIJZYNJY7xLBwSze0UjhPLnWfj2GF2EpT0jmzaJKIWKHLsaSSajf35bcYnA==}
    engines: {node: '>=v12.22.7'}

  scheduler@0.25.0:
    resolution: {integrity: sha512-xFVuu11jh+xcO7JOAGJNOXld8/TcEHK/4CituBUeUb5hqxJLj9YuemAEuvm9gQ/+pgXYfbQuqAkiYu+u7YEsNA==}

  secure-json-parse@2.7.0:
    resolution: {integrity: sha512-6aU+Rwsezw7VR8/nyvKTx8QpWH9FrcYiXXlqC4z5d5XQBDRqtbfsRjnwGyqbi3gddNtWHuEk9OANUotL26qKUw==}

  seedrandom@3.0.5:
    resolution: {integrity: sha512-8OwmbklUNzwezjGInmZ+2clQmExQPvomqjL7LFqOYqtmuxRgQYqOD3mHaU+MvZn5FLUeVxVfQjwLZW/n/JFuqg==}

  semver@7.7.1:
    resolution: {integrity: sha512-hlq8tAfn0m/61p4BVRcPzIGr6LKiMwo4VM6dGi6pt4qcRkmNzTcWq6eCEjEh+qXjkMDvPlOFFSGwQjoEa6gyMA==}
    engines: {node: '>=10'}
    hasBin: true

  send@0.19.0:
    resolution: {integrity: sha512-dW41u5VfLXu8SJh5bwRmyYUbAoSB3c9uQh6L8h/KtsFREPWpbX1lrljJo186Jc4nmci/sGUZ9a0a0J2zgfq2hw==}
    engines: {node: '>= 0.8.0'}

  serve-static@1.16.2:
    resolution: {integrity: sha512-VqpjJZKadQB/PEbEwvFdO43Ax5dFBZ2UECszz8bQ7pi7wt//PWe1P6MN7eCnjsatYtBT6EuiClbjSWP2WrIoTw==}
    engines: {node: '>= 0.8.0'}

  set-blocking@2.0.0:
    resolution: {integrity: sha512-KiKBS8AnWGEyLzofFfmvKwpdPzqiy16LvQfK3yv/fVH7Bj13/wl3JSR1J+rfgRE9q7xUJK4qvgS8raSOeLUehw==}

  set-cookie-parser@2.7.1:
    resolution: {integrity: sha512-IOc8uWeOZgnb3ptbCURJWNjWUPcO3ZnTTdzsurqERrP6nPyv+paC55vJM0LpOlT2ne+Ix+9+CRG1MNLlyZ4GjQ==}

  set-function-length@1.2.2:
    resolution: {integrity: sha512-pgRc4hJ4/sNjWCSS9AmnS40x3bNMDTknHgL5UaMBTMyJnU90EgWh1Rz+MC9eFu4BuN/UwZjKQuY/1v3rM7HMfg==}
    engines: {node: '>= 0.4'}

  set-function-name@2.0.2:
    resolution: {integrity: sha512-7PGFlmtwsEADb0WYyvCMa1t+yke6daIG4Wirafur5kcf+MhUnPms1UeR0CKQdTZD81yESwMHbtn+TR+dMviakQ==}
    engines: {node: '>= 0.4'}

  setprototypeof@1.1.1:
    resolution: {integrity: sha512-JvdAWfbXeIGaZ9cILp38HntZSFSo3mWg6xGcJJsd+d4aRMOqauag1C63dJfDw7OaMYwEbHMOxEZ1lqVRYP2OAw==}

  setprototypeof@1.2.0:
    resolution: {integrity: sha512-E5LDX7Wrp85Kil5bhZv46j8jOeboKq5JMmYM3gVGdGH8xFpPWXUMsNrlODCrkoxMEeNi/XZIwuRvY4XNwYMJpw==}

  sharp@0.32.6:
    resolution: {integrity: sha512-KyLTWwgcR9Oe4d9HwCwNM2l7+J0dUQwn/yf7S0EnTtb0eVS4RxO0eUSvxPtzT4F3SY+C4K6fqdv/DO27sJ/v/w==}
    engines: {node: '>=14.15.0'}

  shebang-command@2.0.0:
    resolution: {integrity: sha512-kHxr2zZpYtdmrN1qDjrrX/Z1rR1kG8Dx+gkpK1G4eXmvXswmcE1hTWBWYUzlraYw1/yZp6YuDY77YtvbN0dmDA==}
    engines: {node: '>=8'}

  shebang-regex@3.0.0:
    resolution: {integrity: sha512-7++dFhtcx3353uBaq8DDR4NuxBetBzC7ZQOhmTQInHEd6bSrXdiEyzCvG07Z44UYdLShWUyXt5M/yhz8ekcb1A==}
    engines: {node: '>=8'}

  shell-quote@1.8.2:
    resolution: {integrity: sha512-AzqKpGKjrj7EM6rKVQEPpB288oCfnrEIuyoT9cyF4nmGa7V8Zk6f7RRqYisX8X9m+Q7bd632aZW4ky7EhbQztA==}
    engines: {node: '>= 0.4'}

  side-channel-list@1.0.0:
    resolution: {integrity: sha512-FCLHtRD/gnpCiCHEiJLOwdmFP+wzCmDEkc9y7NsYxeF4u7Btsn1ZuwgwJGxImImHicJArLP4R0yX4c2KCrMrTA==}
    engines: {node: '>= 0.4'}

  side-channel-map@1.0.1:
    resolution: {integrity: sha512-VCjCNfgMsby3tTdo02nbjtM/ewra6jPHmpThenkTYh8pG9ucZ/1P8So4u4FGBek/BjpOVsDCMoLA/iuBKIFXRA==}
    engines: {node: '>= 0.4'}

  side-channel-weakmap@1.0.2:
    resolution: {integrity: sha512-WPS/HvHQTYnHisLo9McqBHOJk2FkHO/tlpvldyrnem4aeQp4hai3gythswg6p01oSoTl58rcpiFAjF2br2Ak2A==}
    engines: {node: '>= 0.4'}

  side-channel@1.1.0:
    resolution: {integrity: sha512-ZX99e6tRweoUXqR+VBrslhda51Nh5MTQwou5tnUDgbtyM0dBgmhEDtWGP/xbKn6hqfPRHujUNwz5fy/wbbhnpw==}
    engines: {node: '>= 0.4'}

  siginfo@2.0.0:
    resolution: {integrity: sha512-ybx0WO1/8bSBLEWXZvEd7gMW3Sn3JFlW3TvX1nREbDLRNQNaeNN8WK0meBwPdAaOI7TtRRRJn/Es1zhrrCHu7g==}

  signal-exit@3.0.7:
    resolution: {integrity: sha512-wnD2ZE+l+SPC/uoS0vXeE9L1+0wuaMqKlfz9AMUo38JsyLSBWSFcHR1Rri62LZc12vLr1gb3jl7iwQhgwpAbGQ==}

  signal-exit@4.0.2:
    resolution: {integrity: sha512-MY2/qGx4enyjprQnFaZsHib3Yadh3IXyV2C321GY0pjGfVBu4un0uDJkwgdxqO+Rdx8JMT8IfJIRwbYVz3Ob3Q==}
    engines: {node: '>=14'}

  signal-exit@4.1.0:
    resolution: {integrity: sha512-bzyZ1e88w9O1iNJbKnOlvYTrWPDl46O1bG0D3XInv+9tkPrxrN8jUUTiFlDkkmKWgn1M6CfIA13SuGqOa9Korw==}
    engines: {node: '>=14'}

  simple-concat@1.0.1:
    resolution: {integrity: sha512-cSFtAPtRhljv69IK0hTVZQ+OfE9nePi/rtJmw5UjHeVyVroEqJXP1sFztKUy1qU+xvz3u/sfYJLa947b7nAN2Q==}

  simple-get@4.0.1:
    resolution: {integrity: sha512-brv7p5WgH0jmQJr1ZDDfKDOSeWWg+OVypG99A/5vYGPqJ6pxiaHLy8nxtFjBA7oMa01ebA9gfh1uMCFqOuXxvA==}

  simple-swizzle@0.2.2:
    resolution: {integrity: sha512-JA//kQgZtbuY83m+xT+tXJkmJncGMTFT+C+g2h2R9uxkYIrE2yy9sgmcLhCnw57/WSD+Eh3J97FPEDFnbXnDUg==}

  sirv@3.0.0:
    resolution: {integrity: sha512-BPwJGUeDaDCHihkORDchNyyTvWFhcusy1XMmhEVTQTwGeybFbp8YEmB+njbPnth1FibULBSBVwCQni25XlCUDg==}
    engines: {node: '>=18'}

  slash@3.0.0:
    resolution: {integrity: sha512-g9Q1haeby36OSStwb4ntCGGGaKsaVSjQ68fBxoQcutl5fS1vuY18H3wSt3jFyFtrkx+Kz0V1G85A4MyAdDMi2Q==}
    engines: {node: '>=8'}

  slice-ansi@5.0.0:
    resolution: {integrity: sha512-FC+lgizVPfie0kkhqUScwRu1O/lF6NOgJmlCgK+/LYxDCTk8sGelYaHDhFcDN+Sn3Cv+3VSa4Byeo+IMCzpMgQ==}
    engines: {node: '>=12'}

  slice-ansi@7.1.0:
    resolution: {integrity: sha512-bSiSngZ/jWeX93BqeIAbImyTbEihizcwNjFoRUIY/T1wWQsfsm2Vw1agPKylXvQTU7iASGdHhyqRlqQzfz+Htg==}
    engines: {node: '>=18'}

  smart-buffer@4.2.0:
    resolution: {integrity: sha512-94hK0Hh8rPqQl2xXc3HsaBoOXKV20MToPkcXvwbISWLEs+64sBq5kFgn2kJDHb1Pry9yrP0dxrCI9RRci7RXKg==}
    engines: {node: '>= 6.0.0', npm: '>= 3.0.0'}

  socks-proxy-agent@8.0.5:
    resolution: {integrity: sha512-HehCEsotFqbPW9sJ8WVYB6UbmIMv7kUUORIF2Nncq4VQvBfNBLibW9YZR5dlYCSUhwcD628pRllm7n+E+YTzJw==}
    engines: {node: '>= 14'}

  socks@2.8.3:
    resolution: {integrity: sha512-l5x7VUUWbjVFbafGLxPWkYsHIhEvmF85tbIeFZWc8ZPtoMyybuEhL7Jye/ooC4/d48FgOjSJXgsF/AJPYCW8Zw==}
    engines: {node: '>= 10.0.0', npm: '>= 3.0.0'}

  source-map-js@1.2.1:
    resolution: {integrity: sha512-UXWMKhLOwVKb728IUtQPXxfYU+usdybtUrK/8uGE8CQMvrhOpwvzDBwj0QhSL7MQc7vIsISBG8VQ8+IDQxpfQA==}
    engines: {node: '>=0.10.0'}

  source-map@0.6.1:
    resolution: {integrity: sha512-UjgapumWlbMhkBgzT7Ykc5YXUT46F0iKu8SGXq0bcwP5dz/h0Plj6enJqjz1Zbq2l5WaqYnrVbwWOWMyF3F47g==}
    engines: {node: '>=0.10.0'}

  source-map@0.7.4:
    resolution: {integrity: sha512-l3BikUxvPOcn5E74dZiq5BGsTb5yEwhaTSzccU6t4sDOH8NWJCstKO5QT2CvtFoK6F0saL7p9xHAqHOlCPJygA==}
    engines: {node: '>= 8'}

  spdx-correct@3.2.0:
    resolution: {integrity: sha512-kN9dJbvnySHULIluDHy32WHRUu3Og7B9sbY7tsFLctQkIqnMh3hErYgdMjTYuqmcXX+lK5T1lnUt3G7zNswmZA==}

  spdx-exceptions@2.5.0:
    resolution: {integrity: sha512-PiU42r+xO4UbUS1buo3LPJkjlO7430Xn5SVAhdpzzsPHsjbYVflnnFdATgabnLude+Cqu25p6N+g2lw/PFsa4w==}

  spdx-expression-parse@3.0.1:
    resolution: {integrity: sha512-cbqHunsQWnJNE6KhVSMsMeH5H/L9EpymbzqTQ3uLwNCLZ1Q481oWaofqH7nO6V07xlXwY6PhQdQ2IedWx/ZK4Q==}

  spdx-license-ids@3.0.20:
    resolution: {integrity: sha512-jg25NiDV/1fLtSgEgyvVyDunvaNHbuwF9lfNV17gSmPFAlYzdfNBlLtLzXTevwkPj7DhGbmN9VnmJIgLnhvaBw==}

  sprintf-js@1.0.3:
    resolution: {integrity: sha512-D9cPgkvLlV3t3IzL0D0YLvGA9Ahk4PcvVwUbN0dSGr1aP0Nrt4AEnTUbuGvquEC0mA64Gqt1fzirlRs5ibXx8g==}

  sprintf-js@1.1.3:
    resolution: {integrity: sha512-Oo+0REFV59/rz3gfJNKQiBlwfHaSESl1pcGyABQsnnIfWOFt6JNj5gCog2U6MLZ//IGYD+nA8nI+mTShREReaA==}

  sswr@2.1.0:
    resolution: {integrity: sha512-Cqc355SYlTAaUt8iDPaC/4DPPXK925PePLMxyBKuWd5kKc5mwsG3nT9+Mq2tyguL5s7b4Jg+IRMpTRsNTAfpSQ==}
    peerDependencies:
      svelte: ^4.0.0 || ^5.0.0-next.0

  stack-trace@0.0.10:
    resolution: {integrity: sha512-KGzahc7puUKkzyMt+IqAep+TVNbKP+k2Lmwhub39m1AsTSkaDutx56aDCo+HLDzf/D26BIHTJWNiTG1KAJiQCg==}

  stack-utils@2.0.6:
    resolution: {integrity: sha512-XlkWvfIm6RmsWtNJx+uqtKLS8eqFbxUg0ZzLXqY0caEy9l7hruX8IpiDnjsLavoBgqCCR71TqWO8MaXYheJ3RQ==}
    engines: {node: '>=10'}

  stackback@0.0.2:
    resolution: {integrity: sha512-1XMJE5fQo1jGH6Y/7ebnwPOBEkIEnT4QF32d5R1+VXdXveM0IBMJt8zfaxX1P3QhVwrYe+576+jkANtSS2mBbw==}

  standard-as-callback@2.1.0:
    resolution: {integrity: sha512-qoRRSyROncaz1z0mvYqIE4lCd9p2R90i6GxW3uZv5ucSu8tU7B5HXUP1gG8pVZsYNVaXjk8ClXHPttLyxAL48A==}

  stat-mode@0.3.0:
    resolution: {integrity: sha512-QjMLR0A3WwFY2aZdV0okfFEJB5TRjkggXZjxP3A1RsWsNHNu3YPv8btmtc6iCFZ0Rul3FE93OYogvhOUClU+ng==}

  statuses@1.5.0:
    resolution: {integrity: sha512-OpZ3zP+jT1PI7I8nemJX4AKmAX070ZkYPVWV/AaKTJl+tXCTGyVdC1a4SL8RUQYEwk/f34ZX8UTykN68FwrqAA==}
    engines: {node: '>= 0.6'}

  statuses@2.0.1:
    resolution: {integrity: sha512-RwNA9Z/7PrK06rYLIzFMlaF+l73iwpzsqRIFgbMLbTcLD6cOao82TaWefPXQvB2fOC4AjuYSEndS7N/mTCbkdQ==}
    engines: {node: '>= 0.8'}

  std-env@3.8.0:
    resolution: {integrity: sha512-Bc3YwwCB+OzldMxOXJIIvC6cPRWr/LxOp48CdQTOkPyk/t4JWWJbrilwBd7RJzKV8QW7tJkcgAmeuLLJugl5/w==}

  stdin-discarder@0.2.2:
    resolution: {integrity: sha512-UhDfHmA92YAlNnCfhmq0VeNL5bDbiZGg7sZ2IvPsXubGkiNa9EC+tUTsjBRsYUAz87btI6/1wf4XoVvQ3uRnmQ==}
    engines: {node: '>=18'}

  stop-iteration-iterator@1.1.0:
    resolution: {integrity: sha512-eLoXW/DHyl62zxY4SCaIgnRhuMr6ri4juEYARS8E6sCEqzKpOiE521Ucofdx+KnDZl5xmvGYaaKCk5FEOxJCoQ==}
    engines: {node: '>= 0.4'}

  stream-to-array@2.3.0:
    resolution: {integrity: sha512-UsZtOYEn4tWU2RGLOXr/o/xjRBftZRlG3dEWoaHr8j4GuypJ3isitGbVyjQKAuMu+xbiop8q224TjiZWc4XTZA==}

  stream-to-promise@2.2.0:
    resolution: {integrity: sha512-HAGUASw8NT0k8JvIVutB2Y/9iBk7gpgEyAudXwNJmZERdMITGdajOa4VJfD/kNiA3TppQpTP4J+CtcHwdzKBAw==}

  streamx@2.21.1:
    resolution: {integrity: sha512-PhP9wUnFLa+91CPy3N6tiQsK+gnYyUNuk15S3YG/zjYE7RuPeCjJngqnzpC31ow0lzBHQ+QGO4cNJnd0djYUsw==}

  strict-event-emitter@0.5.1:
    resolution: {integrity: sha512-vMgjE/GGEPEFnhFub6pa4FmJBRBVOLpIII2hvCZ8Kzb7K0hlHo7mQv6xYrBvCL2LtAIBwFUK8wvuJgTVSQ5MFQ==}

  string-argv@0.3.2:
    resolution: {integrity: sha512-aqD2Q0144Z+/RqG52NeHEkZauTAUWJO8c6yTftGJKO3Tja5tUgIfmIl6kExvhtxSDP7fXB6DvzkfMpCd/F3G+Q==}
    engines: {node: '>=0.6.19'}

  string-width@4.2.3:
    resolution: {integrity: sha512-wKyQRQpjJ0sIp62ErSZdGsjMJWsap5oRNihHhu6G7JVO/9jIB6UyevL+tXuOqrng8j/cxKTWyWUwvSTriiZz/g==}
    engines: {node: '>=8'}

  string-width@5.1.2:
    resolution: {integrity: sha512-HnLOCR3vjcY8beoNLtcjZ5/nxn2afmME6lhrDrebokqMap+XbeW8n9TXpPDOqdGK5qcI3oT0GKTW6wC7EMiVqA==}
    engines: {node: '>=12'}

  string-width@7.2.0:
    resolution: {integrity: sha512-tsaTIkKW9b4N+AEj+SVA+WhJzV7/zMhcSu78mLKWSk7cXMOSHsBKFWUs0fWwq8QyK3MgJBQRX6Gbi4kYbdvGkQ==}
    engines: {node: '>=18'}

  string_decoder@1.3.0:
    resolution: {integrity: sha512-hkRX8U1WjJFd8LsDJ2yQ/wWWxaopEsABU1XfkM8A+j0+85JAGppt16cr1Whg6KIbb4okU6Mql6BOj+uup/wKeA==}

  strip-ansi@6.0.1:
    resolution: {integrity: sha512-Y38VPSHcqkFrCpFnQ9vuSXmquuv5oXOKpGeT6aGrr3o3Gc9AlVa6JBfUSOCnbxGGZF+/0ooI7KrPuUSztUdU5A==}
    engines: {node: '>=8'}

  strip-ansi@7.1.0:
    resolution: {integrity: sha512-iq6eVVI64nQQTRYq2KtEg2d2uU7LElhTJwsH4YzIHZshxlgZms/wIc4VoDQTlG/IvVIrBKG06CrZnp0qv7hkcQ==}
    engines: {node: '>=12'}

  strip-final-newline@2.0.0:
    resolution: {integrity: sha512-BrpvfNAE3dcvq7ll3xVumzjKjZQ5tI1sEUIKr3Uoks0XUl45St3FlatVqef9prk4jRDzhW6WZg+3bk93y6pLjA==}
    engines: {node: '>=6'}

  strip-final-newline@3.0.0:
    resolution: {integrity: sha512-dOESqjYr96iWYylGObzd39EuNTa5VJxyvVAEm5Jnh7KGo75V43Hk1odPQkNDyXNmUR6k+gEiDVXnjB8HJ3crXw==}
    engines: {node: '>=12'}

  strip-indent@3.0.0:
    resolution: {integrity: sha512-laJTa3Jb+VQpaC6DseHhF7dXVqHTfJPCRDaEbid/drOhgitgYku/letMUqOXFoWV0zIIUbjpdH2t+tYj4bQMRQ==}
    engines: {node: '>=8'}

  strip-json-comments@2.0.1:
    resolution: {integrity: sha512-4gB8na07fecVVkOI6Rs4e7T6NOTki5EmL7TUduTs6bu3EdnSycntVJ4re8kgZA+wx9IueI2Y11bfbgwtzuE0KQ==}
    engines: {node: '>=0.10.0'}

  strip-json-comments@3.1.1:
    resolution: {integrity: sha512-6fPc+R4ihwqP6N/aIv2f1gMH8lOVtWQHoqC4yK6oSDVVocumAsfCqjkXnqiYMhmMwS/mEHLp7Vehlt3ql6lEig==}
    engines: {node: '>=8'}

  sucrase@3.35.0:
    resolution: {integrity: sha512-8EbVDiu9iN/nESwxeSxDKe0dunta1GOlHufmSSXxMD2z2/tMZpDMpvXQGsc+ajGo8y2uYUmixaSRUc/QPoQ0GA==}
    engines: {node: '>=16 || 14 >=14.17'}
    hasBin: true

  supports-color@7.2.0:
    resolution: {integrity: sha512-qpCAvRl9stuOHveKsn7HncJRvv501qIacKzQlO/+Lwxc9+0q2wLyv4Dfvt80/DPn2pqOBsJdDiogXGR9+OvwRw==}
    engines: {node: '>=8'}

  supports-color@8.1.1:
    resolution: {integrity: sha512-MpUEN2OodtUzxvKQl72cUF7RQ5EiHsGvSsVG0ia9c5RbWGL2CI4C7EpPS8UTBIplnlzZiNuV56w+FuNxy3ty2Q==}
    engines: {node: '>=10'}

  supports-preserve-symlinks-flag@1.0.0:
    resolution: {integrity: sha512-ot0WnXS9fgdkgIcePe6RHNk1WA8+muPa6cSjeR3V8K27q9BB1rTE3R1p7Hv0z1ZyAc8s6Vvv8DIyWf681MAt0w==}
    engines: {node: '>= 0.4'}

  svelte@5.16.0:
    resolution: {integrity: sha512-Ygqsiac6UogVED2ruKclU+pOeMThxWtp9LG+li7BXeDKC2paVIsRTMkNmcON4Zejerd1s5sZHWx6ZtU85xklVg==}
    engines: {node: '>=18'}

  swr@2.3.0:
    resolution: {integrity: sha512-NyZ76wA4yElZWBHzSgEJc28a0u6QZvhb6w0azeL2k7+Q1gAzVK+IqQYXhVOC/mzi+HZIozrZvBVeSeOZNR2bqA==}
    peerDependencies:
      react: ^16.11.0 || ^17.0.0 || ^18.0.0 || ^19.0.0

  swrev@4.0.0:
    resolution: {integrity: sha512-LqVcOHSB4cPGgitD1riJ1Hh4vdmITOp+BkmfmXRh4hSF/t7EnS4iD+SOTmq7w5pPm/SiPeto4ADbKS6dHUDWFA==}

  swrv@1.0.4:
    resolution: {integrity: sha512-zjEkcP8Ywmj+xOJW3lIT65ciY/4AL4e/Or7Gj0MzU3zBJNMdJiT8geVZhINavnlHRMMCcJLHhraLTAiDOTmQ9g==}
    peerDependencies:
      vue: '>=3.2.26 < 4'

  symbol-tree@3.2.4:
    resolution: {integrity: sha512-9QNk5KwDF+Bvz+PyObkmSYjI5ksVUYtjW7AU22r2NKcfLJcXp96hkDWU3+XndOsUb+AQ9QhfzfCT2O+CNWT5Tw==}

  tailwind-merge@3.0.1:
    resolution: {integrity: sha512-AvzE8FmSoXC7nC+oU5GlQJbip2UO7tmOhOfQyOmPhrStOGXHU08j8mZEHZ4BmCqY5dWTCo4ClWkNyRNx1wpT0g==}

  tailwindcss-animate@1.0.7:
    resolution: {integrity: sha512-bl6mpH3T7I3UFxuvDEXLxy/VuFxBk5bbzplh7tXI68mwMokNYd1t9qPBHlnyTwfa4JGC4zP516I1hYYtQ/vspA==}
    peerDependencies:
      tailwindcss: '>=3.0.0 || insiders'

  tailwindcss@3.4.17:
    resolution: {integrity: sha512-w33E2aCvSDP0tW9RZuNXadXlkHXqFzSkQew/aIa2i/Sj8fThxwovwlXHSPXTbAHwEIhBFXAedUhP2tueAKP8Og==}
    engines: {node: '>=14.0.0'}
    hasBin: true

  tar-fs@2.1.1:
    resolution: {integrity: sha512-V0r2Y9scmbDRLCNex/+hYzvp/zyYjvFbHPNgVTKfQvVrb6guiE/fxP+XblDNR011utopbkex2nM4dHNV6GDsng==}

  tar-fs@3.0.6:
    resolution: {integrity: sha512-iokBDQQkUyeXhgPYaZxmczGPhnhXZ0CmrqI+MOb/WFGS9DW5wnfrLgtjUJBvz50vQ3qfRwJ62QVoCFu8mPVu5w==}

  tar-stream@2.2.0:
    resolution: {integrity: sha512-ujeqbceABgwMZxEJnk2HDY2DlnUZ+9oEcb1KzTVfYHio0UE6dG71n60d8D2I4qNvleWrrXpmjpt7vZeF1LnMZQ==}
    engines: {node: '>=6'}

  tar-stream@3.1.7:
    resolution: {integrity: sha512-qJj60CXt7IU1Ffyc3NJMjh6EkuCFej46zUqJ4J7pqYlThyd9bO0XBTmcOIhSzZJVWfsLks0+nle/j538YAW9RQ==}

  tar@7.4.3:
    resolution: {integrity: sha512-5S7Va8hKfV7W5U6g3aYxXmlPoZVAwUMy9AOKyF2fVuZa2UD3qZjg578OrLRt8PcNN1PleVaL/5/yYATNL0ICUw==}
    engines: {node: '>=18'}

  tdigest@0.1.2:
    resolution: {integrity: sha512-+G0LLgjjo9BZX2MfdvPfH+MKLCrxlXSYec5DaPYP1fe6Iyhf0/fSmJ0bFiZ1F8BT6cGXl2LpltQptzjXKWEkKA==}

  test-exclude@7.0.1:
    resolution: {integrity: sha512-pFYqmTw68LXVjeWJMST4+borgQP2AyMNbg1BpZh9LbyhUeNkeaPF9gzfPGUAnSMV3qPYdWUwDIjjCLiSDOl7vg==}
    engines: {node: '>=18'}

  text-decoder@1.2.3:
    resolution: {integrity: sha512-3/o9z3X0X0fTupwsYvR03pJ/DjWuqqrfwBgTQzdWDiQSm9KitAyz/9WqsT2JQW7KV2m+bC2ol/zqpW37NHxLaA==}

  text-hex@1.0.0:
    resolution: {integrity: sha512-uuVGNWzgJ4yhRaNSiubPY7OjISw4sw4E5Uv0wbjp+OzcbmVU/rsT8ujgcXJhn9ypzsgr5vlzpPqP+MBBKcGvbg==}

  thenify-all@1.6.0:
    resolution: {integrity: sha512-RNxQH/qI8/t3thXJDwcstUO4zeqo64+Uy/+sNVRBx4Xn2OX+OZ9oP+iJnNFqplFra2ZUVeKCSa2oVWi3T4uVmA==}
    engines: {node: '>=0.8'}

  thenify@3.3.1:
    resolution: {integrity: sha512-RVZSIV5IG10Hk3enotrhvz0T9em6cyHBLkH/YAZuKqd8hRkKhSfCGIcP2KUY0EPxndzANBmNllzWPwak+bheSw==}

  throttleit@2.1.0:
    resolution: {integrity: sha512-nt6AMGKW1p/70DF/hGBdJB57B8Tspmbp5gfJ8ilhLnt7kkr2ye7hzD6NVG8GGErk2HWF34igrL2CXmNIkzKqKw==}
    engines: {node: '>=18'}

  through@2.3.8:
    resolution: {integrity: sha512-w89qg7PI8wAdvX60bMDP+bFoD5Dvhm9oLheFp5O4a2QF0cSBGsBX4qZmadPMvVqlLJBBci+WqGGOAPvcDeNSVg==}

  time-span@4.0.0:
    resolution: {integrity: sha512-MyqZCTGLDZ77u4k+jqg4UlrzPTPZ49NDlaekU6uuFaJLzPIN1woaRXCbGeqOfxwc3Y37ZROGAJ614Rdv7Olt+g==}
    engines: {node: '>=10'}

  tinybench@2.9.0:
    resolution: {integrity: sha512-0+DUvqWMValLmha6lr4kD8iAMK1HzV0/aKnCtWb9v9641TnP/MFb7Pc2bxoxQjTXAErryXVgUOfv2YqNllqGeg==}

  tinyexec@0.3.2:
    resolution: {integrity: sha512-KQQR9yN7R5+OSwaK0XQoj22pwHoTlgYqmUscPYoknOoWCWfj/5/ABTMRi69FrKU5ffPVh5QcFikpWJI/P1ocHA==}

  tinyglobby@0.2.10:
    resolution: {integrity: sha512-Zc+8eJlFMvgatPZTl6A9L/yht8QqdmUNtURHaKZLmKBE12hNPSrqNkUp2cs3M/UKmNVVAMFQYSjYIVHDjW5zew==}
    engines: {node: '>=12.0.0'}

  tinypool@1.0.2:
    resolution: {integrity: sha512-al6n+QEANGFOMf/dmUMsuS5/r9B06uwlyNjZZql/zv8J7ybHCgoihBNORZCY2mzUuAnomQa2JdhyHKzZxPCrFA==}
    engines: {node: ^18.0.0 || >=20.0.0}

  tinyrainbow@2.0.0:
    resolution: {integrity: sha512-op4nsTR47R6p0vMUUoYl/a+ljLFVtlfaXkLQmqfLR1qHma1h/ysYk4hEXZ880bf2CYgTskvTa/e196Vd5dDQXw==}
    engines: {node: '>=14.0.0'}

  tinyspy@3.0.2:
    resolution: {integrity: sha512-n1cw8k1k0x4pgA2+9XrOkFydTerNcJ1zWCO5Nn9scWHTD+5tp8dghT2x1uduQePZTZgd3Tupf+x9BxJjeJi77Q==}
    engines: {node: '>=14.0.0'}

  tldts-core@6.1.70:
    resolution: {integrity: sha512-RNnIXDB1FD4T9cpQRErEqw6ZpjLlGdMOitdV+0xtbsnwr4YFka1zpc7D4KD+aAn8oSG5JyFrdasZTE04qDE9Yg==}

  tldts@6.1.70:
    resolution: {integrity: sha512-/W1YVgYVJd9ZDjey5NXadNh0mJXkiUMUue9Zebd0vpdo1sU+H4zFFTaJ1RKD4N6KFoHfcXy6l+Vu7bh+bdWCzA==}
    hasBin: true

  to-regex-range@5.0.1:
    resolution: {integrity: sha512-65P7iz6X5yEr1cwcgvQxbbIw7Uk3gOy5dIdtZ4rDveLqhrdJP+Li/Hx6tyK0NEb+2GCyneCMJiGqrADCSNk8sQ==}
    engines: {node: '>=8.0'}

  toidentifier@1.0.0:
    resolution: {integrity: sha512-yaOH/Pk/VEhBWWTlhI+qXxDFXlejDGcQipMlyxda9nthulaxLZUNcUqFxokp0vcYnvteJln5FNQDRrxj3YcbVw==}
    engines: {node: '>=0.6'}

  toidentifier@1.0.1:
    resolution: {integrity: sha512-o5sSPKEkg/DIQNmH43V0/uerLrpzVedkUh8tGNvaeXpfpuwjKenlSox/2O/BTlZUtEe+JG7s5YhEz608PlAHRA==}
    engines: {node: '>=0.6'}

  totalist@3.0.1:
    resolution: {integrity: sha512-sf4i37nQ2LBx4m3wB74y+ubopq6W/dIzXg0FDGjsYnZHVa1Da8FH853wlL2gtUhg+xJXjfk3kUZS3BRoQeoQBQ==}
    engines: {node: '>=6'}

  tough-cookie@4.1.4:
    resolution: {integrity: sha512-Loo5UUvLD9ScZ6jh8beX1T6sO1w2/MpCRpEP7V280GKMVUQ0Jzar2U3UJPsrdbziLEMMhu3Ujnq//rhiFuIeag==}
    engines: {node: '>=6'}

  tough-cookie@5.0.0:
    resolution: {integrity: sha512-FRKsF7cz96xIIeMZ82ehjC3xW2E+O2+v11udrDYewUbszngYhsGa8z6YUMMzO9QJZzzyd0nGGXnML/TReX6W8Q==}
    engines: {node: '>=16'}

  tr46@0.0.3:
    resolution: {integrity: sha512-N3WMsuqV66lT30CrXNbEjx4GEwlow3v6rr4mCcv6prnfwhS01rkgyFdjPNBYd9br7LpXV1+Emh01fHnq2Gdgrw==}

  tr46@5.0.0:
    resolution: {integrity: sha512-tk2G5R2KRwBd+ZN0zaEXpmzdKyOYksXwywulIX95MBODjSzMIuQnQ3m8JxgbhnL1LeVo7lqQKsYa1O3Htl7K5g==}
    engines: {node: '>=18'}

  tree-kill@1.2.2:
    resolution: {integrity: sha512-L0Orpi8qGpRG//Nd+H90vFB+3iHnue1zSSGmNOOCh1GLJ7rUKVwV2HvijphGQS2UmhUZewS9VgvxYIdgr+fG1A==}
    hasBin: true

  triple-beam@1.4.1:
    resolution: {integrity: sha512-aZbgViZrg1QNcG+LULa7nhZpJTZSLm/mXnHXnbAbjmN5aSa0y7V+wvv6+4WaBtpISJzThKy+PIPxc1Nq1EJ9mg==}
    engines: {node: '>= 14.0.0'}

  ts-api-utils@2.0.1:
    resolution: {integrity: sha512-dnlgjFSVetynI8nzgJ+qF62efpglpWRk8isUEWZGWlJYySCTD6aKvbUDu+zbPeDakk3bg5H4XpitHukgfL1m9w==}
    engines: {node: '>=18.12'}
    peerDependencies:
      typescript: '>=4.8.4'

  ts-interface-checker@0.1.13:
    resolution: {integrity: sha512-Y/arvbn+rrz3JCKl9C4kVNfTfSm2/mEp5FSz5EsZSANGPSlQrpRI5M4PKF+mJnE52jOO90PnPSc3Ur3bTQw0gA==}

  ts-morph@12.0.0:
    resolution: {integrity: sha512-VHC8XgU2fFW7yO1f/b3mxKDje1vmyzFXHWzOYmKEkCEwcLjDtbdLgBQviqj4ZwP4MJkQtRo6Ha2I29lq/B+VxA==}

  ts-node@10.9.1:
    resolution: {integrity: sha512-NtVysVPkxxrwFGUUxGYhfux8k78pQB3JqYBXlLRZgdGUqTO5wU/UyHop5p70iEbGhB7q5KmiZiU0Y3KlJrScEw==}
    hasBin: true
    peerDependencies:
      '@swc/core': '>=1.2.50'
      '@swc/wasm': '>=1.2.50'
      '@types/node': '*'
      typescript: '>=2.7'
    peerDependenciesMeta:
      '@swc/core':
        optional: true
      '@swc/wasm':
        optional: true

  ts-toolbelt@6.15.5:
    resolution: {integrity: sha512-FZIXf1ksVyLcfr7M317jbB67XFJhOO1YqdTcuGaq9q5jLUoTikukZ+98TPjKiP2jC5CgmYdWWYs0s2nLSU0/1A==}

  tsconfck@3.1.4:
    resolution: {integrity: sha512-kdqWFGVJqe+KGYvlSO9NIaWn9jT1Ny4oKVzAJsKii5eoE9snzTJzL4+MMVOMn+fikWGFmKEylcXL710V/kIPJQ==}
    engines: {node: ^18 || >=20}
    hasBin: true
    peerDependencies:
      typescript: ^5.0.0
    peerDependenciesMeta:
      typescript:
        optional: true

  tslib@2.8.1:
    resolution: {integrity: sha512-oJFu94HQb+KVduSUQL7wnpmqnfmLsOA/nAh6b6EH0wCEoK0/mPeXU6c3wKDV83MkOuHPRHtSXKKU99IBazS/2w==}

  tsx@4.19.2:
    resolution: {integrity: sha512-pOUl6Vo2LUq/bSa8S5q7b91cgNSjctn9ugq/+Mvow99qW6x/UZYwzxy/3NmqoT66eHYfCVvFvACC58UBPFf28g==}
    engines: {node: '>=18.0.0'}
    hasBin: true

  tunnel-agent@0.6.0:
    resolution: {integrity: sha512-McnNiV1l8RYeY8tBgEpuodCC1mLUdbSN+CYBL7kJsJNInOP8UjDDEwdk6Mw60vdLLrr5NHKZhMAOSrR2NZuQ+w==}

  type-check@0.4.0:
    resolution: {integrity: sha512-XleUoc9uwGXqjWwXaUTZAmzMcFZ5858QA2vvx1Ur5xIcixXIP+8LnFDgRplU30us6teqdlskFfu+ae4K79Ooew==}
    engines: {node: '>= 0.8.0'}

  type-fest@0.21.3:
    resolution: {integrity: sha512-t0rzBq87m3fVcduHDUFhKmyyX+9eo6WQjZvf51Ea/M0Q7+T374Jp1aUiyUl0GKxp8M/OETVHSDvmkyPgvX+X2w==}
    engines: {node: '>=10'}

  type-fest@0.6.0:
    resolution: {integrity: sha512-q+MB8nYR1KDLrgr4G5yemftpMC7/QLqVndBmEEdqzmNj5dcFOO4Oo8qlwZE3ULT3+Zim1F8Kq4cBnikNhlCMlg==}
    engines: {node: '>=8'}

  type-fest@4.31.0:
    resolution: {integrity: sha512-yCxltHW07Nkhv/1F6wWBr8kz+5BGMfP+RbRSYFnegVb0qV/UMT0G0ElBloPVerqn4M2ZV80Ir1FtCcYv1cT6vQ==}
    engines: {node: '>=16'}

  type-is@1.6.18:
    resolution: {integrity: sha512-TkRKr9sUTxEH8MdfuCSP7VizJyzRNMjj2J2do2Jr3Kym598JVdEksuzPQCnlFPW4ky9Q+iA+ma9BGm06XQBy8g==}
    engines: {node: '>= 0.6'}

  typed-query-selector@2.12.0:
    resolution: {integrity: sha512-SbklCd1F0EiZOyPiW192rrHZzZ5sBijB6xM+cpmrwDqObvdtunOHHIk9fCGsoK5JVIYXoyEp4iEdE3upFH3PAg==}

  typescript@4.9.5:
    resolution: {integrity: sha512-1FXk9E2Hm+QzZQ7z+McJiHL4NW1F2EzMu9Nq9i3zAaGqibafqYwCVU6WyWAuyQRRzOlxou8xZSyXLEN8oKj24g==}
    engines: {node: '>=4.2.0'}
    hasBin: true

  typescript@5.7.3:
    resolution: {integrity: sha512-84MVSjMEHP+FQRPy3pX9sTVV/INIex71s9TL2Gm5FG/WG1SqXeKyZ0k7/blY/4FdOzI12CBy1vGc4og/eus0fw==}
    engines: {node: '>=14.17'}
    hasBin: true

  uid-promise@1.0.0:
    resolution: {integrity: sha512-R8375j0qwXyIu/7R0tjdF06/sElHqbmdmWC9M2qQHpEVbvE4I5+38KJI7LUUmQMp7NVq4tKHiBMkT0NFM453Ig==}

  unbzip2-stream@1.4.3:
    resolution: {integrity: sha512-mlExGW4w71ebDJviH16lQLtZS32VKqsSfk80GCfUlwT/4/hNRFsoscrF/c++9xinkMzECL1uL9DDwXqFWkruPg==}

  undici-types@5.26.5:
    resolution: {integrity: sha512-JlCMO+ehdEIKqlFxk6IfVoAUVmgz7cU7zD/h9XZ0qzeosSHmUJVOzSQvvYSYWXkFXC+IfLKSIffhv0sVZup6pA==}

  undici-types@6.20.0:
    resolution: {integrity: sha512-Ny6QZ2Nju20vw1SRHe3d9jVu6gJ+4e3+MMpqu7pqE5HT6WsTSlce++GQmK5UXS8mzV8DSYHrQH+Xrf2jVcuKNg==}

  undici@5.28.5:
    resolution: {integrity: sha512-zICwjrDrcrUE0pyyJc1I2QzBkLM8FINsgOrt6WjA+BgajVq9Nxu2PbFFXUrAggLfDXlZGZBVZYw7WNV5KiBiBA==}
    engines: {node: '>=14.0'}

  universal-user-agent@7.0.2:
    resolution: {integrity: sha512-0JCqzSKnStlRRQfCdowvqy3cy0Dvtlb8xecj/H8JFZuCze4rwjPZQOgvFvn0Ws/usCHQFGpyr+pB9adaGwXn4Q==}

  universalify@0.1.2:
    resolution: {integrity: sha512-rBJeI5CXAlmy1pV+617WB9J63U6XcazHHF2f2dbJix4XzpUF0RS3Zbj0FGIOCAva5P/d/GBOYaACQ1w+0azUkg==}
    engines: {node: '>= 4.0.0'}

  universalify@0.2.0:
    resolution: {integrity: sha512-CJ1QgKmNg3CwvAv/kOFmtnEN05f0D/cn9QntgNOQlQF9dgvVTHj3t+8JPdjqawCHk7V/KA+fbUqzZ9XWhcqPUg==}
    engines: {node: '>= 4.0.0'}

  universalify@2.0.1:
    resolution: {integrity: sha512-gptHNQghINnc/vTGIk0SOFGFNXw7JVrlRUtConJRlvaw6DuX0wO5Jeko9sWrMBhh+PsYAZ7oXAiOnf/UKogyiw==}
    engines: {node: '>= 10.0.0'}

  unpipe@1.0.0:
    resolution: {integrity: sha512-pjy2bYhSsufwWlKwPc+l3cN7+wuJlK6uz0YdJEOlQDbl6jo/YlPi4mb8agUkVC8BF7V8NuzeyPNqRksA3hztKQ==}
    engines: {node: '>= 0.8'}

  update-browserslist-db@1.1.1:
    resolution: {integrity: sha512-R8UzCaa9Az+38REPiJ1tXlImTJXlVfgHZsglwBD/k6nj76ctsH1E3q4doGrukiLQd3sGQYu56r5+lo5r94l29A==}
    hasBin: true
    peerDependencies:
      browserslist: '>= 4.21.0'

  uri-js@4.4.1:
    resolution: {integrity: sha512-7rKUyy33Q1yc98pQ1DAmLtwX109F7TIfWlW1Ydo8Wl1ii1SeHieeh0HHfPeL2fMXK6z0s8ecKs9frCuLJvndBg==}

  url-parse@1.5.10:
    resolution: {integrity: sha512-WypcfiRhfeUP9vvF0j6rw0J3hrWrw6iZv3+22h6iRMJ/8z1Tj6XfLP4DsUix5MhMPnXpiHDoKyoZ/bdCkwBCiQ==}

  use-callback-ref@1.3.3:
    resolution: {integrity: sha512-jQL3lRnocaFtu3V00JToYz/4QkNWswxijDaCVNZRiRTO3HQDLsdu1ZtmIUvV4yPp+rvWm5j0y0TG/S61cuijTg==}
    engines: {node: '>=10'}
    peerDependencies:
      '@types/react': ^19.0.0
      react: ^16.8.0 || ^17.0.0 || ^18.0.0 || ^19.0.0 || ^19.0.0-rc
    peerDependenciesMeta:
      '@types/react':
        optional: true

  use-sidecar@1.1.3:
    resolution: {integrity: sha512-Fedw0aZvkhynoPYlA5WXrMCAMm+nSWdZt6lzJQ7Ok8S6Q+VsHmHpRWndVRJ8Be0ZbkfPc5LRYH+5XrzXcEeLRQ==}
    engines: {node: '>=10'}
    peerDependencies:
      '@types/react': ^19.0.0
      react: ^16.8.0 || ^17.0.0 || ^18.0.0 || ^19.0.0 || ^19.0.0-rc
    peerDependenciesMeta:
      '@types/react':
        optional: true

  use-sync-external-store@1.4.0:
    resolution: {integrity: sha512-9WXSPC5fMv61vaupRkCKCxsPxBocVnwakBEkMIHHpkTTg6icbJtg6jzgtLDm4bl3cSHAca52rYWih0k4K3PfHw==}
    peerDependencies:
      react: ^16.8.0 || ^17.0.0 || ^18.0.0 || ^19.0.0

  util-deprecate@1.0.2:
    resolution: {integrity: sha512-EPD5q1uXyFxJpCrLnCc1nHnq3gOa6DZBocAIiI2TaSCA7VCJ1UJDMagCzIkXNsUYfD1daK//LTEQ8xiIbrHtcw==}

  utils-merge@1.0.1:
    resolution: {integrity: sha512-pMZTvIkT1d+TFGvDOqodOclx0QWkkgi6Tdoa8gC8ffGAAqz9pzPTZWAybbsHHoED/ztMtkv/VoYTYyShUn81hA==}
    engines: {node: '>= 0.4.0'}

  uuid@11.0.5:
    resolution: {integrity: sha512-508e6IcKLrhxKdBbcA2b4KQZlLVp2+J5UwQ6F7Drckkc5N9ZJwFa4TgWtsww9UG8fGHbm6gbV19TdM5pQ4GaIA==}
    hasBin: true

  uuid@3.3.2:
    resolution: {integrity: sha512-yXJmeNaw3DnnKAOKJE51sL/ZaYfWJRl1pK9dr19YFCu0ObS231AB1/LbqTKRAQ5kw8A90rA6fr4riOUpTZvQZA==}
    deprecated: Please upgrade  to version 7 or higher.  Older versions may use Math.random() in certain circumstances, which is known to be problematic.  See https://v8.dev/blog/math-random for details.
    hasBin: true

  v8-compile-cache-lib@3.0.1:
    resolution: {integrity: sha512-wa7YjyUGfNZngI/vtK0UHAN+lgDCxBPCylVXGp0zu59Fz5aiGtNXaq3DhIov063MorB+VfufLh3JlF2KdTK3xg==}

  validate-npm-package-license@3.0.4:
    resolution: {integrity: sha512-DpKm2Ui/xN7/HQKCtpZxoRWBhZ9Z0kqtygG8XCgNQ8ZlDnxuQmWhj566j8fN4Cu3/JmbhsDo7fcAJq4s9h27Ew==}

  vary@1.1.2:
    resolution: {integrity: sha512-BNGbWLfd0eUPabhkXUVm0j8uuvREyTh5ovRa/dyow/BqAbZJyC+5fU+IzQOzmAKzYqYRAISoRhdQr3eIZ/PXqg==}
    engines: {node: '>= 0.8'}

  vercel@39.2.2:
    resolution: {integrity: sha512-FTt0r++eORfQ3TLshYFdq5WiC7xVfbKMLE5YsBzex41yeDSCo5a5KXD6nDyMm+IIlu++XsHEVJRnfOA/JjL/mw==}
    engines: {node: '>= 16'}
    hasBin: true

  vite-node@3.0.5:
    resolution: {integrity: sha512-02JEJl7SbtwSDJdYS537nU6l+ktdvcREfLksk/NDAqtdKWGqHl+joXzEubHROmS3E6pip+Xgu2tFezMu75jH7A==}
    engines: {node: ^18.0.0 || ^20.0.0 || >=22.0.0}
    hasBin: true

  vite-plugin-compression@0.5.1:
    resolution: {integrity: sha512-5QJKBDc+gNYVqL/skgFAP81Yuzo9R+EAf19d+EtsMF/i8kFUpNi3J/H01QD3Oo8zBQn+NzoCIFkpPLynoOzaJg==}
    peerDependencies:
      vite: '>=2.0.0'

  vite-tsconfig-paths@5.1.4:
    resolution: {integrity: sha512-cYj0LRuLV2c2sMqhqhGpaO3LretdtMn/BVX4cPLanIZuwwrkVl+lK84E/miEXkCHWXuq65rhNN4rXsBcOB3S4w==}
    peerDependencies:
      vite: '*'
    peerDependenciesMeta:
      vite:
        optional: true

  vite@6.1.0:
    resolution: {integrity: sha512-RjjMipCKVoR4hVfPY6GQTgveinjNuyLw+qruksLDvA5ktI1150VmcMBKmQaEWJhg/j6Uaf6dNCNA0AfdzUb/hQ==}
    engines: {node: ^18.0.0 || ^20.0.0 || >=22.0.0}
    hasBin: true
    peerDependencies:
      '@types/node': ^18.0.0 || ^20.0.0 || >=22.0.0
      jiti: '>=1.21.0'
      less: '*'
      lightningcss: ^1.21.0
      sass: '*'
      sass-embedded: '*'
      stylus: '*'
      sugarss: '*'
      terser: ^5.16.0
      tsx: ^4.8.1
      yaml: ^2.4.2
    peerDependenciesMeta:
      '@types/node':
        optional: true
      jiti:
        optional: true
      less:
        optional: true
      lightningcss:
        optional: true
      sass:
        optional: true
      sass-embedded:
        optional: true
      stylus:
        optional: true
      sugarss:
        optional: true
      terser:
        optional: true
      tsx:
        optional: true
      yaml:
        optional: true

  vitest@3.0.5:
    resolution: {integrity: sha512-4dof+HvqONw9bvsYxtkfUp2uHsTN9bV2CZIi1pWgoFpL1Lld8LA1ka9q/ONSsoScAKG7NVGf2stJTI7XRkXb2Q==}
    engines: {node: ^18.0.0 || ^20.0.0 || >=22.0.0}
    hasBin: true
    peerDependencies:
      '@edge-runtime/vm': '*'
      '@types/debug': ^4.1.12
      '@types/node': ^18.0.0 || ^20.0.0 || >=22.0.0
      '@vitest/browser': 3.0.5
      '@vitest/ui': 3.0.5
      happy-dom: '*'
      jsdom: '*'
    peerDependenciesMeta:
      '@edge-runtime/vm':
        optional: true
      '@types/debug':
        optional: true
      '@types/node':
        optional: true
      '@vitest/browser':
        optional: true
      '@vitest/ui':
        optional: true
      happy-dom:
        optional: true
      jsdom:
        optional: true

  vue@3.5.13:
    resolution: {integrity: sha512-wmeiSMxkZCSc+PM2w2VRsOYAZC8GdipNFRTsLSfodVqI9mbejKeXEGr8SckuLnrQPGe3oJN5c3K0vpoU9q/wCQ==}
    peerDependencies:
      typescript: '*'
    peerDependenciesMeta:
      typescript:
        optional: true

  w3c-xmlserializer@5.0.0:
    resolution: {integrity: sha512-o8qghlI8NZHU1lLPrpi2+Uq7abh4GGPpYANlalzWxyWteJOCsr/P+oPBA49TOLu5FTZO4d3F9MnWJfiMo4BkmA==}
    engines: {node: '>=18'}

  web-streams-polyfill@3.3.3:
    resolution: {integrity: sha512-d2JWLCivmZYTSIoge9MsgFCZrt571BikcWGYkjC1khllbTeDlGqZ2D8vD8E/lJa8WGWbb7Plm8/XJYV7IJHZZw==}
    engines: {node: '>= 8'}

  web-streams-polyfill@4.0.0-beta.3:
    resolution: {integrity: sha512-QW95TCTaHmsYfHDybGMwO5IJIM93I/6vTRk+daHTWFPhwh+C8Cg7j7XyKrwrj8Ib6vYXe0ocYNrmzY4xAAN6ug==}
    engines: {node: '>= 14'}

  web-vitals@0.2.4:
    resolution: {integrity: sha512-6BjspCO9VriYy12z356nL6JBS0GYeEcA457YyRzD+dD6XYCQ75NKhcOHUMHentOE7OcVCIXXDvOm0jKFfQG2Gg==}

  webidl-conversions@3.0.1:
    resolution: {integrity: sha512-2JAn3z8AR6rjK8Sm8orRC0h/bcl/DqL7tRPdGZ4I1CjdF+EaMLmYxBHyXuKL849eucPFhvBoxMsflfOb8kxaeQ==}

  webidl-conversions@7.0.0:
    resolution: {integrity: sha512-VwddBukDzu71offAQR975unBIGqfKZpM+8ZX6ySk8nYhVoo5CYaZyzt3YBvYtRtO+aoGlqxPg/B87NGVZ/fu6g==}
    engines: {node: '>=12'}

  whatwg-encoding@3.1.1:
    resolution: {integrity: sha512-6qN4hJdMwfYBtE3YBTTHhoeuUrDBPZmbQaxWAqSALV/MeEnR5z1xd8UKud2RAkFoPkmB+hli1TZSnyi84xz1vQ==}
    engines: {node: '>=18'}

  whatwg-fetch@3.6.20:
    resolution: {integrity: sha512-EqhiFU6daOA8kpjOWTL0olhVOF3i7OrFzSYiGsEMB8GcXS+RrzauAERX65xMeNWVqxA6HXH2m69Z9LaKKdisfg==}

  whatwg-mimetype@3.0.0:
    resolution: {integrity: sha512-nt+N2dzIutVRxARx1nghPKGv1xHikU7HKdfafKkLNLindmPU/ch3U31NOCGGA/dmPcmb1VlofO0vnKAcsm0o/Q==}
    engines: {node: '>=12'}

  whatwg-mimetype@4.0.0:
    resolution: {integrity: sha512-QaKxh0eNIi2mE9p2vEdzfagOKHCcj1pJ56EEHGQOVxp8r9/iszLUUV7v89x9O1p/T+NlTM5W7jW6+cz4Fq1YVg==}
    engines: {node: '>=18'}

  whatwg-url@14.1.0:
    resolution: {integrity: sha512-jlf/foYIKywAt3x/XWKZ/3rz8OSJPiWktjmk891alJUEjiVxKX9LEO92qH3hv4aJ0mN3MWPvGMCy8jQi95xK4w==}
    engines: {node: '>=18'}

  whatwg-url@5.0.0:
    resolution: {integrity: sha512-saE57nupxk6v3HY35+jzBwYa0rKSy0XR8JSxZPwgLr7ys0IBzhGviA1/TUGJLmSVqs8pb9AnvICXEuOHLprYTw==}

  which-boxed-primitive@1.1.1:
    resolution: {integrity: sha512-TbX3mj8n0odCBFVlY8AxkqcHASw3L60jIuF8jFP78az3C2YhmGvqbHBpAjTRH2/xqYunrJ9g1jSyjCjpoWzIAA==}
    engines: {node: '>= 0.4'}

  which-collection@1.0.2:
    resolution: {integrity: sha512-K4jVyjnBdgvc86Y6BkaLZEN933SwYOuBFkdmBu9ZfkcAbdVbpITnDmjvZ/aQjRXQrv5EPkTnD1s39GiiqbngCw==}
    engines: {node: '>= 0.4'}

  which-typed-array@1.1.18:
    resolution: {integrity: sha512-qEcY+KJYlWyLH9vNbsr6/5j59AXk5ni5aakf8ldzBvGde6Iz4sxZGkJyWSAueTG7QhOvNRYb1lDdFmL5Td0QKA==}
    engines: {node: '>= 0.4'}

  which@2.0.2:
    resolution: {integrity: sha512-BLI3Tl1TW3Pvl70l3yq3Y64i+awpwXqsGBYWkkqMtnbXgrMD+yj7rhW0kuEDxzJaYXGjEW5ogapKNMEKNMjibA==}
    engines: {node: '>= 8'}
    hasBin: true

  why-is-node-running@2.3.0:
    resolution: {integrity: sha512-hUrmaWBdVDcxvYqnyh09zunKzROWjbZTiNy8dBEjkS7ehEDQibXJ7XvlmtbwuTclUiIyN+CyXQD4Vmko8fNm8w==}
    engines: {node: '>=8'}
    hasBin: true

  wide-align@1.1.5:
    resolution: {integrity: sha512-eDMORYaPNZ4sQIuuYPDHdQvf4gyCF9rEEV/yPxGfwPkRodwEgiMUUXTx/dex+Me0wxx53S+NgUHaP7y3MGlDmg==}

  winston-transport@4.9.0:
    resolution: {integrity: sha512-8drMJ4rkgaPo1Me4zD/3WLfI/zPdA9o2IipKODunnGDcuqbHwjsbB79ylv04LCGGzU0xQ6vTznOMpQGaLhhm6A==}
    engines: {node: '>= 12.0.0'}

  winston@3.17.0:
    resolution: {integrity: sha512-DLiFIXYC5fMPxaRg832S6F5mJYvePtmO5G9v9IgUFPhXm9/GkXarH/TUrBAVzhTCzAj9anE/+GjrgXp/54nOgw==}
    engines: {node: '>= 12.0.0'}

  word-wrap@1.2.5:
    resolution: {integrity: sha512-BN22B5eaMMI9UMtjrGd5g5eCYPpCPDUy0FJXbYsaT5zYxjFOckS53SQDE3pWkVoWpHXVb3BrYcEN4Twa55B5cA==}
    engines: {node: '>=0.10.0'}

  wrap-ansi@6.2.0:
    resolution: {integrity: sha512-r6lPcBGxZXlIcymEu7InxDMhdW0KDxpLgoFLcguasxCaJ/SOIZwINatK9KY/tf+ZrlywOKU0UDj3ATXUBfxJXA==}
    engines: {node: '>=8'}

  wrap-ansi@7.0.0:
    resolution: {integrity: sha512-YVGIj2kamLSTxw6NsZjoBxfSwsn0ycdesmc4p+Q21c5zPuZ1pl+NfxVdxPtdHvmNVOQ6XSYG4AUtyt/Fi7D16Q==}
    engines: {node: '>=10'}

  wrap-ansi@8.1.0:
    resolution: {integrity: sha512-si7QWI6zUMq56bESFvagtmzMdGOtoxfR+Sez11Mobfc7tm+VkUckk9bW2UeffTGVUbOksxmSw0AA2gs8g71NCQ==}
    engines: {node: '>=12'}

  wrap-ansi@9.0.0:
    resolution: {integrity: sha512-G8ura3S+3Z2G+mkgNRq8dqaFZAuxfsxpBB8OCTGRTCtp+l/v9nbFNmCUP1BZMts3G1142MsZfn6eeUKrr4PD1Q==}
    engines: {node: '>=18'}

  wrappy@1.0.2:
    resolution: {integrity: sha512-l4Sp/DRseor9wL6EvV2+TuQn63dMkPjZ/sp9XkghTEbV9KlPS1xUsZ3u7/IQO4wxtcFB4bgpQPRcR3QCvezPcQ==}

  ws@8.18.0:
    resolution: {integrity: sha512-8VbfWfHLbbwu3+N6OKsOMpBdT4kXPDDB9cJk2bJ6mh9ucxdlnNvH1e+roYkKmN9Nxw2yjz7VzeO9oOz2zJ04Pw==}
    engines: {node: '>=10.0.0'}
    peerDependencies:
      bufferutil: ^4.0.1
      utf-8-validate: '>=5.0.2'
    peerDependenciesMeta:
      bufferutil:
        optional: true
      utf-8-validate:
        optional: true

  xdg-app-paths@5.1.0:
    resolution: {integrity: sha512-RAQ3WkPf4KTU1A8RtFx3gWywzVKe00tfOPFfl2NDGqbIFENQO4kqAJp7mhQjNj/33W5x5hiWWUdyfPq/5SU3QA==}
    engines: {node: '>=6'}

  xdg-portable@7.3.0:
    resolution: {integrity: sha512-sqMMuL1rc0FmMBOzCpd0yuy9trqF2yTTVe+E9ogwCSWQCdDEtQUwrZPT6AxqtsFGRNxycgncbP/xmOOSPw5ZUw==}
    engines: {node: '>= 6.0'}

  xml-name-validator@5.0.0:
    resolution: {integrity: sha512-EvGK8EJ3DhaHfbRlETOWAS5pO9MZITeauHKJyb8wyajUfQUenkIg2MvLDTZ4T/TgIcm3HU0TFBgWWboAZ30UHg==}
    engines: {node: '>=18'}

  xmlchars@2.2.0:
    resolution: {integrity: sha512-JZnDKK8B0RCDw84FNdDAIpZK+JuJw+s7Lz8nksI7SIuU3UXJJslUthsi+uWBUYOwPFwW7W7PRLRfUKpxjtjFCw==}

  y18n@5.0.8:
    resolution: {integrity: sha512-0pfFzegeDWJHJIAmTLRP2DwHjdF5s7jo9tuztdQxAhINCdvS+3nGINqPd00AphqJR/0LhANUS6/+7SCb98YOfA==}
    engines: {node: '>=10'}

  yallist@3.1.1:
    resolution: {integrity: sha512-a4UGQaWPH59mOXUYnAG2ewncQS4i4F43Tv3JoAM+s2VDAmS9NsK8GpDMLrCHPksFT7h3K6TOoUNn2pb7RoXx4g==}

  yallist@4.0.0:
    resolution: {integrity: sha512-3wdGidZyq5PB084XLES5TpOSRA3wjXAlIWMhum2kRcv/41Sn2emQ0dycQW4uZXLejwKvg6EsvbdlVL+FYEct7A==}

  yallist@5.0.0:
    resolution: {integrity: sha512-YgvUTfwqyc7UXVMrB+SImsVYSmTS8X/tSrtdNZMImM+n7+QTriRXyXim0mBrTXNeqzVF0KWGgHPeiyViFFrNDw==}
    engines: {node: '>=18'}

  yaml@2.7.0:
    resolution: {integrity: sha512-+hSoy/QHluxmC9kCIJyL/uyFmLmc+e5CFR5Wa+bpIhIj85LVb9ZH2nVnqrHoSvKogwODv0ClqZkmiSSaIH5LTA==}
    engines: {node: '>= 14'}
    hasBin: true

  yargs-parser@20.2.9:
    resolution: {integrity: sha512-y11nGElTIV+CT3Zv9t7VKl+Q3hTQoT9a1Qzezhhl6Rp21gJ/IVTW7Z3y9EWXhuUBC2Shnf+DX0antecpAwSP8w==}
    engines: {node: '>=10'}

  yargs-parser@21.1.1:
    resolution: {integrity: sha512-tVpsJW7DdjecAiFpbIB1e3qxIQsE6NoPc5/eTdrbbIC4h0LVsWhnoa3g+m2HclBIujHzsxZ4VJVA+GUuc2/LBw==}
    engines: {node: '>=12'}

  yargs@16.2.0:
    resolution: {integrity: sha512-D1mvvtDG0L5ft/jGWkLpG1+m0eQxOfaBvTNELraWj22wSVUMWxZUvYgJYcKh6jGGIkJFhH4IZPQhR4TKpc8mBw==}
    engines: {node: '>=10'}

  yargs@17.7.2:
    resolution: {integrity: sha512-7dSzzRQ++CKnNI/krKnYRV7JKKPUXMEh61soaHKg9mrWEhzFWhFnxPxGl+69cD1Ou63C13NUPCnmIcrvqCuM6w==}
    engines: {node: '>=12'}

  yauzl-clone@1.0.4:
    resolution: {integrity: sha512-igM2RRCf3k8TvZoxR2oguuw4z1xasOnA31joCqHIyLkeWrvAc2Jgay5ISQ2ZplinkoGaJ6orCz56Ey456c5ESA==}
    engines: {node: '>=6'}

  yauzl-promise@2.1.3:
    resolution: {integrity: sha512-A1pf6fzh6eYkK0L4Qp7g9jzJSDrM6nN0bOn5T0IbY4Yo3w+YkWlHFkJP7mzknMXjqusHFHlKsK2N+4OLsK2MRA==}
    engines: {node: '>=6'}

  yauzl@2.10.0:
    resolution: {integrity: sha512-p4a9I6X6nu6IhoGmBqAcbJy1mlC4j27vEPZX9F4L4/vZT3Lyq1VkFHw/V/PUcB9Buo+DG3iHkT0x3Qya58zc3g==}

  yn@3.1.1:
    resolution: {integrity: sha512-Ux4ygGWsu2c7isFWe8Yu1YluJmqVhxqK2cLXNQA5AcC3QfbGNpM7fu0Y8b/z16pXLnFxZYvWhd3fhBY9DLmC6Q==}
    engines: {node: '>=6'}

  yocto-queue@0.1.0:
    resolution: {integrity: sha512-rVksvsnNCdJ/ohGc6xgPwyN8eheCxsiLM8mxuE/t/mOVqJewPuO1miLpTHQiRgTKCLexL4MeAFVagts7HmNZ2Q==}
    engines: {node: '>=10'}

  yoctocolors-cjs@2.1.2:
    resolution: {integrity: sha512-cYVsTjKl8b+FrnidjibDWskAv7UKOfcwaVZdp/it9n1s9fU3IkgDbhdIRKCW4JDsAlECJY0ytoVPT3sK6kideA==}
    engines: {node: '>=18'}

  zimmerframe@1.1.2:
    resolution: {integrity: sha512-rAbqEGa8ovJy4pyBxZM70hg4pE6gDgaQ0Sl9M3enG3I0d6H4XSAM3GeNGLKnsBpuijUow064sf7ww1nutC5/3w==}

  zod-to-json-schema@3.24.1:
    resolution: {integrity: sha512-3h08nf3Vw3Wl3PK+q3ow/lIil81IT2Oa7YpQyUUDsEWbXveMesdfK1xBd2RhCkynwZndAxixji/7SYJJowr62w==}
    peerDependencies:
      zod: ^3.24.1

  zod@3.23.8:
    resolution: {integrity: sha512-XBx9AXhXktjUqnepgTiE5flcKIYWi/rme0Eaj+5Y0lftuGBq+jyRu/md4WnuxqgP1ubdpNCsYEYPxrzVHD8d6g==}

  zod@3.24.2:
    resolution: {integrity: sha512-lY7CDW43ECgW9u1TcT3IoXHflywfVqDYze4waEz812jR/bZ8FHDsl7pFQoSZTz5N+2NqRXs8GBwnAwo3ZNxqhQ==}

  zustand@5.0.3:
    resolution: {integrity: sha512-14fwWQtU3pH4dE0dOpdMiWjddcH+QzKIgk1cl8epwSE7yag43k/AD/m4L6+K7DytAOr9gGBe3/EXj9g7cdostg==}
    engines: {node: '>=12.20.0'}
    peerDependencies:
      '@types/react': ^19.0.0
      immer: '>=9.0.6'
      react: '>=18.0.0'
      use-sync-external-store: '>=1.2.0'
    peerDependenciesMeta:
      '@types/react':
        optional: true
      immer:
        optional: true
      react:
        optional: true
      use-sync-external-store:
        optional: true

snapshots:

  '@adobe/css-tools@4.4.1': {}

  '@ai-sdk/provider-utils@1.0.22(zod@3.24.2)':
    dependencies:
      '@ai-sdk/provider': 0.0.26
      eventsource-parser: 1.1.2
      nanoid: 3.3.8
      secure-json-parse: 2.7.0
    optionalDependencies:
      zod: 3.24.2

  '@ai-sdk/provider@0.0.26':
    dependencies:
      json-schema: 0.4.0

  '@ai-sdk/react@0.0.70(react@19.0.0)(zod@3.24.2)':
    dependencies:
      '@ai-sdk/provider-utils': 1.0.22(zod@3.24.2)
      '@ai-sdk/ui-utils': 0.0.50(zod@3.24.2)
      swr: 2.3.0(react@19.0.0)
      throttleit: 2.1.0
    optionalDependencies:
      react: 19.0.0
      zod: 3.24.2

  '@ai-sdk/solid@0.0.54(zod@3.24.2)':
    dependencies:
      '@ai-sdk/provider-utils': 1.0.22(zod@3.24.2)
      '@ai-sdk/ui-utils': 0.0.50(zod@3.24.2)
    transitivePeerDependencies:
      - zod

  '@ai-sdk/svelte@0.0.57(svelte@5.16.0)(zod@3.24.2)':
    dependencies:
      '@ai-sdk/provider-utils': 1.0.22(zod@3.24.2)
      '@ai-sdk/ui-utils': 0.0.50(zod@3.24.2)
      sswr: 2.1.0(svelte@5.16.0)
    optionalDependencies:
      svelte: 5.16.0
    transitivePeerDependencies:
      - zod

  '@ai-sdk/ui-utils@0.0.50(zod@3.24.2)':
    dependencies:
      '@ai-sdk/provider': 0.0.26
      '@ai-sdk/provider-utils': 1.0.22(zod@3.24.2)
      json-schema: 0.4.0
      secure-json-parse: 2.7.0
      zod-to-json-schema: 3.24.1(zod@3.24.2)
    optionalDependencies:
      zod: 3.24.2

  '@ai-sdk/vue@0.0.59(vue@3.5.13(typescript@5.7.3))(zod@3.24.2)':
    dependencies:
      '@ai-sdk/provider-utils': 1.0.22(zod@3.24.2)
      '@ai-sdk/ui-utils': 0.0.50(zod@3.24.2)
      swrv: 1.0.4(vue@3.5.13(typescript@5.7.3))
    optionalDependencies:
      vue: 3.5.13(typescript@5.7.3)
    transitivePeerDependencies:
      - zod

  '@alloc/quick-lru@5.2.0': {}

  '@ampproject/remapping@2.3.0':
    dependencies:
      '@jridgewell/gen-mapping': 0.3.8
      '@jridgewell/trace-mapping': 0.3.25

  '@anthropic-ai/sdk@0.27.3(encoding@0.1.13)':
    dependencies:
      '@types/node': 18.19.76
      '@types/node-fetch': 2.6.12
      abort-controller: 3.0.0
      agentkeepalive: 4.6.0
      form-data-encoder: 1.7.2
      formdata-node: 4.4.1
      node-fetch: 2.7.0(encoding@0.1.13)
    transitivePeerDependencies:
      - encoding

  '@babel/code-frame@7.26.2':
    dependencies:
      '@babel/helper-validator-identifier': 7.25.9
      js-tokens: 4.0.0
      picocolors: 1.1.1

  '@babel/compat-data@7.26.3': {}

  '@babel/core@7.26.0':
    dependencies:
      '@ampproject/remapping': 2.3.0
      '@babel/code-frame': 7.26.2
      '@babel/generator': 7.26.3
      '@babel/helper-compilation-targets': 7.25.9
      '@babel/helper-module-transforms': 7.26.0(@babel/core@7.26.0)
      '@babel/helpers': 7.26.0
      '@babel/parser': 7.26.3
      '@babel/template': 7.25.9
      '@babel/traverse': 7.26.4
      '@babel/types': 7.26.3
      convert-source-map: 2.0.0
      debug: 4.4.0
      gensync: 1.0.0-beta.2
      json5: 2.2.3
      semver: 7.7.1
    transitivePeerDependencies:
      - supports-color

  '@babel/generator@7.26.3':
    dependencies:
      '@babel/parser': 7.26.9
      '@babel/types': 7.26.9
      '@jridgewell/gen-mapping': 0.3.8
      '@jridgewell/trace-mapping': 0.3.25
      jsesc: 3.1.0

  '@babel/helper-compilation-targets@7.25.9':
    dependencies:
      '@babel/compat-data': 7.26.3
      '@babel/helper-validator-option': 7.25.9
      browserslist: 4.24.3
      lru-cache: 5.1.1
      semver: 7.7.1

  '@babel/helper-module-imports@7.25.9':
    dependencies:
      '@babel/traverse': 7.26.4
      '@babel/types': 7.26.9
    transitivePeerDependencies:
      - supports-color

  '@babel/helper-module-transforms@7.26.0(@babel/core@7.26.0)':
    dependencies:
      '@babel/core': 7.26.0
      '@babel/helper-module-imports': 7.25.9
      '@babel/helper-validator-identifier': 7.25.9
      '@babel/traverse': 7.26.4
    transitivePeerDependencies:
      - supports-color

  '@babel/helper-plugin-utils@7.25.9': {}

  '@babel/helper-string-parser@7.25.9': {}

  '@babel/helper-validator-identifier@7.25.9': {}

  '@babel/helper-validator-option@7.25.9': {}

  '@babel/helpers@7.26.0':
    dependencies:
      '@babel/template': 7.25.9
      '@babel/types': 7.26.9

  '@babel/parser@7.26.3':
    dependencies:
      '@babel/types': 7.26.9

  '@babel/parser@7.26.9':
    dependencies:
      '@babel/types': 7.26.9

  '@babel/plugin-transform-react-jsx-self@7.25.9(@babel/core@7.26.0)':
    dependencies:
      '@babel/core': 7.26.0
      '@babel/helper-plugin-utils': 7.25.9

  '@babel/plugin-transform-react-jsx-source@7.25.9(@babel/core@7.26.0)':
    dependencies:
      '@babel/core': 7.26.0
      '@babel/helper-plugin-utils': 7.25.9

  '@babel/runtime@7.26.0':
    dependencies:
      regenerator-runtime: 0.14.1

  '@babel/template@7.25.9':
    dependencies:
      '@babel/code-frame': 7.26.2
      '@babel/parser': 7.26.9
      '@babel/types': 7.26.9

  '@babel/traverse@7.26.4':
    dependencies:
      '@babel/code-frame': 7.26.2
      '@babel/generator': 7.26.3
      '@babel/parser': 7.26.9
      '@babel/template': 7.25.9
      '@babel/types': 7.26.9
      debug: 4.4.0
      globals: 11.12.0
    transitivePeerDependencies:
      - supports-color

  '@babel/types@7.26.3':
    dependencies:
      '@babel/helper-string-parser': 7.25.9
      '@babel/helper-validator-identifier': 7.25.9

  '@babel/types@7.26.9':
    dependencies:
      '@babel/helper-string-parser': 7.25.9
      '@babel/helper-validator-identifier': 7.25.9

  '@bcoe/v8-coverage@1.0.2': {}

  '@bundled-es-modules/cookie@2.0.1':
    dependencies:
      cookie: 0.7.2

  '@bundled-es-modules/statuses@1.0.1':
    dependencies:
      statuses: 2.0.1

  '@bundled-es-modules/tough-cookie@0.1.6':
    dependencies:
      '@types/tough-cookie': 4.0.5
      tough-cookie: 4.1.4

  '@colors/colors@1.6.0': {}

  '@cspotcode/source-map-support@0.8.1':
    dependencies:
      '@jridgewell/trace-mapping': 0.3.9

  '@dabh/diagnostics@2.0.3':
    dependencies:
      colorspace: 1.1.4
      enabled: 2.0.0
      kuler: 2.0.0

  '@edge-runtime/format@2.2.1': {}

  '@edge-runtime/node-utils@2.3.0': {}

  '@edge-runtime/ponyfill@2.4.2': {}

  '@edge-runtime/primitives@4.1.0': {}

  '@edge-runtime/vm@3.2.0':
    dependencies:
      '@edge-runtime/primitives': 4.1.0

  '@esbuild/aix-ppc64@0.23.1':
    optional: true

  '@esbuild/aix-ppc64@0.24.2':
    optional: true

  '@esbuild/android-arm64@0.23.1':
    optional: true

  '@esbuild/android-arm64@0.24.2':
    optional: true

  '@esbuild/android-arm@0.23.1':
    optional: true

  '@esbuild/android-arm@0.24.2':
    optional: true

  '@esbuild/android-x64@0.23.1':
    optional: true

  '@esbuild/android-x64@0.24.2':
    optional: true

  '@esbuild/darwin-arm64@0.23.1':
    optional: true

  '@esbuild/darwin-arm64@0.24.2':
    optional: true

  '@esbuild/darwin-x64@0.23.1':
    optional: true

  '@esbuild/darwin-x64@0.24.2':
    optional: true

  '@esbuild/freebsd-arm64@0.23.1':
    optional: true

  '@esbuild/freebsd-arm64@0.24.2':
    optional: true

  '@esbuild/freebsd-x64@0.23.1':
    optional: true

  '@esbuild/freebsd-x64@0.24.2':
    optional: true

  '@esbuild/linux-arm64@0.23.1':
    optional: true

  '@esbuild/linux-arm64@0.24.2':
    optional: true

  '@esbuild/linux-arm@0.23.1':
    optional: true

  '@esbuild/linux-arm@0.24.2':
    optional: true

  '@esbuild/linux-ia32@0.23.1':
    optional: true

  '@esbuild/linux-ia32@0.24.2':
    optional: true

  '@esbuild/linux-loong64@0.23.1':
    optional: true

  '@esbuild/linux-loong64@0.24.2':
    optional: true

  '@esbuild/linux-mips64el@0.23.1':
    optional: true

  '@esbuild/linux-mips64el@0.24.2':
    optional: true

  '@esbuild/linux-ppc64@0.23.1':
    optional: true

  '@esbuild/linux-ppc64@0.24.2':
    optional: true

  '@esbuild/linux-riscv64@0.23.1':
    optional: true

  '@esbuild/linux-riscv64@0.24.2':
    optional: true

  '@esbuild/linux-s390x@0.23.1':
    optional: true

  '@esbuild/linux-s390x@0.24.2':
    optional: true

  '@esbuild/linux-x64@0.23.1':
    optional: true

  '@esbuild/linux-x64@0.24.2':
    optional: true

  '@esbuild/netbsd-arm64@0.24.2':
    optional: true

  '@esbuild/netbsd-x64@0.23.1':
    optional: true

  '@esbuild/netbsd-x64@0.24.2':
    optional: true

  '@esbuild/openbsd-arm64@0.23.1':
    optional: true

  '@esbuild/openbsd-arm64@0.24.2':
    optional: true

  '@esbuild/openbsd-x64@0.23.1':
    optional: true

  '@esbuild/openbsd-x64@0.24.2':
    optional: true

  '@esbuild/sunos-x64@0.23.1':
    optional: true

  '@esbuild/sunos-x64@0.24.2':
    optional: true

  '@esbuild/win32-arm64@0.23.1':
    optional: true

  '@esbuild/win32-arm64@0.24.2':
    optional: true

  '@esbuild/win32-ia32@0.23.1':
    optional: true

  '@esbuild/win32-ia32@0.24.2':
    optional: true

  '@esbuild/win32-x64@0.23.1':
    optional: true

  '@esbuild/win32-x64@0.24.2':
    optional: true

  '@eslint-community/eslint-utils@4.4.1(eslint@9.20.1(jiti@1.21.7))':
    dependencies:
      eslint: 9.20.1(jiti@1.21.7)
      eslint-visitor-keys: 3.4.3

  '@eslint-community/regexpp@4.12.1': {}

  '@eslint/config-array@0.19.2':
    dependencies:
      '@eslint/object-schema': 2.1.6
      debug: 4.4.0
      minimatch: 3.1.2
    transitivePeerDependencies:
      - supports-color

  '@eslint/core@0.10.0':
    dependencies:
      '@types/json-schema': 7.0.15

  '@eslint/core@0.11.0':
    dependencies:
      '@types/json-schema': 7.0.15

  '@eslint/eslintrc@3.2.0':
    dependencies:
      ajv: 6.12.6
      debug: 4.4.0
      espree: 10.3.0
      globals: 14.0.0
      ignore: 5.3.2
      import-fresh: 3.3.0
      js-yaml: 4.1.0
      minimatch: 3.1.2
      strip-json-comments: 3.1.1
    transitivePeerDependencies:
      - supports-color

  '@eslint/js@9.20.0': {}

  '@eslint/object-schema@2.1.6': {}

  '@eslint/plugin-kit@0.2.5':
    dependencies:
      '@eslint/core': 0.10.0
      levn: 0.4.1

  '@fastify/busboy@2.1.1': {}

  '@floating-ui/core@1.6.9':
    dependencies:
      '@floating-ui/utils': 0.2.9

  '@floating-ui/dom@1.6.13':
    dependencies:
      '@floating-ui/core': 1.6.9
      '@floating-ui/utils': 0.2.9

  '@floating-ui/react-dom@2.1.2(react-dom@19.0.0(react@19.0.0))(react@19.0.0)':
    dependencies:
      '@floating-ui/dom': 1.6.13
      react: 19.0.0
      react-dom: 19.0.0(react@19.0.0)

  '@floating-ui/utils@0.2.9': {}

  '@huggingface/inference@3.3.4':
    dependencies:
      '@huggingface/tasks': 0.15.9

  '@huggingface/jinja@0.2.2': {}

  '@huggingface/tasks@0.15.9': {}

  '@humanfs/core@0.19.1': {}

  '@humanfs/node@0.16.6':
    dependencies:
      '@humanfs/core': 0.19.1
      '@humanwhocodes/retry': 0.3.1

  '@humanwhocodes/module-importer@1.0.1': {}

  '@humanwhocodes/retry@0.3.1': {}

  '@humanwhocodes/retry@0.4.1': {}

  '@inquirer/confirm@5.1.1(@types/node@22.13.4)':
    dependencies:
      '@inquirer/core': 10.1.2(@types/node@22.13.4)
      '@inquirer/type': 3.0.2(@types/node@22.13.4)
      '@types/node': 22.13.4

  '@inquirer/core@10.1.2(@types/node@22.13.4)':
    dependencies:
      '@inquirer/figures': 1.0.9
      '@inquirer/type': 3.0.2(@types/node@22.13.4)
      ansi-escapes: 4.3.2
      cli-width: 4.1.0
      mute-stream: 2.0.0
      signal-exit: 4.1.0
      strip-ansi: 6.0.1
      wrap-ansi: 6.2.0
      yoctocolors-cjs: 2.1.2
    transitivePeerDependencies:
      - '@types/node'

  '@inquirer/figures@1.0.9': {}

  '@inquirer/type@3.0.2(@types/node@22.13.4)':
    dependencies:
      '@types/node': 22.13.4

  '@ioredis/commands@1.2.0': {}

  '@isaacs/cliui@8.0.2':
    dependencies:
      string-width: 5.1.2
      string-width-cjs: string-width@4.2.3
      strip-ansi: 7.1.0
      strip-ansi-cjs: strip-ansi@6.0.1
      wrap-ansi: 8.1.0
      wrap-ansi-cjs: wrap-ansi@7.0.0

  '@isaacs/fs-minipass@4.0.1':
    dependencies:
      minipass: 7.1.2

  '@istanbuljs/schema@0.1.3': {}

  '@jest/expect-utils@29.7.0':
    dependencies:
      jest-get-type: 29.6.3

  '@jest/schemas@29.6.3':
    dependencies:
      '@sinclair/typebox': 0.27.8

  '@jest/types@29.6.3':
    dependencies:
      '@jest/schemas': 29.6.3
      '@types/istanbul-lib-coverage': 2.0.6
      '@types/istanbul-reports': 3.0.4
      '@types/node': 22.13.4
      '@types/yargs': 17.0.33
      chalk: 4.1.2

  '@jridgewell/gen-mapping@0.3.8':
    dependencies:
      '@jridgewell/set-array': 1.2.1
      '@jridgewell/sourcemap-codec': 1.5.0
      '@jridgewell/trace-mapping': 0.3.25

  '@jridgewell/resolve-uri@3.1.2': {}

  '@jridgewell/set-array@1.2.1': {}

  '@jridgewell/sourcemap-codec@1.5.0': {}

  '@jridgewell/trace-mapping@0.3.25':
    dependencies:
      '@jridgewell/resolve-uri': 3.1.2
      '@jridgewell/sourcemap-codec': 1.5.0

  '@jridgewell/trace-mapping@0.3.9':
    dependencies:
      '@jridgewell/resolve-uri': 3.1.2
      '@jridgewell/sourcemap-codec': 1.5.0

  '@kurkle/color@0.3.4': {}

  '@mapbox/node-pre-gyp@1.0.11(encoding@0.1.13)':
    dependencies:
      detect-libc: 2.0.3
      https-proxy-agent: 5.0.1
      make-dir: 3.1.0
      node-fetch: 2.7.0(encoding@0.1.13)
      nopt: 5.0.0
      npmlog: 5.0.1
      rimraf: 3.0.2
      semver: 7.7.1
      tar: 7.4.3
    transitivePeerDependencies:
      - encoding
      - supports-color

  '@mapbox/node-pre-gyp@1.0.9(encoding@0.1.13)':
    dependencies:
      detect-libc: 2.0.3
      https-proxy-agent: 5.0.1
      make-dir: 3.1.0
      node-fetch: 2.7.0(encoding@0.1.13)
      nopt: 5.0.0
      npmlog: 5.0.1
      rimraf: 3.0.2
      semver: 7.7.1
      tar: 7.4.3
    transitivePeerDependencies:
      - encoding
      - supports-color

  '@mswjs/interceptors@0.37.3':
    dependencies:
      '@open-draft/deferred-promise': 2.2.0
      '@open-draft/logger': 0.3.0
      '@open-draft/until': 2.1.0
      is-node-process: 1.2.0
      outvariant: 1.4.3
      strict-event-emitter: 0.5.1

  '@nodelib/fs.scandir@2.1.5':
    dependencies:
      '@nodelib/fs.stat': 2.0.5
      run-parallel: 1.2.0

  '@nodelib/fs.stat@2.0.5': {}

  '@nodelib/fs.walk@1.2.8':
    dependencies:
      '@nodelib/fs.scandir': 2.1.5
      fastq: 1.18.0

  '@octokit/auth-token@5.1.2': {}

  '@octokit/core@6.1.4':
    dependencies:
      '@octokit/auth-token': 5.1.2
      '@octokit/graphql': 8.2.1
      '@octokit/request': 9.2.2
      '@octokit/request-error': 6.1.7
      '@octokit/types': 13.8.0
      before-after-hook: 3.0.2
      universal-user-agent: 7.0.2

  '@octokit/endpoint@10.1.3':
    dependencies:
      '@octokit/types': 13.8.0
      universal-user-agent: 7.0.2

  '@octokit/graphql@8.2.1':
    dependencies:
      '@octokit/request': 9.2.2
      '@octokit/types': 13.8.0
      universal-user-agent: 7.0.2

  '@octokit/openapi-types@23.0.1': {}

  '@octokit/plugin-paginate-rest@11.4.2(@octokit/core@6.1.4)':
    dependencies:
      '@octokit/core': 6.1.4
      '@octokit/types': 13.8.0

  '@octokit/plugin-request-log@5.3.1(@octokit/core@6.1.4)':
    dependencies:
      '@octokit/core': 6.1.4

  '@octokit/plugin-rest-endpoint-methods@13.3.1(@octokit/core@6.1.4)':
    dependencies:
      '@octokit/core': 6.1.4
      '@octokit/types': 13.8.0

  '@octokit/request-error@6.1.7':
    dependencies:
      '@octokit/types': 13.8.0

  '@octokit/request@9.2.2':
    dependencies:
      '@octokit/endpoint': 10.1.3
      '@octokit/request-error': 6.1.7
      '@octokit/types': 13.8.0
      fast-content-type-parse: 2.0.1
      universal-user-agent: 7.0.2

  '@octokit/rest@21.1.1':
    dependencies:
      '@octokit/core': 6.1.4
      '@octokit/plugin-paginate-rest': 11.4.2(@octokit/core@6.1.4)
      '@octokit/plugin-request-log': 5.3.1(@octokit/core@6.1.4)
      '@octokit/plugin-rest-endpoint-methods': 13.3.1(@octokit/core@6.1.4)

  '@octokit/types@13.8.0':
    dependencies:
      '@octokit/openapi-types': 23.0.1

  '@open-draft/deferred-promise@2.2.0': {}

  '@open-draft/logger@0.3.0':
    dependencies:
      is-node-process: 1.2.0
      outvariant: 1.4.3

  '@open-draft/until@2.1.0': {}

  '@opentelemetry/api@1.9.0': {}

  '@pinecone-database/pinecone@4.1.0': {}

  '@pkgjs/parseargs@0.11.0':
    optional: true

  '@playwright/test@1.50.1':
    dependencies:
      playwright: 1.50.1

  '@polka/url@1.0.0-next.28': {}

  '@protobufjs/aspromise@1.1.2': {}

  '@protobufjs/base64@1.1.2': {}

  '@protobufjs/codegen@2.0.4': {}

  '@protobufjs/eventemitter@1.1.0': {}

  '@protobufjs/fetch@1.1.0':
    dependencies:
      '@protobufjs/aspromise': 1.1.2
      '@protobufjs/inquire': 1.1.0

  '@protobufjs/float@1.0.2': {}

  '@protobufjs/inquire@1.1.0': {}

  '@protobufjs/path@1.1.2': {}

  '@protobufjs/pool@1.1.0': {}

  '@protobufjs/utf8@1.1.0': {}

  '@puppeteer/browsers@2.6.1':
    dependencies:
      debug: 4.4.0
      extract-zip: 2.0.1
      progress: 2.0.3
      proxy-agent: 6.5.0
      semver: 7.7.1
      tar-fs: 3.0.6
      unbzip2-stream: 1.4.3
      yargs: 17.7.2
    transitivePeerDependencies:
      - supports-color

  '@radix-ui/number@1.1.0': {}

  '@radix-ui/primitive@1.1.1': {}

  '@radix-ui/react-arrow@1.1.2(@types/react-dom@19.0.4(@types/react@19.0.10))(@types/react@19.0.10)(react-dom@19.0.0(react@19.0.0))(react@19.0.0)':
    dependencies:
      '@radix-ui/react-primitive': 2.0.2(@types/react-dom@19.0.4(@types/react@19.0.10))(@types/react@19.0.10)(react-dom@19.0.0(react@19.0.0))(react@19.0.0)
      react: 19.0.0
      react-dom: 19.0.0(react@19.0.0)
    optionalDependencies:
      '@types/react': 19.0.10
      '@types/react-dom': 19.0.4(@types/react@19.0.10)

  '@radix-ui/react-checkbox@1.1.4(@types/react-dom@19.0.4(@types/react@19.0.10))(@types/react@19.0.10)(react-dom@19.0.0(react@19.0.0))(react@19.0.0)':
    dependencies:
      '@radix-ui/primitive': 1.1.1
      '@radix-ui/react-compose-refs': 1.1.1(@types/react@19.0.10)(react@19.0.0)
      '@radix-ui/react-context': 1.1.1(@types/react@19.0.10)(react@19.0.0)
      '@radix-ui/react-presence': 1.1.2(@types/react-dom@19.0.4(@types/react@19.0.10))(@types/react@19.0.10)(react-dom@19.0.0(react@19.0.0))(react@19.0.0)
      '@radix-ui/react-primitive': 2.0.2(@types/react-dom@19.0.4(@types/react@19.0.10))(@types/react@19.0.10)(react-dom@19.0.0(react@19.0.0))(react@19.0.0)
      '@radix-ui/react-use-controllable-state': 1.1.0(@types/react@19.0.10)(react@19.0.0)
      '@radix-ui/react-use-previous': 1.1.0(@types/react@19.0.10)(react@19.0.0)
      '@radix-ui/react-use-size': 1.1.0(@types/react@19.0.10)(react@19.0.0)
      react: 19.0.0
      react-dom: 19.0.0(react@19.0.0)
    optionalDependencies:
      '@types/react': 19.0.10
      '@types/react-dom': 19.0.4(@types/react@19.0.10)

  '@radix-ui/react-collection@1.1.2(@types/react-dom@19.0.4(@types/react@19.0.10))(@types/react@19.0.10)(react-dom@19.0.0(react@19.0.0))(react@19.0.0)':
    dependencies:
      '@radix-ui/react-compose-refs': 1.1.1(@types/react@19.0.10)(react@19.0.0)
      '@radix-ui/react-context': 1.1.1(@types/react@19.0.10)(react@19.0.0)
      '@radix-ui/react-primitive': 2.0.2(@types/react-dom@19.0.4(@types/react@19.0.10))(@types/react@19.0.10)(react-dom@19.0.0(react@19.0.0))(react@19.0.0)
      '@radix-ui/react-slot': 1.1.2(@types/react@19.0.10)(react@19.0.0)
      react: 19.0.0
      react-dom: 19.0.0(react@19.0.0)
    optionalDependencies:
      '@types/react': 19.0.10
      '@types/react-dom': 19.0.4(@types/react@19.0.10)

  '@radix-ui/react-compose-refs@1.1.1(@types/react@19.0.10)(react@19.0.0)':
    dependencies:
      react: 19.0.0
    optionalDependencies:
      '@types/react': 19.0.10

  '@radix-ui/react-context@1.1.1(@types/react@19.0.10)(react@19.0.0)':
    dependencies:
      react: 19.0.0
    optionalDependencies:
      '@types/react': 19.0.10

  '@radix-ui/react-dialog@1.1.6(@types/react-dom@19.0.4(@types/react@19.0.10))(@types/react@19.0.10)(react-dom@19.0.0(react@19.0.0))(react@19.0.0)':
    dependencies:
      '@radix-ui/primitive': 1.1.1
      '@radix-ui/react-compose-refs': 1.1.1(@types/react@19.0.10)(react@19.0.0)
      '@radix-ui/react-context': 1.1.1(@types/react@19.0.10)(react@19.0.0)
      '@radix-ui/react-dismissable-layer': 1.1.5(@types/react-dom@19.0.4(@types/react@19.0.10))(@types/react@19.0.10)(react-dom@19.0.0(react@19.0.0))(react@19.0.0)
      '@radix-ui/react-focus-guards': 1.1.1(@types/react@19.0.10)(react@19.0.0)
      '@radix-ui/react-focus-scope': 1.1.2(@types/react-dom@19.0.4(@types/react@19.0.10))(@types/react@19.0.10)(react-dom@19.0.0(react@19.0.0))(react@19.0.0)
      '@radix-ui/react-id': 1.1.0(@types/react@19.0.10)(react@19.0.0)
      '@radix-ui/react-portal': 1.1.4(@types/react-dom@19.0.4(@types/react@19.0.10))(@types/react@19.0.10)(react-dom@19.0.0(react@19.0.0))(react@19.0.0)
      '@radix-ui/react-presence': 1.1.2(@types/react-dom@19.0.4(@types/react@19.0.10))(@types/react@19.0.10)(react-dom@19.0.0(react@19.0.0))(react@19.0.0)
      '@radix-ui/react-primitive': 2.0.2(@types/react-dom@19.0.4(@types/react@19.0.10))(@types/react@19.0.10)(react-dom@19.0.0(react@19.0.0))(react@19.0.0)
      '@radix-ui/react-slot': 1.1.2(@types/react@19.0.10)(react@19.0.0)
      '@radix-ui/react-use-controllable-state': 1.1.0(@types/react@19.0.10)(react@19.0.0)
      aria-hidden: 1.2.4
      react: 19.0.0
      react-dom: 19.0.0(react@19.0.0)
      react-remove-scroll: 2.6.3(@types/react@19.0.10)(react@19.0.0)
    optionalDependencies:
      '@types/react': 19.0.10
      '@types/react-dom': 19.0.4(@types/react@19.0.10)

  '@radix-ui/react-direction@1.1.0(@types/react@19.0.10)(react@19.0.0)':
    dependencies:
      react: 19.0.0
    optionalDependencies:
      '@types/react': 19.0.10

  '@radix-ui/react-dismissable-layer@1.1.5(@types/react-dom@19.0.4(@types/react@19.0.10))(@types/react@19.0.10)(react-dom@19.0.0(react@19.0.0))(react@19.0.0)':
    dependencies:
      '@radix-ui/primitive': 1.1.1
      '@radix-ui/react-compose-refs': 1.1.1(@types/react@19.0.10)(react@19.0.0)
      '@radix-ui/react-primitive': 2.0.2(@types/react-dom@19.0.4(@types/react@19.0.10))(@types/react@19.0.10)(react-dom@19.0.0(react@19.0.0))(react@19.0.0)
      '@radix-ui/react-use-callback-ref': 1.1.0(@types/react@19.0.10)(react@19.0.0)
      '@radix-ui/react-use-escape-keydown': 1.1.0(@types/react@19.0.10)(react@19.0.0)
      react: 19.0.0
      react-dom: 19.0.0(react@19.0.0)
    optionalDependencies:
      '@types/react': 19.0.10
      '@types/react-dom': 19.0.4(@types/react@19.0.10)

  '@radix-ui/react-dropdown-menu@2.1.6(@types/react-dom@19.0.4(@types/react@19.0.10))(@types/react@19.0.10)(react-dom@19.0.0(react@19.0.0))(react@19.0.0)':
    dependencies:
      '@radix-ui/primitive': 1.1.1
      '@radix-ui/react-compose-refs': 1.1.1(@types/react@19.0.10)(react@19.0.0)
      '@radix-ui/react-context': 1.1.1(@types/react@19.0.10)(react@19.0.0)
      '@radix-ui/react-id': 1.1.0(@types/react@19.0.10)(react@19.0.0)
      '@radix-ui/react-menu': 2.1.6(@types/react-dom@19.0.4(@types/react@19.0.10))(@types/react@19.0.10)(react-dom@19.0.0(react@19.0.0))(react@19.0.0)
      '@radix-ui/react-primitive': 2.0.2(@types/react-dom@19.0.4(@types/react@19.0.10))(@types/react@19.0.10)(react-dom@19.0.0(react@19.0.0))(react@19.0.0)
      '@radix-ui/react-use-controllable-state': 1.1.0(@types/react@19.0.10)(react@19.0.0)
      react: 19.0.0
      react-dom: 19.0.0(react@19.0.0)
    optionalDependencies:
      '@types/react': 19.0.10
      '@types/react-dom': 19.0.4(@types/react@19.0.10)

  '@radix-ui/react-focus-guards@1.1.1(@types/react@19.0.10)(react@19.0.0)':
    dependencies:
      react: 19.0.0
    optionalDependencies:
      '@types/react': 19.0.10

  '@radix-ui/react-focus-scope@1.1.2(@types/react-dom@19.0.4(@types/react@19.0.10))(@types/react@19.0.10)(react-dom@19.0.0(react@19.0.0))(react@19.0.0)':
    dependencies:
      '@radix-ui/react-compose-refs': 1.1.1(@types/react@19.0.10)(react@19.0.0)
      '@radix-ui/react-primitive': 2.0.2(@types/react-dom@19.0.4(@types/react@19.0.10))(@types/react@19.0.10)(react-dom@19.0.0(react@19.0.0))(react@19.0.0)
      '@radix-ui/react-use-callback-ref': 1.1.0(@types/react@19.0.10)(react@19.0.0)
      react: 19.0.0
      react-dom: 19.0.0(react@19.0.0)
    optionalDependencies:
      '@types/react': 19.0.10
      '@types/react-dom': 19.0.4(@types/react@19.0.10)

  '@radix-ui/react-icons@1.3.2(react@19.0.0)':
    dependencies:
      react: 19.0.0

  '@radix-ui/react-id@1.1.0(@types/react@19.0.10)(react@19.0.0)':
    dependencies:
      '@radix-ui/react-use-layout-effect': 1.1.0(@types/react@19.0.10)(react@19.0.0)
      react: 19.0.0
    optionalDependencies:
      '@types/react': 19.0.10

  '@radix-ui/react-label@2.1.2(@types/react-dom@19.0.4(@types/react@19.0.10))(@types/react@19.0.10)(react-dom@19.0.0(react@19.0.0))(react@19.0.0)':
    dependencies:
      '@radix-ui/react-primitive': 2.0.2(@types/react-dom@19.0.4(@types/react@19.0.10))(@types/react@19.0.10)(react-dom@19.0.0(react@19.0.0))(react@19.0.0)
      react: 19.0.0
      react-dom: 19.0.0(react@19.0.0)
    optionalDependencies:
      '@types/react': 19.0.10
      '@types/react-dom': 19.0.4(@types/react@19.0.10)

  '@radix-ui/react-menu@2.1.6(@types/react-dom@19.0.4(@types/react@19.0.10))(@types/react@19.0.10)(react-dom@19.0.0(react@19.0.0))(react@19.0.0)':
    dependencies:
      '@radix-ui/primitive': 1.1.1
      '@radix-ui/react-collection': 1.1.2(@types/react-dom@19.0.4(@types/react@19.0.10))(@types/react@19.0.10)(react-dom@19.0.0(react@19.0.0))(react@19.0.0)
      '@radix-ui/react-compose-refs': 1.1.1(@types/react@19.0.10)(react@19.0.0)
      '@radix-ui/react-context': 1.1.1(@types/react@19.0.10)(react@19.0.0)
      '@radix-ui/react-direction': 1.1.0(@types/react@19.0.10)(react@19.0.0)
      '@radix-ui/react-dismissable-layer': 1.1.5(@types/react-dom@19.0.4(@types/react@19.0.10))(@types/react@19.0.10)(react-dom@19.0.0(react@19.0.0))(react@19.0.0)
      '@radix-ui/react-focus-guards': 1.1.1(@types/react@19.0.10)(react@19.0.0)
      '@radix-ui/react-focus-scope': 1.1.2(@types/react-dom@19.0.4(@types/react@19.0.10))(@types/react@19.0.10)(react-dom@19.0.0(react@19.0.0))(react@19.0.0)
      '@radix-ui/react-id': 1.1.0(@types/react@19.0.10)(react@19.0.0)
      '@radix-ui/react-popper': 1.2.2(@types/react-dom@19.0.4(@types/react@19.0.10))(@types/react@19.0.10)(react-dom@19.0.0(react@19.0.0))(react@19.0.0)
      '@radix-ui/react-portal': 1.1.4(@types/react-dom@19.0.4(@types/react@19.0.10))(@types/react@19.0.10)(react-dom@19.0.0(react@19.0.0))(react@19.0.0)
      '@radix-ui/react-presence': 1.1.2(@types/react-dom@19.0.4(@types/react@19.0.10))(@types/react@19.0.10)(react-dom@19.0.0(react@19.0.0))(react@19.0.0)
      '@radix-ui/react-primitive': 2.0.2(@types/react-dom@19.0.4(@types/react@19.0.10))(@types/react@19.0.10)(react-dom@19.0.0(react@19.0.0))(react@19.0.0)
      '@radix-ui/react-roving-focus': 1.1.2(@types/react-dom@19.0.4(@types/react@19.0.10))(@types/react@19.0.10)(react-dom@19.0.0(react@19.0.0))(react@19.0.0)
      '@radix-ui/react-slot': 1.1.2(@types/react@19.0.10)(react@19.0.0)
      '@radix-ui/react-use-callback-ref': 1.1.0(@types/react@19.0.10)(react@19.0.0)
      aria-hidden: 1.2.4
      react: 19.0.0
      react-dom: 19.0.0(react@19.0.0)
      react-remove-scroll: 2.6.3(@types/react@19.0.10)(react@19.0.0)
    optionalDependencies:
      '@types/react': 19.0.10
      '@types/react-dom': 19.0.4(@types/react@19.0.10)

  '@radix-ui/react-popper@1.2.2(@types/react-dom@19.0.4(@types/react@19.0.10))(@types/react@19.0.10)(react-dom@19.0.0(react@19.0.0))(react@19.0.0)':
    dependencies:
      '@floating-ui/react-dom': 2.1.2(react-dom@19.0.0(react@19.0.0))(react@19.0.0)
      '@radix-ui/react-arrow': 1.1.2(@types/react-dom@19.0.4(@types/react@19.0.10))(@types/react@19.0.10)(react-dom@19.0.0(react@19.0.0))(react@19.0.0)
      '@radix-ui/react-compose-refs': 1.1.1(@types/react@19.0.10)(react@19.0.0)
      '@radix-ui/react-context': 1.1.1(@types/react@19.0.10)(react@19.0.0)
      '@radix-ui/react-primitive': 2.0.2(@types/react-dom@19.0.4(@types/react@19.0.10))(@types/react@19.0.10)(react-dom@19.0.0(react@19.0.0))(react@19.0.0)
      '@radix-ui/react-use-callback-ref': 1.1.0(@types/react@19.0.10)(react@19.0.0)
      '@radix-ui/react-use-layout-effect': 1.1.0(@types/react@19.0.10)(react@19.0.0)
      '@radix-ui/react-use-rect': 1.1.0(@types/react@19.0.10)(react@19.0.0)
      '@radix-ui/react-use-size': 1.1.0(@types/react@19.0.10)(react@19.0.0)
      '@radix-ui/rect': 1.1.0
      react: 19.0.0
      react-dom: 19.0.0(react@19.0.0)
    optionalDependencies:
      '@types/react': 19.0.10
      '@types/react-dom': 19.0.4(@types/react@19.0.10)

  '@radix-ui/react-portal@1.1.4(@types/react-dom@19.0.4(@types/react@19.0.10))(@types/react@19.0.10)(react-dom@19.0.0(react@19.0.0))(react@19.0.0)':
    dependencies:
      '@radix-ui/react-primitive': 2.0.2(@types/react-dom@19.0.4(@types/react@19.0.10))(@types/react@19.0.10)(react-dom@19.0.0(react@19.0.0))(react@19.0.0)
      '@radix-ui/react-use-layout-effect': 1.1.0(@types/react@19.0.10)(react@19.0.0)
      react: 19.0.0
      react-dom: 19.0.0(react@19.0.0)
    optionalDependencies:
      '@types/react': 19.0.10
      '@types/react-dom': 19.0.4(@types/react@19.0.10)

  '@radix-ui/react-presence@1.1.2(@types/react-dom@19.0.4(@types/react@19.0.10))(@types/react@19.0.10)(react-dom@19.0.0(react@19.0.0))(react@19.0.0)':
    dependencies:
      '@radix-ui/react-compose-refs': 1.1.1(@types/react@19.0.10)(react@19.0.0)
      '@radix-ui/react-use-layout-effect': 1.1.0(@types/react@19.0.10)(react@19.0.0)
      react: 19.0.0
      react-dom: 19.0.0(react@19.0.0)
    optionalDependencies:
      '@types/react': 19.0.10
      '@types/react-dom': 19.0.4(@types/react@19.0.10)

  '@radix-ui/react-primitive@2.0.2(@types/react-dom@19.0.4(@types/react@19.0.10))(@types/react@19.0.10)(react-dom@19.0.0(react@19.0.0))(react@19.0.0)':
    dependencies:
      '@radix-ui/react-slot': 1.1.2(@types/react@19.0.10)(react@19.0.0)
      react: 19.0.0
      react-dom: 19.0.0(react@19.0.0)
    optionalDependencies:
      '@types/react': 19.0.10
      '@types/react-dom': 19.0.4(@types/react@19.0.10)

  '@radix-ui/react-progress@1.1.2(@types/react-dom@19.0.4(@types/react@19.0.10))(@types/react@19.0.10)(react-dom@19.0.0(react@19.0.0))(react@19.0.0)':
    dependencies:
      '@radix-ui/react-context': 1.1.1(@types/react@19.0.10)(react@19.0.0)
      '@radix-ui/react-primitive': 2.0.2(@types/react-dom@19.0.4(@types/react@19.0.10))(@types/react@19.0.10)(react-dom@19.0.0(react@19.0.0))(react@19.0.0)
      react: 19.0.0
      react-dom: 19.0.0(react@19.0.0)
    optionalDependencies:
      '@types/react': 19.0.10
      '@types/react-dom': 19.0.4(@types/react@19.0.10)

  '@radix-ui/react-radio-group@1.2.3(@types/react-dom@19.0.4(@types/react@19.0.10))(@types/react@19.0.10)(react-dom@19.0.0(react@19.0.0))(react@19.0.0)':
    dependencies:
      '@radix-ui/primitive': 1.1.1
      '@radix-ui/react-compose-refs': 1.1.1(@types/react@19.0.10)(react@19.0.0)
      '@radix-ui/react-context': 1.1.1(@types/react@19.0.10)(react@19.0.0)
      '@radix-ui/react-direction': 1.1.0(@types/react@19.0.10)(react@19.0.0)
      '@radix-ui/react-presence': 1.1.2(@types/react-dom@19.0.4(@types/react@19.0.10))(@types/react@19.0.10)(react-dom@19.0.0(react@19.0.0))(react@19.0.0)
      '@radix-ui/react-primitive': 2.0.2(@types/react-dom@19.0.4(@types/react@19.0.10))(@types/react@19.0.10)(react-dom@19.0.0(react@19.0.0))(react@19.0.0)
      '@radix-ui/react-roving-focus': 1.1.2(@types/react-dom@19.0.4(@types/react@19.0.10))(@types/react@19.0.10)(react-dom@19.0.0(react@19.0.0))(react@19.0.0)
      '@radix-ui/react-use-controllable-state': 1.1.0(@types/react@19.0.10)(react@19.0.0)
      '@radix-ui/react-use-previous': 1.1.0(@types/react@19.0.10)(react@19.0.0)
      '@radix-ui/react-use-size': 1.1.0(@types/react@19.0.10)(react@19.0.0)
      react: 19.0.0
      react-dom: 19.0.0(react@19.0.0)
    optionalDependencies:
      '@types/react': 19.0.10
      '@types/react-dom': 19.0.4(@types/react@19.0.10)

  '@radix-ui/react-roving-focus@1.1.2(@types/react-dom@19.0.4(@types/react@19.0.10))(@types/react@19.0.10)(react-dom@19.0.0(react@19.0.0))(react@19.0.0)':
    dependencies:
      '@radix-ui/primitive': 1.1.1
      '@radix-ui/react-collection': 1.1.2(@types/react-dom@19.0.4(@types/react@19.0.10))(@types/react@19.0.10)(react-dom@19.0.0(react@19.0.0))(react@19.0.0)
      '@radix-ui/react-compose-refs': 1.1.1(@types/react@19.0.10)(react@19.0.0)
      '@radix-ui/react-context': 1.1.1(@types/react@19.0.10)(react@19.0.0)
      '@radix-ui/react-direction': 1.1.0(@types/react@19.0.10)(react@19.0.0)
      '@radix-ui/react-id': 1.1.0(@types/react@19.0.10)(react@19.0.0)
      '@radix-ui/react-primitive': 2.0.2(@types/react-dom@19.0.4(@types/react@19.0.10))(@types/react@19.0.10)(react-dom@19.0.0(react@19.0.0))(react@19.0.0)
      '@radix-ui/react-use-callback-ref': 1.1.0(@types/react@19.0.10)(react@19.0.0)
      '@radix-ui/react-use-controllable-state': 1.1.0(@types/react@19.0.10)(react@19.0.0)
      react: 19.0.0
      react-dom: 19.0.0(react@19.0.0)
    optionalDependencies:
      '@types/react': 19.0.10
      '@types/react-dom': 19.0.4(@types/react@19.0.10)

  '@radix-ui/react-scroll-area@1.2.3(@types/react-dom@19.0.4(@types/react@19.0.10))(@types/react@19.0.10)(react-dom@19.0.0(react@19.0.0))(react@19.0.0)':
    dependencies:
      '@radix-ui/number': 1.1.0
      '@radix-ui/primitive': 1.1.1
      '@radix-ui/react-compose-refs': 1.1.1(@types/react@19.0.10)(react@19.0.0)
      '@radix-ui/react-context': 1.1.1(@types/react@19.0.10)(react@19.0.0)
      '@radix-ui/react-direction': 1.1.0(@types/react@19.0.10)(react@19.0.0)
      '@radix-ui/react-presence': 1.1.2(@types/react-dom@19.0.4(@types/react@19.0.10))(@types/react@19.0.10)(react-dom@19.0.0(react@19.0.0))(react@19.0.0)
      '@radix-ui/react-primitive': 2.0.2(@types/react-dom@19.0.4(@types/react@19.0.10))(@types/react@19.0.10)(react-dom@19.0.0(react@19.0.0))(react@19.0.0)
      '@radix-ui/react-use-callback-ref': 1.1.0(@types/react@19.0.10)(react@19.0.0)
      '@radix-ui/react-use-layout-effect': 1.1.0(@types/react@19.0.10)(react@19.0.0)
      react: 19.0.0
      react-dom: 19.0.0(react@19.0.0)
    optionalDependencies:
      '@types/react': 19.0.10
      '@types/react-dom': 19.0.4(@types/react@19.0.10)

  '@radix-ui/react-select@2.1.6(@types/react-dom@19.0.4(@types/react@19.0.10))(@types/react@19.0.10)(react-dom@19.0.0(react@19.0.0))(react@19.0.0)':
    dependencies:
      '@radix-ui/number': 1.1.0
      '@radix-ui/primitive': 1.1.1
      '@radix-ui/react-collection': 1.1.2(@types/react-dom@19.0.4(@types/react@19.0.10))(@types/react@19.0.10)(react-dom@19.0.0(react@19.0.0))(react@19.0.0)
      '@radix-ui/react-compose-refs': 1.1.1(@types/react@19.0.10)(react@19.0.0)
      '@radix-ui/react-context': 1.1.1(@types/react@19.0.10)(react@19.0.0)
      '@radix-ui/react-direction': 1.1.0(@types/react@19.0.10)(react@19.0.0)
      '@radix-ui/react-dismissable-layer': 1.1.5(@types/react-dom@19.0.4(@types/react@19.0.10))(@types/react@19.0.10)(react-dom@19.0.0(react@19.0.0))(react@19.0.0)
      '@radix-ui/react-focus-guards': 1.1.1(@types/react@19.0.10)(react@19.0.0)
      '@radix-ui/react-focus-scope': 1.1.2(@types/react-dom@19.0.4(@types/react@19.0.10))(@types/react@19.0.10)(react-dom@19.0.0(react@19.0.0))(react@19.0.0)
      '@radix-ui/react-id': 1.1.0(@types/react@19.0.10)(react@19.0.0)
      '@radix-ui/react-popper': 1.2.2(@types/react-dom@19.0.4(@types/react@19.0.10))(@types/react@19.0.10)(react-dom@19.0.0(react@19.0.0))(react@19.0.0)
      '@radix-ui/react-portal': 1.1.4(@types/react-dom@19.0.4(@types/react@19.0.10))(@types/react@19.0.10)(react-dom@19.0.0(react@19.0.0))(react@19.0.0)
      '@radix-ui/react-primitive': 2.0.2(@types/react-dom@19.0.4(@types/react@19.0.10))(@types/react@19.0.10)(react-dom@19.0.0(react@19.0.0))(react@19.0.0)
      '@radix-ui/react-slot': 1.1.2(@types/react@19.0.10)(react@19.0.0)
      '@radix-ui/react-use-callback-ref': 1.1.0(@types/react@19.0.10)(react@19.0.0)
      '@radix-ui/react-use-controllable-state': 1.1.0(@types/react@19.0.10)(react@19.0.0)
      '@radix-ui/react-use-layout-effect': 1.1.0(@types/react@19.0.10)(react@19.0.0)
      '@radix-ui/react-use-previous': 1.1.0(@types/react@19.0.10)(react@19.0.0)
      '@radix-ui/react-visually-hidden': 1.1.2(@types/react-dom@19.0.4(@types/react@19.0.10))(@types/react@19.0.10)(react-dom@19.0.0(react@19.0.0))(react@19.0.0)
      aria-hidden: 1.2.4
      react: 19.0.0
      react-dom: 19.0.0(react@19.0.0)
      react-remove-scroll: 2.6.3(@types/react@19.0.10)(react@19.0.0)
    optionalDependencies:
      '@types/react': 19.0.10
      '@types/react-dom': 19.0.4(@types/react@19.0.10)

  '@radix-ui/react-separator@1.1.2(@types/react-dom@19.0.4(@types/react@19.0.10))(@types/react@19.0.10)(react-dom@19.0.0(react@19.0.0))(react@19.0.0)':
    dependencies:
      '@radix-ui/react-primitive': 2.0.2(@types/react-dom@19.0.4(@types/react@19.0.10))(@types/react@19.0.10)(react-dom@19.0.0(react@19.0.0))(react@19.0.0)
      react: 19.0.0
      react-dom: 19.0.0(react@19.0.0)
    optionalDependencies:
      '@types/react': 19.0.10
      '@types/react-dom': 19.0.4(@types/react@19.0.10)

  '@radix-ui/react-slider@1.2.3(@types/react-dom@19.0.4(@types/react@19.0.10))(@types/react@19.0.10)(react-dom@19.0.0(react@19.0.0))(react@19.0.0)':
    dependencies:
      '@radix-ui/number': 1.1.0
      '@radix-ui/primitive': 1.1.1
      '@radix-ui/react-collection': 1.1.2(@types/react-dom@19.0.4(@types/react@19.0.10))(@types/react@19.0.10)(react-dom@19.0.0(react@19.0.0))(react@19.0.0)
      '@radix-ui/react-compose-refs': 1.1.1(@types/react@19.0.10)(react@19.0.0)
      '@radix-ui/react-context': 1.1.1(@types/react@19.0.10)(react@19.0.0)
      '@radix-ui/react-direction': 1.1.0(@types/react@19.0.10)(react@19.0.0)
      '@radix-ui/react-primitive': 2.0.2(@types/react-dom@19.0.4(@types/react@19.0.10))(@types/react@19.0.10)(react-dom@19.0.0(react@19.0.0))(react@19.0.0)
      '@radix-ui/react-use-controllable-state': 1.1.0(@types/react@19.0.10)(react@19.0.0)
      '@radix-ui/react-use-layout-effect': 1.1.0(@types/react@19.0.10)(react@19.0.0)
      '@radix-ui/react-use-previous': 1.1.0(@types/react@19.0.10)(react@19.0.0)
      '@radix-ui/react-use-size': 1.1.0(@types/react@19.0.10)(react@19.0.0)
      react: 19.0.0
      react-dom: 19.0.0(react@19.0.0)
    optionalDependencies:
      '@types/react': 19.0.10
      '@types/react-dom': 19.0.4(@types/react@19.0.10)

  '@radix-ui/react-slot@1.1.2(@types/react@19.0.10)(react@19.0.0)':
    dependencies:
      '@radix-ui/react-compose-refs': 1.1.1(@types/react@19.0.10)(react@19.0.0)
      react: 19.0.0
    optionalDependencies:
      '@types/react': 19.0.10

  '@radix-ui/react-switch@1.1.3(@types/react-dom@19.0.4(@types/react@19.0.10))(@types/react@19.0.10)(react-dom@19.0.0(react@19.0.0))(react@19.0.0)':
    dependencies:
      '@radix-ui/primitive': 1.1.1
      '@radix-ui/react-compose-refs': 1.1.1(@types/react@19.0.10)(react@19.0.0)
      '@radix-ui/react-context': 1.1.1(@types/react@19.0.10)(react@19.0.0)
      '@radix-ui/react-primitive': 2.0.2(@types/react-dom@19.0.4(@types/react@19.0.10))(@types/react@19.0.10)(react-dom@19.0.0(react@19.0.0))(react@19.0.0)
      '@radix-ui/react-use-controllable-state': 1.1.0(@types/react@19.0.10)(react@19.0.0)
      '@radix-ui/react-use-previous': 1.1.0(@types/react@19.0.10)(react@19.0.0)
      '@radix-ui/react-use-size': 1.1.0(@types/react@19.0.10)(react@19.0.0)
      react: 19.0.0
      react-dom: 19.0.0(react@19.0.0)
    optionalDependencies:
      '@types/react': 19.0.10
      '@types/react-dom': 19.0.4(@types/react@19.0.10)

  '@radix-ui/react-tabs@1.1.3(@types/react-dom@19.0.4(@types/react@19.0.10))(@types/react@19.0.10)(react-dom@19.0.0(react@19.0.0))(react@19.0.0)':
    dependencies:
      '@radix-ui/primitive': 1.1.1
      '@radix-ui/react-context': 1.1.1(@types/react@19.0.10)(react@19.0.0)
      '@radix-ui/react-direction': 1.1.0(@types/react@19.0.10)(react@19.0.0)
      '@radix-ui/react-id': 1.1.0(@types/react@19.0.10)(react@19.0.0)
      '@radix-ui/react-presence': 1.1.2(@types/react-dom@19.0.4(@types/react@19.0.10))(@types/react@19.0.10)(react-dom@19.0.0(react@19.0.0))(react@19.0.0)
      '@radix-ui/react-primitive': 2.0.2(@types/react-dom@19.0.4(@types/react@19.0.10))(@types/react@19.0.10)(react-dom@19.0.0(react@19.0.0))(react@19.0.0)
      '@radix-ui/react-roving-focus': 1.1.2(@types/react-dom@19.0.4(@types/react@19.0.10))(@types/react@19.0.10)(react-dom@19.0.0(react@19.0.0))(react@19.0.0)
      '@radix-ui/react-use-controllable-state': 1.1.0(@types/react@19.0.10)(react@19.0.0)
      react: 19.0.0
      react-dom: 19.0.0(react@19.0.0)
    optionalDependencies:
      '@types/react': 19.0.10
      '@types/react-dom': 19.0.4(@types/react@19.0.10)

  '@radix-ui/react-toast@1.2.6(@types/react-dom@19.0.4(@types/react@19.0.10))(@types/react@19.0.10)(react-dom@19.0.0(react@19.0.0))(react@19.0.0)':
    dependencies:
      '@radix-ui/primitive': 1.1.1
      '@radix-ui/react-collection': 1.1.2(@types/react-dom@19.0.4(@types/react@19.0.10))(@types/react@19.0.10)(react-dom@19.0.0(react@19.0.0))(react@19.0.0)
      '@radix-ui/react-compose-refs': 1.1.1(@types/react@19.0.10)(react@19.0.0)
      '@radix-ui/react-context': 1.1.1(@types/react@19.0.10)(react@19.0.0)
      '@radix-ui/react-dismissable-layer': 1.1.5(@types/react-dom@19.0.4(@types/react@19.0.10))(@types/react@19.0.10)(react-dom@19.0.0(react@19.0.0))(react@19.0.0)
      '@radix-ui/react-portal': 1.1.4(@types/react-dom@19.0.4(@types/react@19.0.10))(@types/react@19.0.10)(react-dom@19.0.0(react@19.0.0))(react@19.0.0)
      '@radix-ui/react-presence': 1.1.2(@types/react-dom@19.0.4(@types/react@19.0.10))(@types/react@19.0.10)(react-dom@19.0.0(react@19.0.0))(react@19.0.0)
      '@radix-ui/react-primitive': 2.0.2(@types/react-dom@19.0.4(@types/react@19.0.10))(@types/react@19.0.10)(react-dom@19.0.0(react@19.0.0))(react@19.0.0)
      '@radix-ui/react-use-callback-ref': 1.1.0(@types/react@19.0.10)(react@19.0.0)
      '@radix-ui/react-use-controllable-state': 1.1.0(@types/react@19.0.10)(react@19.0.0)
      '@radix-ui/react-use-layout-effect': 1.1.0(@types/react@19.0.10)(react@19.0.0)
      '@radix-ui/react-visually-hidden': 1.1.2(@types/react-dom@19.0.4(@types/react@19.0.10))(@types/react@19.0.10)(react-dom@19.0.0(react@19.0.0))(react@19.0.0)
      react: 19.0.0
      react-dom: 19.0.0(react@19.0.0)
    optionalDependencies:
      '@types/react': 19.0.10
      '@types/react-dom': 19.0.4(@types/react@19.0.10)

  '@radix-ui/react-tooltip@1.1.8(@types/react-dom@19.0.4(@types/react@19.0.10))(@types/react@19.0.10)(react-dom@19.0.0(react@19.0.0))(react@19.0.0)':
    dependencies:
      '@radix-ui/primitive': 1.1.1
      '@radix-ui/react-compose-refs': 1.1.1(@types/react@19.0.10)(react@19.0.0)
      '@radix-ui/react-context': 1.1.1(@types/react@19.0.10)(react@19.0.0)
      '@radix-ui/react-dismissable-layer': 1.1.5(@types/react-dom@19.0.4(@types/react@19.0.10))(@types/react@19.0.10)(react-dom@19.0.0(react@19.0.0))(react@19.0.0)
      '@radix-ui/react-id': 1.1.0(@types/react@19.0.10)(react@19.0.0)
      '@radix-ui/react-popper': 1.2.2(@types/react-dom@19.0.4(@types/react@19.0.10))(@types/react@19.0.10)(react-dom@19.0.0(react@19.0.0))(react@19.0.0)
      '@radix-ui/react-portal': 1.1.4(@types/react-dom@19.0.4(@types/react@19.0.10))(@types/react@19.0.10)(react-dom@19.0.0(react@19.0.0))(react@19.0.0)
      '@radix-ui/react-presence': 1.1.2(@types/react-dom@19.0.4(@types/react@19.0.10))(@types/react@19.0.10)(react-dom@19.0.0(react@19.0.0))(react@19.0.0)
      '@radix-ui/react-primitive': 2.0.2(@types/react-dom@19.0.4(@types/react@19.0.10))(@types/react@19.0.10)(react-dom@19.0.0(react@19.0.0))(react@19.0.0)
      '@radix-ui/react-slot': 1.1.2(@types/react@19.0.10)(react@19.0.0)
      '@radix-ui/react-use-controllable-state': 1.1.0(@types/react@19.0.10)(react@19.0.0)
      '@radix-ui/react-visually-hidden': 1.1.2(@types/react-dom@19.0.4(@types/react@19.0.10))(@types/react@19.0.10)(react-dom@19.0.0(react@19.0.0))(react@19.0.0)
      react: 19.0.0
      react-dom: 19.0.0(react@19.0.0)
    optionalDependencies:
      '@types/react': 19.0.10
      '@types/react-dom': 19.0.4(@types/react@19.0.10)

  '@radix-ui/react-use-callback-ref@1.1.0(@types/react@19.0.10)(react@19.0.0)':
    dependencies:
      react: 19.0.0
    optionalDependencies:
      '@types/react': 19.0.10

  '@radix-ui/react-use-controllable-state@1.1.0(@types/react@19.0.10)(react@19.0.0)':
    dependencies:
      '@radix-ui/react-use-callback-ref': 1.1.0(@types/react@19.0.10)(react@19.0.0)
      react: 19.0.0
    optionalDependencies:
      '@types/react': 19.0.10

  '@radix-ui/react-use-escape-keydown@1.1.0(@types/react@19.0.10)(react@19.0.0)':
    dependencies:
      '@radix-ui/react-use-callback-ref': 1.1.0(@types/react@19.0.10)(react@19.0.0)
      react: 19.0.0
    optionalDependencies:
      '@types/react': 19.0.10

  '@radix-ui/react-use-layout-effect@1.1.0(@types/react@19.0.10)(react@19.0.0)':
    dependencies:
      react: 19.0.0
    optionalDependencies:
      '@types/react': 19.0.10

  '@radix-ui/react-use-previous@1.1.0(@types/react@19.0.10)(react@19.0.0)':
    dependencies:
      react: 19.0.0
    optionalDependencies:
      '@types/react': 19.0.10

  '@radix-ui/react-use-rect@1.1.0(@types/react@19.0.10)(react@19.0.0)':
    dependencies:
      '@radix-ui/rect': 1.1.0
      react: 19.0.0
    optionalDependencies:
      '@types/react': 19.0.10

  '@radix-ui/react-use-size@1.1.0(@types/react@19.0.10)(react@19.0.0)':
    dependencies:
      '@radix-ui/react-use-layout-effect': 1.1.0(@types/react@19.0.10)(react@19.0.0)
      react: 19.0.0
    optionalDependencies:
      '@types/react': 19.0.10

  '@radix-ui/react-visually-hidden@1.1.2(@types/react-dom@19.0.4(@types/react@19.0.10))(@types/react@19.0.10)(react-dom@19.0.0(react@19.0.0))(react@19.0.0)':
    dependencies:
      '@radix-ui/react-primitive': 2.0.2(@types/react-dom@19.0.4(@types/react@19.0.10))(@types/react@19.0.10)(react-dom@19.0.0(react@19.0.0))(react@19.0.0)
      react: 19.0.0
      react-dom: 19.0.0(react@19.0.0)
    optionalDependencies:
      '@types/react': 19.0.10
      '@types/react-dom': 19.0.4(@types/react@19.0.10)

  '@radix-ui/rect@1.1.0': {}

  '@redis/bloom@1.2.0(@redis/client@1.6.0)':
    dependencies:
      '@redis/client': 1.6.0

  '@redis/client@1.6.0':
    dependencies:
      cluster-key-slot: 1.1.2
      generic-pool: 3.9.0
      yallist: 4.0.0

  '@redis/graph@1.1.1(@redis/client@1.6.0)':
    dependencies:
      '@redis/client': 1.6.0

  '@redis/json@1.0.7(@redis/client@1.6.0)':
    dependencies:
      '@redis/client': 1.6.0

  '@redis/search@1.2.0(@redis/client@1.6.0)':
    dependencies:
      '@redis/client': 1.6.0

  '@redis/time-series@1.1.0(@redis/client@1.6.0)':
    dependencies:
      '@redis/client': 1.6.0

  '@remix-run/router@1.22.0': {}

  '@rollup/pluginutils@4.2.1':
    dependencies:
      estree-walker: 2.0.2
      picomatch: 2.3.1

  '@rollup/rollup-android-arm-eabi@4.34.8':
    optional: true

  '@rollup/rollup-android-arm64@4.34.8':
    optional: true

  '@rollup/rollup-darwin-arm64@4.34.8':
    optional: true

  '@rollup/rollup-darwin-x64@4.34.8':
    optional: true

  '@rollup/rollup-freebsd-arm64@4.34.8':
    optional: true

  '@rollup/rollup-freebsd-x64@4.34.8':
    optional: true

  '@rollup/rollup-linux-arm-gnueabihf@4.34.8':
    optional: true

  '@rollup/rollup-linux-arm-musleabihf@4.34.8':
    optional: true

  '@rollup/rollup-linux-arm64-gnu@4.34.8':
    optional: true

  '@rollup/rollup-linux-arm64-musl@4.34.8':
    optional: true

  '@rollup/rollup-linux-loongarch64-gnu@4.34.8':
    optional: true

  '@rollup/rollup-linux-powerpc64le-gnu@4.34.8':
    optional: true

  '@rollup/rollup-linux-riscv64-gnu@4.34.8':
    optional: true

  '@rollup/rollup-linux-s390x-gnu@4.34.8':
    optional: true

  '@rollup/rollup-linux-x64-gnu@4.34.8':
    optional: true

  '@rollup/rollup-linux-x64-musl@4.34.8':
    optional: true

  '@rollup/rollup-win32-arm64-msvc@4.34.8':
    optional: true

  '@rollup/rollup-win32-ia32-msvc@4.34.8':
    optional: true

  '@rollup/rollup-win32-x64-msvc@4.34.8':
    optional: true

  '@sentry-internal/browser-utils@8.55.0':
    dependencies:
      '@sentry/core': 8.55.0

  '@sentry-internal/feedback@8.55.0':
    dependencies:
      '@sentry/core': 8.55.0

  '@sentry-internal/replay-canvas@8.55.0':
    dependencies:
      '@sentry-internal/replay': 8.55.0
      '@sentry/core': 8.55.0

  '@sentry-internal/replay@8.55.0':
    dependencies:
      '@sentry-internal/browser-utils': 8.55.0
      '@sentry/core': 8.55.0

  '@sentry/browser@8.55.0':
    dependencies:
      '@sentry-internal/browser-utils': 8.55.0
      '@sentry-internal/feedback': 8.55.0
      '@sentry-internal/replay': 8.55.0
      '@sentry-internal/replay-canvas': 8.55.0
      '@sentry/core': 8.55.0

  '@sentry/core@8.55.0': {}

  '@sinclair/typebox@0.25.24': {}

  '@sinclair/typebox@0.27.8': {}

  '@supabase/auth-helpers-nextjs@0.10.0(@supabase/supabase-js@2.47.10)':
    dependencies:
      '@supabase/auth-helpers-shared': 0.7.0(@supabase/supabase-js@2.47.10)
      '@supabase/supabase-js': 2.47.10
      set-cookie-parser: 2.7.1

  '@supabase/auth-helpers-react@0.5.0(@supabase/supabase-js@2.47.10)':
    dependencies:
      '@supabase/supabase-js': 2.47.10

  '@supabase/auth-helpers-shared@0.7.0(@supabase/supabase-js@2.47.10)':
    dependencies:
      '@supabase/supabase-js': 2.47.10
      jose: 4.15.9

  '@supabase/auth-js@2.67.3':
    dependencies:
      '@supabase/node-fetch': 2.6.15

  '@supabase/functions-js@2.4.4':
    dependencies:
      '@supabase/node-fetch': 2.6.15

  '@supabase/node-fetch@2.6.15':
    dependencies:
      whatwg-url: 5.0.0

  '@supabase/postgrest-js@1.18.1':
    dependencies:
      '@supabase/node-fetch': 2.6.15

  '@supabase/realtime-js@2.11.2':
    dependencies:
      '@supabase/node-fetch': 2.6.15
      '@types/phoenix': 1.6.6
      '@types/ws': 8.5.14
      ws: 8.18.0
    transitivePeerDependencies:
      - bufferutil
      - utf-8-validate

  '@supabase/storage-js@2.7.1':
    dependencies:
      '@supabase/node-fetch': 2.6.15

  '@supabase/supabase-js@2.48.1':
    dependencies:
      '@supabase/auth-js': 2.67.3
      '@supabase/functions-js': 2.4.4
      '@supabase/node-fetch': 2.6.15
      '@supabase/postgrest-js': 1.18.1
      '@supabase/realtime-js': 2.11.2
      '@supabase/storage-js': 2.7.1
    transitivePeerDependencies:
      - bufferutil
      - utf-8-validate

  '@tailwindcss/forms@0.5.10(tailwindcss@3.4.17(ts-node@10.9.1(@types/node@22.13.4)(typescript@5.7.3)))':
    dependencies:
      mini-svg-data-uri: 1.4.4
      tailwindcss: 3.4.17(ts-node@10.9.1(@types/node@22.13.4)(typescript@5.7.3))

  '@tailwindcss/typography@0.5.16(tailwindcss@3.4.17(ts-node@10.9.1(@types/node@22.13.4)(typescript@5.7.3)))':
    dependencies:
      lodash.castarray: 4.4.0
      lodash.isplainobject: 4.0.6
      lodash.merge: 4.6.2
      postcss-selector-parser: 6.0.10
      tailwindcss: 3.4.17(ts-node@10.9.1(@types/node@22.13.4)(typescript@5.7.3))

  '@tanstack/query-core@5.66.4': {}

  '@tanstack/query-devtools@5.65.0': {}

  '@tanstack/react-query-devtools@5.66.5(@tanstack/react-query@5.66.5(react@19.0.0))(react@19.0.0)':
    dependencies:
      '@tanstack/query-devtools': 5.65.0
      '@tanstack/react-query': 5.66.5(react@19.0.0)
      react: 19.0.0

  '@tanstack/react-query@5.66.5(react@19.0.0)':
    dependencies:
      '@tanstack/query-core': 5.66.4
      react: 19.0.0

  '@tensorflow/tfjs-backend-cpu@4.22.0(@tensorflow/tfjs-core@4.22.0(encoding@0.1.13))':
    dependencies:
      '@tensorflow/tfjs-core': 4.22.0(encoding@0.1.13)
      '@types/seedrandom': 2.4.34
      seedrandom: 3.0.5

  '@tensorflow/tfjs-backend-webgl@4.22.0(@tensorflow/tfjs-core@4.22.0(encoding@0.1.13))':
    dependencies:
      '@tensorflow/tfjs-backend-cpu': 4.22.0(@tensorflow/tfjs-core@4.22.0(encoding@0.1.13))
      '@tensorflow/tfjs-core': 4.22.0(encoding@0.1.13)
      '@types/offscreencanvas': 2019.3.0
      '@types/seedrandom': 2.4.34
      seedrandom: 3.0.5

  '@tensorflow/tfjs-converter@4.22.0(@tensorflow/tfjs-core@4.22.0(encoding@0.1.13))':
    dependencies:
      '@tensorflow/tfjs-core': 4.22.0(encoding@0.1.13)

  '@tensorflow/tfjs-core@4.22.0(encoding@0.1.13)':
    dependencies:
      '@types/long': 4.0.2
      '@types/offscreencanvas': 2019.7.3
      '@types/seedrandom': 2.4.34
      '@webgpu/types': 0.1.38
      long: 4.0.0
      node-fetch: 2.6.13(encoding@0.1.13)
      seedrandom: 3.0.5
    transitivePeerDependencies:
      - encoding

  '@tensorflow/tfjs-data@4.22.0(@tensorflow/tfjs-core@4.22.0(encoding@0.1.13))(encoding@0.1.13)(seedrandom@3.0.5)':
    dependencies:
      '@tensorflow/tfjs-core': 4.22.0(encoding@0.1.13)
      '@types/node-fetch': 2.6.12
      node-fetch: 2.6.13(encoding@0.1.13)
      seedrandom: 3.0.5
      string_decoder: 1.3.0
    transitivePeerDependencies:
      - encoding

  '@tensorflow/tfjs-layers@4.22.0(@tensorflow/tfjs-core@4.22.0(encoding@0.1.13))':
    dependencies:
      '@tensorflow/tfjs-core': 4.22.0(encoding@0.1.13)

  '@tensorflow/tfjs-node@4.22.0(encoding@0.1.13)(seedrandom@3.0.5)':
    dependencies:
      '@mapbox/node-pre-gyp': 1.0.9(encoding@0.1.13)
      '@tensorflow/tfjs': 4.22.0(encoding@0.1.13)(seedrandom@3.0.5)
      adm-zip: 0.5.16
      google-protobuf: 3.21.4
      https-proxy-agent: 2.2.4
      progress: 2.0.3
      rimraf: 2.7.1
      tar: 7.4.3
    transitivePeerDependencies:
      - encoding
      - seedrandom
      - supports-color

  '@tensorflow/tfjs@4.22.0(encoding@0.1.13)(seedrandom@3.0.5)':
    dependencies:
      '@tensorflow/tfjs-backend-cpu': 4.22.0(@tensorflow/tfjs-core@4.22.0(encoding@0.1.13))
      '@tensorflow/tfjs-backend-webgl': 4.22.0(@tensorflow/tfjs-core@4.22.0(encoding@0.1.13))
      '@tensorflow/tfjs-converter': 4.22.0(@tensorflow/tfjs-core@4.22.0(encoding@0.1.13))
      '@tensorflow/tfjs-core': 4.22.0(encoding@0.1.13)
      '@tensorflow/tfjs-data': 4.22.0(@tensorflow/tfjs-core@4.22.0(encoding@0.1.13))(encoding@0.1.13)(seedrandom@3.0.5)
      '@tensorflow/tfjs-layers': 4.22.0(@tensorflow/tfjs-core@4.22.0(encoding@0.1.13))
      argparse: 1.0.10
      chalk: 4.1.2
      core-js: 3.29.1
      regenerator-runtime: 0.13.11
      yargs: 16.2.0
    transitivePeerDependencies:
      - encoding
      - seedrandom

  '@testing-library/dom@10.4.0':
    dependencies:
      '@babel/code-frame': 7.26.2
      '@babel/runtime': 7.26.0
      '@types/aria-query': 5.0.4
      aria-query: 5.3.0
      chalk: 4.1.2
      dom-accessibility-api: 0.5.16
      lz-string: 1.5.0
      pretty-format: 27.5.1

  '@testing-library/dom@9.3.4':
    dependencies:
      '@babel/code-frame': 7.26.2
      '@babel/runtime': 7.26.0
      '@types/aria-query': 5.0.4
      aria-query: 5.1.3
      chalk: 4.1.2
      dom-accessibility-api: 0.5.16
      lz-string: 1.5.0
      pretty-format: 27.5.1

  '@testing-library/jest-dom@6.6.3':
    dependencies:
      '@adobe/css-tools': 4.4.1
      aria-query: 5.3.2
      chalk: 3.0.0
      css.escape: 1.5.1
      dom-accessibility-api: 0.6.3
      lodash: 4.17.21
      redent: 3.0.0

  '@testing-library/react@14.3.1(@types/react@19.0.10)(react-dom@19.0.0(react@19.0.0))(react@19.0.0)':
    dependencies:
      '@babel/runtime': 7.26.0
      '@testing-library/dom': 9.3.4
      '@types/react-dom': 19.0.4(@types/react@19.0.10)
      react: 19.0.0
      react-dom: 19.0.0(react@19.0.0)
    transitivePeerDependencies:
      - '@types/react'

  '@testing-library/user-event@14.6.1(@testing-library/dom@10.4.0)':
    dependencies:
      '@testing-library/dom': 10.4.0

  '@toolhouseai/sdk@1.0.4(debug@4.4.0)(encoding@0.1.13)(react@19.0.0)(sswr@2.1.0(svelte@5.16.0))(svelte@5.16.0)(vue@3.5.13(typescript@5.7.3))':
    dependencies:
      '@anthropic-ai/sdk': 0.27.3(encoding@0.1.13)
      ai: 3.4.33(openai@4.77.0(encoding@0.1.13)(zod@3.24.2))(react@19.0.0)(sswr@2.1.0(svelte@5.16.0))(svelte@5.16.0)(vue@3.5.13(typescript@5.7.3))(zod@3.24.2)
      axios: 1.7.9(debug@4.4.0)
      openai: 4.77.0(encoding@0.1.13)(zod@3.24.2)
      zod: 3.24.2
    transitivePeerDependencies:
      - debug
      - encoding
      - react
      - solid-js
      - sswr
      - svelte
      - vue

  '@tootallnate/once@2.0.0': {}

  '@tootallnate/quickjs-emscripten@0.23.0': {}

  '@ts-morph/common@0.11.1':
    dependencies:
      fast-glob: 3.3.2
      minimatch: 3.1.2
      mkdirp: 1.0.4
      path-browserify: 1.0.1

  '@tsconfig/node10@1.0.11': {}

  '@tsconfig/node12@1.0.11': {}

  '@tsconfig/node14@1.0.3': {}

  '@tsconfig/node16@1.0.4': {}

  '@tweenjs/tween.js@23.1.3': {}

  '@types/aria-query@5.0.4': {}

  '@types/axios@0.14.4(debug@4.4.0)':
    dependencies:
      axios: 1.7.9(debug@4.4.0)
    transitivePeerDependencies:
      - debug

  '@types/babel__core@7.20.5':
    dependencies:
      '@babel/parser': 7.26.3
      '@babel/types': 7.26.3
      '@types/babel__generator': 7.6.8
      '@types/babel__template': 7.4.4
      '@types/babel__traverse': 7.20.6

  '@types/babel__generator@7.6.8':
    dependencies:
      '@babel/types': 7.26.9

  '@types/babel__template@7.4.4':
    dependencies:
      '@babel/parser': 7.26.9
      '@babel/types': 7.26.9

  '@types/babel__traverse@7.20.6':
    dependencies:
      '@babel/types': 7.26.9

  '@types/bluebird@3.5.42': {}

  '@types/body-parser@1.19.5':
    dependencies:
      '@types/connect': 3.4.38
      '@types/node': 22.13.4

  '@types/connect@3.4.38':
    dependencies:
      '@types/node': 22.13.4

  '@types/continuation-local-storage@3.2.7':
    dependencies:
      '@types/node': 22.13.4

  '@types/cookie@0.6.0': {}

  '@types/diff-match-patch@1.0.36': {}

  '@types/dom-speech-recognition@0.0.4': {}

  '@types/dotenv@8.2.3':
    dependencies:
      dotenv: 16.4.7

  '@types/estree@1.0.6': {}

  '@types/express-serve-static-core@5.0.3':
    dependencies:
      '@types/node': 22.13.4
      '@types/qs': 6.9.17
      '@types/range-parser': 1.2.7
      '@types/send': 0.17.4

  '@types/express@5.0.0':
    dependencies:
      '@types/body-parser': 1.19.5
      '@types/express-serve-static-core': 5.0.3
      '@types/qs': 6.9.17
      '@types/serve-static': 1.15.7

  '@types/history@4.7.11': {}

  '@types/http-errors@2.0.4': {}

  '@types/http-proxy@1.17.15':
    dependencies:
      '@types/node': 22.13.4

  '@types/ioredis@5.0.0':
    dependencies:
      ioredis: 5.4.2
    transitivePeerDependencies:
      - supports-color

  '@types/istanbul-lib-coverage@2.0.6': {}

  '@types/istanbul-lib-report@3.0.3':
    dependencies:
      '@types/istanbul-lib-coverage': 2.0.6

  '@types/istanbul-reports@3.0.4':
    dependencies:
      '@types/istanbul-lib-report': 3.0.3

  '@types/jest@29.5.14':
    dependencies:
      expect: 29.7.0
      pretty-format: 29.7.0

  '@types/json-schema@7.0.15': {}

  '@types/lodash@4.17.13': {}

  '@types/long@4.0.2': {}

  '@types/mime@1.3.5': {}

  '@types/mocha@10.0.10': {}

  '@types/node-fetch@2.6.12':
    dependencies:
      '@types/node': 22.13.4
      form-data: 4.0.1

  '@types/node@16.18.11': {}

  '@types/node@18.19.76':
    dependencies:
      undici-types: 5.26.5

  '@types/node@22.13.4':
    dependencies:
      undici-types: 6.20.0

  '@types/normalize-package-data@2.4.4': {}

  '@types/offscreencanvas@2019.3.0': {}

  '@types/offscreencanvas@2019.7.3': {}

  '@types/pg@8.11.10':
    dependencies:
      '@types/node': 22.13.4
      pg-protocol: 1.7.0
      pg-types: 4.0.2

  '@types/phoenix@1.6.6': {}

  '@types/puppeteer@7.0.4(typescript@5.7.3)':
    dependencies:
      puppeteer: 23.11.1(typescript@5.7.3)
    transitivePeerDependencies:
      - bufferutil
      - supports-color
      - typescript
      - utf-8-validate

  '@types/qs@6.9.17': {}

  '@types/range-parser@1.2.7': {}

  '@types/react-dom@19.0.4(@types/react@19.0.10)':
    dependencies:
      '@types/react': 19.0.10

  '@types/react-router-dom@5.3.3':
    dependencies:
      '@types/history': 4.7.11
      '@types/react': 19.0.10
      '@types/react-router': 5.1.20

  '@types/react-router@5.1.20':
    dependencies:
      '@types/history': 4.7.11
      '@types/react': 19.0.10

  '@types/react@19.0.10':
    dependencies:
      csstype: 3.1.3

  '@types/seedrandom@2.4.34': {}

  '@types/send@0.17.4':
    dependencies:
      '@types/mime': 1.3.5
      '@types/node': 22.13.4

  '@types/sequelize@4.28.20':
    dependencies:
      '@types/bluebird': 3.5.42
      '@types/continuation-local-storage': 3.2.7
      '@types/lodash': 4.17.13
      '@types/validator': 13.12.2

  '@types/serve-static@1.15.7':
    dependencies:
      '@types/http-errors': 2.0.4
      '@types/node': 22.13.4
      '@types/send': 0.17.4

  '@types/stack-utils@2.0.3': {}

  '@types/stats.js@0.17.3': {}

  '@types/statuses@2.0.5': {}

  '@types/three@0.173.0':
    dependencies:
      '@tweenjs/tween.js': 23.1.3
      '@types/stats.js': 0.17.3
      '@types/webxr': 0.5.20
      '@webgpu/types': 0.1.38
      fflate: 0.8.2
      meshoptimizer: 0.18.1

  '@types/tough-cookie@4.0.5': {}

  '@types/triple-beam@1.3.5': {}

  '@types/uuid@10.0.0': {}

  '@types/validator@13.12.2': {}

  '@types/web@0.0.203': {}

  '@types/webxr@0.5.20': {}

  '@types/ws@8.5.14':
    dependencies:
      '@types/node': 22.13.4

  '@types/yargs-parser@21.0.3': {}

  '@types/yargs@17.0.33':
    dependencies:
      '@types/yargs-parser': 21.0.3

  '@types/yauzl@2.10.3':
    dependencies:
      '@types/node': 22.13.4
    optional: true

  '@typescript-eslint/eslint-plugin@8.24.1(@typescript-eslint/parser@8.24.1(eslint@9.20.1(jiti@1.21.7))(typescript@5.7.3))(eslint@9.20.1(jiti@1.21.7))(typescript@5.7.3)':
    dependencies:
      '@eslint-community/regexpp': 4.12.1
      '@typescript-eslint/parser': 8.24.1(eslint@9.20.1(jiti@1.21.7))(typescript@5.7.3)
      '@typescript-eslint/scope-manager': 8.24.1
      '@typescript-eslint/type-utils': 8.24.1(eslint@9.20.1(jiti@1.21.7))(typescript@5.7.3)
      '@typescript-eslint/utils': 8.24.1(eslint@9.20.1(jiti@1.21.7))(typescript@5.7.3)
      '@typescript-eslint/visitor-keys': 8.24.1
      eslint: 9.20.1(jiti@1.21.7)
      graphemer: 1.4.0
      ignore: 5.3.2
      natural-compare: 1.4.0
      ts-api-utils: 2.0.1(typescript@5.7.3)
      typescript: 5.7.3
    transitivePeerDependencies:
      - supports-color

  '@typescript-eslint/parser@8.24.1(eslint@9.20.1(jiti@1.21.7))(typescript@5.7.3)':
    dependencies:
      '@typescript-eslint/scope-manager': 8.24.1
      '@typescript-eslint/types': 8.24.1
      '@typescript-eslint/typescript-estree': 8.24.1(typescript@5.7.3)
      '@typescript-eslint/visitor-keys': 8.24.1
      debug: 4.4.0
      eslint: 9.20.1(jiti@1.21.7)
      typescript: 5.7.3
    transitivePeerDependencies:
      - supports-color

  '@typescript-eslint/scope-manager@8.24.1':
    dependencies:
      '@typescript-eslint/types': 8.24.1
      '@typescript-eslint/visitor-keys': 8.24.1

  '@typescript-eslint/type-utils@8.24.1(eslint@9.20.1(jiti@1.21.7))(typescript@5.7.3)':
    dependencies:
      '@typescript-eslint/typescript-estree': 8.24.1(typescript@5.7.3)
      '@typescript-eslint/utils': 8.24.1(eslint@9.20.1(jiti@1.21.7))(typescript@5.7.3)
      debug: 4.4.0
      eslint: 9.20.1(jiti@1.21.7)
      ts-api-utils: 2.0.1(typescript@5.7.3)
      typescript: 5.7.3
    transitivePeerDependencies:
      - supports-color

  '@typescript-eslint/types@8.24.1': {}

  '@typescript-eslint/typescript-estree@8.24.1(typescript@5.7.3)':
    dependencies:
      '@typescript-eslint/types': 8.24.1
      '@typescript-eslint/visitor-keys': 8.24.1
      debug: 4.4.0
      fast-glob: 3.3.2
      is-glob: 4.0.3
      minimatch: 9.0.5
      semver: 7.7.1
      ts-api-utils: 2.0.1(typescript@5.7.3)
      typescript: 5.7.3
    transitivePeerDependencies:
      - supports-color

  '@typescript-eslint/utils@8.24.1(eslint@9.20.1(jiti@1.21.7))(typescript@5.7.3)':
    dependencies:
      '@eslint-community/eslint-utils': 4.4.1(eslint@9.20.1(jiti@1.21.7))
      '@typescript-eslint/scope-manager': 8.24.1
      '@typescript-eslint/types': 8.24.1
      '@typescript-eslint/typescript-estree': 8.24.1(typescript@5.7.3)
      eslint: 9.20.1(jiti@1.21.7)
      typescript: 5.7.3
    transitivePeerDependencies:
      - supports-color

  '@typescript-eslint/visitor-keys@8.24.1':
    dependencies:
      '@typescript-eslint/types': 8.24.1
      eslint-visitor-keys: 4.2.0

  '@vercel/build-utils@8.8.0': {}

  '@vercel/error-utils@2.0.3': {}

  '@vercel/fun@1.1.0(encoding@0.1.13)':
    dependencies:
      '@tootallnate/once': 2.0.0
      async-listen: 1.2.0
      debug: 4.1.1
      execa: 3.2.0
      fs-extra: 8.1.0
      generic-pool: 3.4.2
      micro: 9.3.5-canary.3
      ms: 2.1.1
      node-fetch: 2.6.7(encoding@0.1.13)
      path-match: 1.2.4
      promisepipe: 3.0.0
      semver: 7.7.1
      stat-mode: 0.3.0
      stream-to-promise: 2.2.0
      tar: 7.4.3
      tree-kill: 1.2.2
      uid-promise: 1.0.0
      uuid: 3.3.2
      xdg-app-paths: 5.1.0
      yauzl-promise: 2.1.3
    transitivePeerDependencies:
      - encoding
      - supports-color

  '@vercel/gatsby-plugin-vercel-analytics@1.0.11':
    dependencies:
      web-vitals: 0.2.4

  '@vercel/gatsby-plugin-vercel-builder@2.0.61':
    dependencies:
      '@sinclair/typebox': 0.25.24
      '@vercel/build-utils': 8.8.0
      '@vercel/routing-utils': 5.0.0
      esbuild: 0.14.47
      etag: 1.8.1
      fs-extra: 11.1.0

  '@vercel/go@3.2.1': {}

  '@vercel/hydrogen@1.0.9':
    dependencies:
      '@vercel/static-config': 3.0.0
      ts-morph: 12.0.0

  '@vercel/next@4.4.0(encoding@0.1.13)':
    dependencies:
      '@vercel/nft': 0.27.3(encoding@0.1.13)
    transitivePeerDependencies:
      - encoding
      - supports-color

  '@vercel/nft@0.27.3(encoding@0.1.13)':
    dependencies:
      '@mapbox/node-pre-gyp': 1.0.11(encoding@0.1.13)
      '@rollup/pluginutils': 4.2.1
      acorn: 8.14.0
      acorn-import-attributes: 1.9.5(acorn@8.14.0)
      async-sema: 3.1.1
      bindings: 1.5.0
      estree-walker: 2.0.2
      glob: 7.2.3
      graceful-fs: 4.2.11
      micromatch: 4.0.8
      node-gyp-build: 4.8.4
      resolve-from: 5.0.0
    transitivePeerDependencies:
      - encoding
      - supports-color

  '@vercel/node@5.0.0(encoding@0.1.13)':
    dependencies:
      '@edge-runtime/node-utils': 2.3.0
      '@edge-runtime/primitives': 4.1.0
      '@edge-runtime/vm': 3.2.0
      '@types/node': 16.18.11
      '@vercel/build-utils': 8.8.0
      '@vercel/error-utils': 2.0.3
      '@vercel/nft': 0.27.3(encoding@0.1.13)
      '@vercel/static-config': 3.0.0
      async-listen: 3.0.0
      cjs-module-lexer: 1.2.3
      edge-runtime: 2.5.9
      es-module-lexer: 1.4.1
      esbuild: 0.14.47
      etag: 1.8.1
      node-fetch: 2.6.9(encoding@0.1.13)
      path-to-regexp: 8.2.0
      ts-morph: 12.0.0
      ts-node: 10.9.1(@types/node@16.18.11)(typescript@4.9.5)
      typescript: 4.9.5
      undici: 5.28.5
    transitivePeerDependencies:
      - '@swc/core'
      - '@swc/wasm'
      - encoding
      - supports-color

  '@vercel/python@4.5.1': {}

  '@vercel/redwood@2.1.10(encoding@0.1.13)':
    dependencies:
      '@vercel/nft': 0.27.3(encoding@0.1.13)
      '@vercel/routing-utils': 5.0.0
      '@vercel/static-config': 3.0.0
      semver: 7.7.1
      ts-morph: 12.0.0
    transitivePeerDependencies:
      - encoding
      - supports-color

  '@vercel/remix-builder@4.0.0(encoding@0.1.13)':
    dependencies:
      '@vercel/error-utils': 2.0.3
      '@vercel/nft': 0.27.3(encoding@0.1.13)
      '@vercel/static-config': 3.0.0
      ts-morph: 12.0.0
    transitivePeerDependencies:
      - encoding
      - supports-color

  '@vercel/routing-utils@5.0.0':
    dependencies:
      path-to-regexp: 8.2.0
    optionalDependencies:
      ajv: 6.12.6

  '@vercel/ruby@2.1.0': {}

  '@vercel/static-build@2.5.39':
    dependencies:
      '@vercel/gatsby-plugin-vercel-analytics': 1.0.11
      '@vercel/gatsby-plugin-vercel-builder': 2.0.61
      '@vercel/static-config': 3.0.0
      ts-morph: 12.0.0

  '@vercel/static-config@3.0.0':
    dependencies:
      ajv: 8.6.3
      json-schema-to-ts: 1.6.4
      ts-morph: 12.0.0

  '@vitejs/plugin-react@4.3.4(vite@6.1.0(@types/node@22.13.4)(jiti@1.21.7)(tsx@4.19.2)(yaml@2.7.0))':
    dependencies:
      '@babel/core': 7.26.0
      '@babel/plugin-transform-react-jsx-self': 7.25.9(@babel/core@7.26.0)
      '@babel/plugin-transform-react-jsx-source': 7.25.9(@babel/core@7.26.0)
      '@types/babel__core': 7.20.5
      react-refresh: 0.14.2
      vite: 6.1.0(@types/node@22.13.4)(jiti@1.21.7)(tsx@4.19.2)(yaml@2.7.0)
    transitivePeerDependencies:
      - supports-color

  '@vitest/coverage-v8@3.0.5(vitest@3.0.5)':
    dependencies:
      '@ampproject/remapping': 2.3.0
      '@bcoe/v8-coverage': 1.0.2
      debug: 4.4.0
      istanbul-lib-coverage: 3.2.2
      istanbul-lib-report: 3.0.1
      istanbul-lib-source-maps: 5.0.6
      istanbul-reports: 3.1.7
      magic-string: 0.30.17
      magicast: 0.3.5
      std-env: 3.8.0
      test-exclude: 7.0.1
<<<<<<< HEAD
      tinyrainbow: 2.0.0
      vitest: 3.0.5(@edge-runtime/vm@3.2.0)(@types/node@22.13.4)(@vitest/ui@3.0.5)(happy-dom@16.2.6)(jiti@1.21.7)(jsdom@25.0.1)(msw@2.7.0(@types/node@22.13.4)(typescript@5.7.3))(tsx@4.19.2)(yaml@2.7.0)
=======
      tinyrainbow: 1.2.0
      vitest: 2.1.9(@edge-runtime/vm@3.2.0)(@types/node@20.17.19)(@vitest/ui@2.1.8)(happy-dom@16.8.1)(jsdom@25.0.1)(msw@2.7.0(@types/node@20.17.19)(typescript@5.3.3))
>>>>>>> 0fde45ed
    transitivePeerDependencies:
      - supports-color

  '@vitest/eslint-plugin@1.1.31(@typescript-eslint/utils@8.24.1(eslint@9.20.1(jiti@1.21.7))(typescript@5.7.3))(eslint@9.20.1(jiti@1.21.7))(typescript@5.7.3)(vitest@3.0.5)':
    dependencies:
      '@typescript-eslint/utils': 8.24.1(eslint@9.20.1(jiti@1.21.7))(typescript@5.7.3)
      eslint: 9.20.1(jiti@1.21.7)
    optionalDependencies:
<<<<<<< HEAD
      typescript: 5.7.3
      vitest: 3.0.5(@edge-runtime/vm@3.2.0)(@types/node@22.13.4)(@vitest/ui@3.0.5)(happy-dom@16.2.6)(jiti@1.21.7)(jsdom@25.0.1)(msw@2.7.0(@types/node@22.13.4)(typescript@5.7.3))(tsx@4.19.2)(yaml@2.7.0)
=======
      typescript: 5.3.3
      vitest: 2.1.9(@edge-runtime/vm@3.2.0)(@types/node@20.17.19)(@vitest/ui@2.1.8)(happy-dom@16.8.1)(jsdom@25.0.1)(msw@2.7.0(@types/node@20.17.19)(typescript@5.3.3))
>>>>>>> 0fde45ed

  '@vitest/expect@3.0.5':
    dependencies:
      '@vitest/spy': 3.0.5
      '@vitest/utils': 3.0.5
      chai: 5.2.0
      tinyrainbow: 2.0.0

  '@vitest/mocker@3.0.5(msw@2.7.0(@types/node@22.13.4)(typescript@5.7.3))(vite@6.1.0(@types/node@22.13.4)(jiti@1.21.7)(tsx@4.19.2)(yaml@2.7.0))':
    dependencies:
      '@vitest/spy': 3.0.5
      estree-walker: 3.0.3
      magic-string: 0.30.17
    optionalDependencies:
      msw: 2.7.0(@types/node@22.13.4)(typescript@5.7.3)
      vite: 6.1.0(@types/node@22.13.4)(jiti@1.21.7)(tsx@4.19.2)(yaml@2.7.0)

  '@vitest/pretty-format@3.0.5':
    dependencies:
      tinyrainbow: 2.0.0

  '@vitest/runner@3.0.5':
    dependencies:
      '@vitest/utils': 3.0.5
      pathe: 2.0.3

  '@vitest/snapshot@3.0.5':
    dependencies:
      '@vitest/pretty-format': 3.0.5
      magic-string: 0.30.17
      pathe: 2.0.3

  '@vitest/spy@3.0.5':
    dependencies:
      tinyspy: 3.0.2

  '@vitest/ui@3.0.5(vitest@3.0.5)':
    dependencies:
      '@vitest/utils': 3.0.5
      fflate: 0.8.2
      flatted: 3.3.2
      pathe: 2.0.3
      sirv: 3.0.0
      tinyglobby: 0.2.10
<<<<<<< HEAD
      tinyrainbow: 2.0.0
      vitest: 3.0.5(@edge-runtime/vm@3.2.0)(@types/node@22.13.4)(@vitest/ui@3.0.5)(happy-dom@16.2.6)(jiti@1.21.7)(jsdom@25.0.1)(msw@2.7.0(@types/node@22.13.4)(typescript@5.7.3))(tsx@4.19.2)(yaml@2.7.0)
=======
      tinyrainbow: 1.2.0
      vitest: 2.1.9(@edge-runtime/vm@3.2.0)(@types/node@20.17.19)(@vitest/ui@2.1.8)(happy-dom@16.8.1)(jsdom@25.0.1)(msw@2.7.0(@types/node@20.17.19)(typescript@5.3.3))
>>>>>>> 0fde45ed

  '@vitest/utils@3.0.5':
    dependencies:
      '@vitest/pretty-format': 3.0.5
      loupe: 3.1.3
      tinyrainbow: 2.0.0

  '@vue/compiler-core@3.5.13':
    dependencies:
      '@babel/parser': 7.26.9
      '@vue/shared': 3.5.13
      entities: 4.5.0
      estree-walker: 2.0.2
      source-map-js: 1.2.1

  '@vue/compiler-dom@3.5.13':
    dependencies:
      '@vue/compiler-core': 3.5.13
      '@vue/shared': 3.5.13

  '@vue/compiler-sfc@3.5.13':
    dependencies:
      '@babel/parser': 7.26.9
      '@vue/compiler-core': 3.5.13
      '@vue/compiler-dom': 3.5.13
      '@vue/compiler-ssr': 3.5.13
      '@vue/shared': 3.5.13
      estree-walker: 2.0.2
      magic-string: 0.30.17
      postcss: 8.5.2
      source-map-js: 1.2.1

  '@vue/compiler-ssr@3.5.13':
    dependencies:
      '@vue/compiler-dom': 3.5.13
      '@vue/shared': 3.5.13

  '@vue/reactivity@3.5.13':
    dependencies:
      '@vue/shared': 3.5.13

  '@vue/runtime-core@3.5.13':
    dependencies:
      '@vue/reactivity': 3.5.13
      '@vue/shared': 3.5.13

  '@vue/runtime-dom@3.5.13':
    dependencies:
      '@vue/reactivity': 3.5.13
      '@vue/runtime-core': 3.5.13
      '@vue/shared': 3.5.13
      csstype: 3.1.3

  '@vue/server-renderer@3.5.13(vue@3.5.13(typescript@5.7.3))':
    dependencies:
      '@vue/compiler-ssr': 3.5.13
      '@vue/shared': 3.5.13
      vue: 3.5.13(typescript@5.7.3)

  '@vue/shared@3.5.13': {}

  '@webgpu/types@0.1.38': {}

  '@xenova/transformers@2.17.2':
    dependencies:
      '@huggingface/jinja': 0.2.2
      onnxruntime-web: 1.14.0
      sharp: 0.32.6
    optionalDependencies:
      onnxruntime-node: 1.14.0

  abbrev@1.1.1: {}

  abort-controller@3.0.0:
    dependencies:
      event-target-shim: 5.0.1

  accepts@1.3.8:
    dependencies:
      mime-types: 2.1.35
      negotiator: 0.6.3

  acorn-import-attributes@1.9.5(acorn@8.14.0):
    dependencies:
      acorn: 8.14.0

  acorn-jsx@5.3.2(acorn@8.14.0):
    dependencies:
      acorn: 8.14.0

  acorn-typescript@1.4.13(acorn@8.14.0):
    dependencies:
      acorn: 8.14.0

  acorn-walk@8.3.4:
    dependencies:
      acorn: 8.14.0

  acorn@8.14.0: {}

  adm-zip@0.5.16: {}

  agent-base@4.3.0:
    dependencies:
      es6-promisify: 5.0.0

  agent-base@6.0.2:
    dependencies:
      debug: 4.4.0
    transitivePeerDependencies:
      - supports-color

  agent-base@7.1.3: {}

  agentkeepalive@4.6.0:
    dependencies:
      humanize-ms: 1.2.1

  ai@3.4.33(openai@4.77.0(encoding@0.1.13)(zod@3.24.2))(react@19.0.0)(sswr@2.1.0(svelte@5.16.0))(svelte@5.16.0)(vue@3.5.13(typescript@5.7.3))(zod@3.24.2):
    dependencies:
      '@ai-sdk/provider': 0.0.26
      '@ai-sdk/provider-utils': 1.0.22(zod@3.24.2)
      '@ai-sdk/react': 0.0.70(react@19.0.0)(zod@3.24.2)
      '@ai-sdk/solid': 0.0.54(zod@3.24.2)
      '@ai-sdk/svelte': 0.0.57(svelte@5.16.0)(zod@3.24.2)
      '@ai-sdk/ui-utils': 0.0.50(zod@3.24.2)
      '@ai-sdk/vue': 0.0.59(vue@3.5.13(typescript@5.7.3))(zod@3.24.2)
      '@opentelemetry/api': 1.9.0
      eventsource-parser: 1.1.2
      json-schema: 0.4.0
      jsondiffpatch: 0.6.0
      secure-json-parse: 2.7.0
      zod-to-json-schema: 3.24.1(zod@3.24.2)
    optionalDependencies:
      openai: 4.77.0(encoding@0.1.13)(zod@3.24.2)
      react: 19.0.0
      sswr: 2.1.0(svelte@5.16.0)
      svelte: 5.16.0
      zod: 3.24.2
    transitivePeerDependencies:
      - solid-js
      - vue

  ajv@6.12.6:
    dependencies:
      fast-deep-equal: 3.1.3
      fast-json-stable-stringify: 2.1.0
      json-schema-traverse: 0.4.1
      uri-js: 4.4.1

  ajv@8.6.3:
    dependencies:
      fast-deep-equal: 3.1.3
      json-schema-traverse: 1.0.0
      require-from-string: 2.0.2
      uri-js: 4.4.1

  ansi-escapes@4.3.2:
    dependencies:
      type-fest: 0.21.3

  ansi-escapes@7.0.0:
    dependencies:
      environment: 1.1.0

  ansi-regex@5.0.1: {}

  ansi-regex@6.1.0: {}

  ansi-styles@4.3.0:
    dependencies:
      color-convert: 2.0.1

  ansi-styles@5.2.0: {}

  ansi-styles@6.2.1: {}

  any-promise@1.3.0: {}

  anymatch@3.1.3:
    dependencies:
      normalize-path: 3.0.0
      picomatch: 2.3.1

  aproba@2.0.0: {}

  are-we-there-yet@2.0.0:
    dependencies:
      delegates: 1.0.0
      readable-stream: 3.6.2

  arg@4.1.0: {}

  arg@4.1.3: {}

  arg@5.0.2: {}

  argparse@1.0.10:
    dependencies:
      sprintf-js: 1.0.3

  argparse@2.0.1: {}

  aria-hidden@1.2.4:
    dependencies:
      tslib: 2.8.1

  aria-query@5.1.3:
    dependencies:
      deep-equal: 2.2.3

  aria-query@5.3.0:
    dependencies:
      dequal: 2.0.3

  aria-query@5.3.2: {}

  array-buffer-byte-length@1.0.2:
    dependencies:
      call-bound: 1.0.3
      is-array-buffer: 3.0.5

  array-flatten@1.1.1: {}

  assertion-error@2.0.1: {}

  ast-types@0.13.4:
    dependencies:
      tslib: 2.8.1

  async-listen@1.2.0: {}

  async-listen@3.0.0: {}

  async-listen@3.0.1: {}

  async-mutex@0.5.0:
    dependencies:
      tslib: 2.8.1

  async-sema@3.1.1: {}

  async@3.2.6: {}

  asynckit@0.4.0: {}

  autoprefixer@10.4.20(postcss@8.5.2):
    dependencies:
      browserslist: 4.24.3
      caniuse-lite: 1.0.30001690
      fraction.js: 4.3.7
      normalize-range: 0.1.2
      picocolors: 1.1.1
      postcss: 8.5.2
      postcss-value-parser: 4.2.0

  available-typed-arrays@1.0.7:
    dependencies:
      possible-typed-array-names: 1.0.0

  axios@1.7.9(debug@4.4.0):
    dependencies:
      follow-redirects: 1.15.9(debug@4.4.0)
      form-data: 4.0.1
      proxy-from-env: 1.1.0
    transitivePeerDependencies:
      - debug

  axobject-query@4.1.0: {}

  b4a@1.6.7: {}

  balanced-match@1.0.2: {}

  bare-events@2.5.0:
    optional: true

  bare-fs@2.3.5:
    dependencies:
      bare-events: 2.5.0
      bare-path: 2.1.3
      bare-stream: 2.6.1
    optional: true

  bare-os@2.4.4:
    optional: true

  bare-path@2.1.3:
    dependencies:
      bare-os: 2.4.4
    optional: true

  bare-stream@2.6.1:
    dependencies:
      streamx: 2.21.1
    optional: true

  base64-js@1.5.1: {}

  basic-ftp@5.0.5: {}

  before-after-hook@3.0.2: {}

  binary-extensions@2.3.0: {}

  bindings@1.5.0:
    dependencies:
      file-uri-to-path: 1.0.0

  bintrees@1.0.2: {}

  bl@4.1.0:
    dependencies:
      buffer: 5.7.1
      inherits: 2.0.4
      readable-stream: 3.6.2

  body-parser@1.20.3:
    dependencies:
      bytes: 3.1.2
      content-type: 1.0.5
      debug: 2.6.9
      depd: 2.0.0
      destroy: 1.2.0
      http-errors: 2.0.0
      iconv-lite: 0.4.24
      on-finished: 2.4.1
      qs: 6.13.0
      raw-body: 2.5.2
      type-is: 1.6.18
      unpipe: 1.0.0
    transitivePeerDependencies:
      - supports-color

  brace-expansion@1.1.11:
    dependencies:
      balanced-match: 1.0.2
      concat-map: 0.0.1

  brace-expansion@2.0.1:
    dependencies:
      balanced-match: 1.0.2

  braces@3.0.3:
    dependencies:
      fill-range: 7.1.1

  browserslist@4.24.3:
    dependencies:
      caniuse-lite: 1.0.30001690
      electron-to-chromium: 1.5.76
      node-releases: 2.0.19
      update-browserslist-db: 1.1.1(browserslist@4.24.3)

  buffer-crc32@0.2.13: {}

  buffer@5.7.1:
    dependencies:
      base64-js: 1.5.1
      ieee754: 1.2.1

  bytes@3.1.0: {}

  bytes@3.1.2: {}

  cac@6.7.14: {}

  call-bind-apply-helpers@1.0.1:
    dependencies:
      es-errors: 1.3.0
      function-bind: 1.1.2

  call-bind@1.0.8:
    dependencies:
      call-bind-apply-helpers: 1.0.1
      es-define-property: 1.0.1
      get-intrinsic: 1.2.6
      set-function-length: 1.2.2

  call-bound@1.0.3:
    dependencies:
      call-bind-apply-helpers: 1.0.1
      get-intrinsic: 1.2.6

  callsites@3.1.0: {}

  camelcase-css@2.0.1: {}

  caniuse-lite@1.0.30001690: {}

  chai@5.2.0:
    dependencies:
      assertion-error: 2.0.1
      check-error: 2.1.1
      deep-eql: 5.0.2
      loupe: 3.1.3
      pathval: 2.0.0

  chalk@3.0.0:
    dependencies:
      ansi-styles: 4.3.0
      supports-color: 7.2.0

  chalk@4.1.2:
    dependencies:
      ansi-styles: 4.3.0
      supports-color: 7.2.0

  chalk@5.4.1: {}

  chart.js@4.4.7:
    dependencies:
      '@kurkle/color': 0.3.4

  check-error@2.1.1: {}

  chokidar@3.6.0:
    dependencies:
      anymatch: 3.1.3
      braces: 3.0.3
      glob-parent: 5.1.2
      is-binary-path: 2.1.0
      is-glob: 4.0.3
      normalize-path: 3.0.0
      readdirp: 3.6.0
    optionalDependencies:
      fsevents: 2.3.3

  chokidar@4.0.0:
    dependencies:
      readdirp: 4.0.2

  chownr@1.1.4: {}

  chownr@3.0.0: {}

  chromium-bidi@0.11.0(devtools-protocol@0.0.1367902):
    dependencies:
      devtools-protocol: 0.0.1367902
      mitt: 3.0.1
      zod: 3.23.8

  ci-info@3.9.0: {}

  cjs-module-lexer@1.2.3: {}

  class-variance-authority@0.7.1:
    dependencies:
      clsx: 2.1.1

  cli-cursor@5.0.0:
    dependencies:
      restore-cursor: 5.1.0

  cli-spinners@2.9.2: {}

  cli-truncate@4.0.0:
    dependencies:
      slice-ansi: 5.0.0
      string-width: 7.2.0

  cli-width@4.1.0: {}

  cliui@7.0.4:
    dependencies:
      string-width: 4.2.3
      strip-ansi: 6.0.1
      wrap-ansi: 7.0.0

  cliui@8.0.1:
    dependencies:
      string-width: 4.2.3
      strip-ansi: 6.0.1
      wrap-ansi: 7.0.0

  clsx@2.1.1: {}

  cluster-key-slot@1.1.2: {}

  code-block-writer@10.1.1: {}

  color-convert@1.9.3:
    dependencies:
      color-name: 1.1.3

  color-convert@2.0.1:
    dependencies:
      color-name: 1.1.4

  color-name@1.1.3: {}

  color-name@1.1.4: {}

  color-string@1.9.1:
    dependencies:
      color-name: 1.1.4
      simple-swizzle: 0.2.2

  color-support@1.1.3: {}

  color@3.2.1:
    dependencies:
      color-convert: 1.9.3
      color-string: 1.9.1

  color@4.2.3:
    dependencies:
      color-convert: 2.0.1
      color-string: 1.9.1

  colorette@2.0.20: {}

  colorspace@1.1.4:
    dependencies:
      color: 3.2.1
      text-hex: 1.0.0

  combined-stream@1.0.8:
    dependencies:
      delayed-stream: 1.0.0

  commander@13.1.0: {}

  commander@4.1.1: {}

  concat-map@0.0.1: {}

  concurrently@9.1.2:
    dependencies:
      chalk: 4.1.2
      lodash: 4.17.21
      rxjs: 7.8.1
      shell-quote: 1.8.2
      supports-color: 8.1.1
      tree-kill: 1.2.2
      yargs: 17.7.2

  console-control-strings@1.1.0: {}

  content-disposition@0.5.4:
    dependencies:
      safe-buffer: 5.2.1

  content-type@1.0.4: {}

  content-type@1.0.5: {}

  convert-hrtime@3.0.0: {}

  convert-source-map@2.0.0: {}

  cookie-signature@1.0.6: {}

  cookie@0.7.1: {}

  cookie@0.7.2: {}

  cookie@1.0.2: {}

  core-js@3.29.1: {}

  cosmiconfig@9.0.0(typescript@5.7.3):
    dependencies:
      env-paths: 2.2.1
      import-fresh: 3.3.0
      js-yaml: 4.1.0
      parse-json: 5.2.0
    optionalDependencies:
      typescript: 5.7.3

  create-require@1.1.1: {}

  cross-fetch@4.1.0(encoding@0.1.13):
    dependencies:
      node-fetch: 2.7.0(encoding@0.1.13)
    transitivePeerDependencies:
      - encoding

  cross-spawn@7.0.6:
    dependencies:
      path-key: 3.1.1
      shebang-command: 2.0.0
      which: 2.0.2

  css.escape@1.5.1: {}

  cssesc@3.0.0: {}

  cssstyle@4.1.0:
    dependencies:
      rrweb-cssom: 0.7.1

  csstype@3.1.3: {}

  data-uri-to-buffer@4.0.1: {}

  data-uri-to-buffer@6.0.2: {}

  data-urls@5.0.0:
    dependencies:
      whatwg-mimetype: 4.0.0
      whatwg-url: 14.1.0

  date-fns@4.1.0: {}

  debug@2.6.9:
    dependencies:
      ms: 2.0.0

  debug@3.2.7:
    dependencies:
      ms: 2.1.3

  debug@4.1.1:
    dependencies:
      ms: 2.1.3

  debug@4.4.0:
    dependencies:
      ms: 2.1.3

  decimal.js@10.4.3: {}

  decompress-response@6.0.0:
    dependencies:
      mimic-response: 3.1.0

  deep-eql@5.0.2: {}

  deep-equal@2.2.3:
    dependencies:
      array-buffer-byte-length: 1.0.2
      call-bind: 1.0.8
      es-get-iterator: 1.1.3
      get-intrinsic: 1.2.6
      is-arguments: 1.2.0
      is-array-buffer: 3.0.5
      is-date-object: 1.1.0
      is-regex: 1.2.1
      is-shared-array-buffer: 1.0.4
      isarray: 2.0.5
      object-is: 1.1.6
      object-keys: 1.1.1
      object.assign: 4.1.7
      regexp.prototype.flags: 1.5.3
      side-channel: 1.1.0
      which-boxed-primitive: 1.1.1
      which-collection: 1.0.2
      which-typed-array: 1.1.18

  deep-extend@0.6.0: {}

  deep-is@0.1.4: {}

  define-data-property@1.1.4:
    dependencies:
      es-define-property: 1.0.1
      es-errors: 1.3.0
      gopd: 1.2.0

  define-lazy-prop@2.0.0: {}

  define-properties@1.2.1:
    dependencies:
      define-data-property: 1.1.4
      has-property-descriptors: 1.0.2
      object-keys: 1.1.1

  degenerator@5.0.1:
    dependencies:
      ast-types: 0.13.4
      escodegen: 2.1.0
      esprima: 4.0.1

  delayed-stream@1.0.0: {}

  delegates@1.0.0: {}

  denque@2.1.0: {}

  depd@1.1.2: {}

  depd@2.0.0: {}

  dequal@2.0.3: {}

  destroy@1.2.0: {}

  detect-libc@2.0.3: {}

  detect-node-es@1.1.0: {}

  devtools-protocol@0.0.1367902: {}

  didyoumean@1.2.2: {}

  diff-match-patch@1.0.5: {}

  diff-sequences@29.6.3: {}

  diff@4.0.2: {}

  dlv@1.1.3: {}

  dom-accessibility-api@0.5.16: {}

  dom-accessibility-api@0.6.3: {}

  dotenv@16.4.7: {}

  dunder-proto@1.0.1:
    dependencies:
      call-bind-apply-helpers: 1.0.1
      es-errors: 1.3.0
      gopd: 1.2.0

  eastasianwidth@0.2.0: {}

  edge-runtime@2.5.9:
    dependencies:
      '@edge-runtime/format': 2.2.1
      '@edge-runtime/ponyfill': 2.4.2
      '@edge-runtime/vm': 3.2.0
      async-listen: 3.0.1
      mri: 1.2.0
      picocolors: 1.0.0
      pretty-ms: 7.0.1
      signal-exit: 4.0.2
      time-span: 4.0.0

  ee-first@1.1.1: {}

  electron-to-chromium@1.5.76: {}

  emoji-regex@10.4.0: {}

  emoji-regex@8.0.0: {}

  emoji-regex@9.2.2: {}

  enabled@2.0.0: {}

  encodeurl@1.0.2: {}

  encodeurl@2.0.0: {}

  encoding@0.1.13:
    dependencies:
      iconv-lite: 0.6.3
    optional: true

  end-of-stream@1.1.0:
    dependencies:
      once: 1.3.3

  end-of-stream@1.4.4:
    dependencies:
      once: 1.4.0

  entities@4.5.0: {}

  env-paths@2.2.1: {}

  environment@1.1.0: {}

  error-ex@1.3.2:
    dependencies:
      is-arrayish: 0.2.1

  es-define-property@1.0.1: {}

  es-errors@1.3.0: {}

  es-get-iterator@1.1.3:
    dependencies:
      call-bind: 1.0.8
      get-intrinsic: 1.2.6
      has-symbols: 1.1.0
      is-arguments: 1.2.0
      is-map: 2.0.3
      is-set: 2.0.3
      is-string: 1.1.1
      isarray: 2.0.5
      stop-iteration-iterator: 1.1.0

  es-module-lexer@1.4.1: {}

  es-module-lexer@1.6.0: {}

  es-object-atoms@1.0.0:
    dependencies:
      es-errors: 1.3.0

  es6-promise@4.2.8: {}

  es6-promisify@5.0.0:
    dependencies:
      es6-promise: 4.2.8

  esbuild-android-64@0.14.47:
    optional: true

  esbuild-android-arm64@0.14.47:
    optional: true

  esbuild-darwin-64@0.14.47:
    optional: true

  esbuild-darwin-arm64@0.14.47:
    optional: true

  esbuild-freebsd-64@0.14.47:
    optional: true

  esbuild-freebsd-arm64@0.14.47:
    optional: true

  esbuild-linux-32@0.14.47:
    optional: true

  esbuild-linux-64@0.14.47:
    optional: true

  esbuild-linux-arm64@0.14.47:
    optional: true

  esbuild-linux-arm@0.14.47:
    optional: true

  esbuild-linux-mips64le@0.14.47:
    optional: true

  esbuild-linux-ppc64le@0.14.47:
    optional: true

  esbuild-linux-riscv64@0.14.47:
    optional: true

  esbuild-linux-s390x@0.14.47:
    optional: true

  esbuild-netbsd-64@0.14.47:
    optional: true

  esbuild-openbsd-64@0.14.47:
    optional: true

  esbuild-sunos-64@0.14.47:
    optional: true

  esbuild-windows-32@0.14.47:
    optional: true

  esbuild-windows-64@0.14.47:
    optional: true

  esbuild-windows-arm64@0.14.47:
    optional: true

  esbuild@0.14.47:
    optionalDependencies:
      esbuild-android-64: 0.14.47
      esbuild-android-arm64: 0.14.47
      esbuild-darwin-64: 0.14.47
      esbuild-darwin-arm64: 0.14.47
      esbuild-freebsd-64: 0.14.47
      esbuild-freebsd-arm64: 0.14.47
      esbuild-linux-32: 0.14.47
      esbuild-linux-64: 0.14.47
      esbuild-linux-arm: 0.14.47
      esbuild-linux-arm64: 0.14.47
      esbuild-linux-mips64le: 0.14.47
      esbuild-linux-ppc64le: 0.14.47
      esbuild-linux-riscv64: 0.14.47
      esbuild-linux-s390x: 0.14.47
      esbuild-netbsd-64: 0.14.47
      esbuild-openbsd-64: 0.14.47
      esbuild-sunos-64: 0.14.47
      esbuild-windows-32: 0.14.47
      esbuild-windows-64: 0.14.47
      esbuild-windows-arm64: 0.14.47

  esbuild@0.23.1:
    optionalDependencies:
      '@esbuild/aix-ppc64': 0.23.1
      '@esbuild/android-arm': 0.23.1
      '@esbuild/android-arm64': 0.23.1
      '@esbuild/android-x64': 0.23.1
      '@esbuild/darwin-arm64': 0.23.1
      '@esbuild/darwin-x64': 0.23.1
      '@esbuild/freebsd-arm64': 0.23.1
      '@esbuild/freebsd-x64': 0.23.1
      '@esbuild/linux-arm': 0.23.1
      '@esbuild/linux-arm64': 0.23.1
      '@esbuild/linux-ia32': 0.23.1
      '@esbuild/linux-loong64': 0.23.1
      '@esbuild/linux-mips64el': 0.23.1
      '@esbuild/linux-ppc64': 0.23.1
      '@esbuild/linux-riscv64': 0.23.1
      '@esbuild/linux-s390x': 0.23.1
      '@esbuild/linux-x64': 0.23.1
      '@esbuild/netbsd-x64': 0.23.1
      '@esbuild/openbsd-arm64': 0.23.1
      '@esbuild/openbsd-x64': 0.23.1
      '@esbuild/sunos-x64': 0.23.1
      '@esbuild/win32-arm64': 0.23.1
      '@esbuild/win32-ia32': 0.23.1
      '@esbuild/win32-x64': 0.23.1

  esbuild@0.24.2:
    optionalDependencies:
      '@esbuild/aix-ppc64': 0.24.2
      '@esbuild/android-arm': 0.24.2
      '@esbuild/android-arm64': 0.24.2
      '@esbuild/android-x64': 0.24.2
      '@esbuild/darwin-arm64': 0.24.2
      '@esbuild/darwin-x64': 0.24.2
      '@esbuild/freebsd-arm64': 0.24.2
      '@esbuild/freebsd-x64': 0.24.2
      '@esbuild/linux-arm': 0.24.2
      '@esbuild/linux-arm64': 0.24.2
      '@esbuild/linux-ia32': 0.24.2
      '@esbuild/linux-loong64': 0.24.2
      '@esbuild/linux-mips64el': 0.24.2
      '@esbuild/linux-ppc64': 0.24.2
      '@esbuild/linux-riscv64': 0.24.2
      '@esbuild/linux-s390x': 0.24.2
      '@esbuild/linux-x64': 0.24.2
      '@esbuild/netbsd-arm64': 0.24.2
      '@esbuild/netbsd-x64': 0.24.2
      '@esbuild/openbsd-arm64': 0.24.2
      '@esbuild/openbsd-x64': 0.24.2
      '@esbuild/sunos-x64': 0.24.2
      '@esbuild/win32-arm64': 0.24.2
      '@esbuild/win32-ia32': 0.24.2
      '@esbuild/win32-x64': 0.24.2

  escalade@3.2.0: {}

  escape-html@1.0.3: {}

  escape-string-regexp@2.0.0: {}

  escape-string-regexp@4.0.0: {}

  escodegen@2.1.0:
    dependencies:
      esprima: 4.0.1
      estraverse: 5.3.0
      esutils: 2.0.3
    optionalDependencies:
      source-map: 0.6.1

  eslint-plugin-react-hooks@5.1.0(eslint@9.20.1(jiti@1.21.7)):
    dependencies:
      eslint: 9.20.1(jiti@1.21.7)

  eslint-plugin-react-refresh@0.4.19(eslint@9.20.1(jiti@1.21.7)):
    dependencies:
      eslint: 9.20.1(jiti@1.21.7)

  eslint-scope@8.2.0:
    dependencies:
      esrecurse: 4.3.0
      estraverse: 5.3.0

  eslint-visitor-keys@3.4.3: {}

  eslint-visitor-keys@4.2.0: {}

  eslint@9.20.1(jiti@1.21.7):
    dependencies:
      '@eslint-community/eslint-utils': 4.4.1(eslint@9.20.1(jiti@1.21.7))
      '@eslint-community/regexpp': 4.12.1
      '@eslint/config-array': 0.19.2
      '@eslint/core': 0.11.0
      '@eslint/eslintrc': 3.2.0
      '@eslint/js': 9.20.0
      '@eslint/plugin-kit': 0.2.5
      '@humanfs/node': 0.16.6
      '@humanwhocodes/module-importer': 1.0.1
      '@humanwhocodes/retry': 0.4.1
      '@types/estree': 1.0.6
      '@types/json-schema': 7.0.15
      ajv: 6.12.6
      chalk: 4.1.2
      cross-spawn: 7.0.6
      debug: 4.4.0
      escape-string-regexp: 4.0.0
      eslint-scope: 8.2.0
      eslint-visitor-keys: 4.2.0
      espree: 10.3.0
      esquery: 1.6.0
      esutils: 2.0.3
      fast-deep-equal: 3.1.3
      file-entry-cache: 8.0.0
      find-up: 5.0.0
      glob-parent: 6.0.2
      ignore: 5.3.2
      imurmurhash: 0.1.4
      is-glob: 4.0.3
      json-stable-stringify-without-jsonify: 1.0.1
      lodash.merge: 4.6.2
      minimatch: 3.1.2
      natural-compare: 1.4.0
      optionator: 0.9.4
    optionalDependencies:
      jiti: 1.21.7
    transitivePeerDependencies:
      - supports-color

  esm-env@1.2.2: {}

  espree@10.3.0:
    dependencies:
      acorn: 8.14.0
      acorn-jsx: 5.3.2(acorn@8.14.0)
      eslint-visitor-keys: 4.2.0

  esprima@4.0.1: {}

  esquery@1.6.0:
    dependencies:
      estraverse: 5.3.0

  esrap@1.4.5:
    dependencies:
      '@jridgewell/sourcemap-codec': 1.5.0

  esrecurse@4.3.0:
    dependencies:
      estraverse: 5.3.0

  estraverse@5.3.0: {}

  estree-walker@2.0.2: {}

  estree-walker@3.0.3:
    dependencies:
      '@types/estree': 1.0.6

  esutils@2.0.3: {}

  etag@1.8.1: {}

  event-target-shim@5.0.1: {}

  eventemitter3@4.0.7: {}

  eventemitter3@5.0.1: {}

  events-intercept@2.0.0: {}

  eventsource-parser@1.1.2: {}

  execa@3.2.0:
    dependencies:
      cross-spawn: 7.0.6
      get-stream: 5.2.0
      human-signals: 1.1.1
      is-stream: 2.0.1
      merge-stream: 2.0.0
      npm-run-path: 4.0.1
      onetime: 5.1.2
      p-finally: 2.0.1
      signal-exit: 3.0.7
      strip-final-newline: 2.0.0

  execa@8.0.1:
    dependencies:
      cross-spawn: 7.0.6
      get-stream: 8.0.1
      human-signals: 5.0.0
      is-stream: 3.0.0
      merge-stream: 2.0.0
      npm-run-path: 5.3.0
      onetime: 6.0.0
      signal-exit: 4.1.0
      strip-final-newline: 3.0.0

  expand-template@2.0.3: {}

  expect-type@1.1.0: {}

  expect@29.7.0:
    dependencies:
      '@jest/expect-utils': 29.7.0
      jest-get-type: 29.6.3
      jest-matcher-utils: 29.7.0
      jest-message-util: 29.7.0
      jest-util: 29.7.0

  express-rate-limit@7.5.0(express@4.21.2):
    dependencies:
      express: 4.21.2

  express@4.21.2:
    dependencies:
      accepts: 1.3.8
      array-flatten: 1.1.1
      body-parser: 1.20.3
      content-disposition: 0.5.4
      content-type: 1.0.5
      cookie: 0.7.1
      cookie-signature: 1.0.6
      debug: 2.6.9
      depd: 2.0.0
      encodeurl: 2.0.0
      escape-html: 1.0.3
      etag: 1.8.1
      finalhandler: 1.3.1
      fresh: 0.5.2
      http-errors: 2.0.0
      merge-descriptors: 1.0.3
      methods: 1.1.2
      on-finished: 2.4.1
      parseurl: 1.3.3
      path-to-regexp: 8.2.0
      proxy-addr: 2.0.7
      qs: 6.13.0
      range-parser: 1.2.1
      safe-buffer: 5.2.1
      send: 0.19.0
      serve-static: 1.16.2
      setprototypeof: 1.2.0
      statuses: 2.0.1
      type-is: 1.6.18
      utils-merge: 1.0.1
      vary: 1.1.2
    transitivePeerDependencies:
      - supports-color

  extract-zip@2.0.1:
    dependencies:
      debug: 4.4.0
      get-stream: 5.2.0
      yauzl: 2.10.0
    optionalDependencies:
      '@types/yauzl': 2.10.3
    transitivePeerDependencies:
      - supports-color

  fast-content-type-parse@2.0.1: {}

  fast-deep-equal@3.1.3: {}

  fast-fifo@1.3.2: {}

  fast-glob@3.3.2:
    dependencies:
      '@nodelib/fs.stat': 2.0.5
      '@nodelib/fs.walk': 1.2.8
      glob-parent: 5.1.2
      merge2: 1.4.1
      micromatch: 4.0.8

  fast-json-stable-stringify@2.1.0: {}

  fast-levenshtein@2.0.6: {}

  fastq@1.18.0:
    dependencies:
      reusify: 1.0.4

  fd-slicer@1.1.0:
    dependencies:
      pend: 1.2.0

  fdir@6.4.3(picomatch@4.0.2):
    optionalDependencies:
      picomatch: 4.0.2

  fecha@4.2.3: {}

  fetch-blob@3.2.0:
    dependencies:
      node-domexception: 1.0.0
      web-streams-polyfill: 3.3.3

  fflate@0.8.2: {}

  file-entry-cache@8.0.0:
    dependencies:
      flat-cache: 4.0.1

  file-uri-to-path@1.0.0: {}

  fill-range@7.1.1:
    dependencies:
      to-regex-range: 5.0.1

  finalhandler@1.3.1:
    dependencies:
      debug: 2.6.9
      encodeurl: 2.0.0
      escape-html: 1.0.3
      on-finished: 2.4.1
      parseurl: 1.3.3
      statuses: 2.0.1
      unpipe: 1.0.0
    transitivePeerDependencies:
      - supports-color

  find-up@5.0.0:
    dependencies:
      locate-path: 6.0.0
      path-exists: 4.0.0

  flat-cache@4.0.1:
    dependencies:
      flatted: 3.3.2
      keyv: 4.5.4

  flatbuffers@1.12.0: {}

  flatted@3.3.2: {}

  fn.name@1.1.0: {}

  follow-redirects@1.15.9(debug@4.4.0):
    optionalDependencies:
      debug: 4.4.0

  for-each@0.3.3:
    dependencies:
      is-callable: 1.2.7

  foreground-child@3.3.0:
    dependencies:
      cross-spawn: 7.0.6
      signal-exit: 4.1.0

  form-data-encoder@1.7.2: {}

  form-data@4.0.1:
    dependencies:
      asynckit: 0.4.0
      combined-stream: 1.0.8
      mime-types: 2.1.35

  formdata-node@4.4.1:
    dependencies:
      node-domexception: 1.0.0
      web-streams-polyfill: 4.0.0-beta.3

  formdata-polyfill@4.0.10:
    dependencies:
      fetch-blob: 3.2.0

  forwarded@0.2.0: {}

  fraction.js@4.3.7: {}

  framer-motion@12.4.3(react-dom@18.3.1(react@18.3.1))(react@18.3.1):
    dependencies:
      motion-dom: 12.0.0
      motion-utils: 12.0.0
      tslib: 2.8.1
    optionalDependencies:
      react: 19.0.0
      react-dom: 19.0.0(react@19.0.0)

  fresh@0.5.2: {}

  fs-constants@1.0.0: {}

  fs-extra@10.1.0:
    dependencies:
      graceful-fs: 4.2.11
      jsonfile: 6.1.0
      universalify: 2.0.1

  fs-extra@11.1.0:
    dependencies:
      graceful-fs: 4.2.11
      jsonfile: 6.1.0
      universalify: 2.0.1

  fs-extra@8.1.0:
    dependencies:
      graceful-fs: 4.2.11
      jsonfile: 4.0.0
      universalify: 0.1.2

  fs.realpath@1.0.0: {}

  fsevents@2.3.2:
    optional: true

  fsevents@2.3.3:
    optional: true

  function-bind@1.1.2: {}

  functions-have-names@1.2.3: {}

  gauge@3.0.2:
    dependencies:
      aproba: 2.0.0
      color-support: 1.1.3
      console-control-strings: 1.1.0
      has-unicode: 2.0.1
      object-assign: 4.1.1
      signal-exit: 3.0.7
      string-width: 4.2.3
      strip-ansi: 6.0.1
      wide-align: 1.1.5

  generic-pool@3.4.2: {}

  generic-pool@3.9.0: {}

  gensync@1.0.0-beta.2: {}

  get-caller-file@2.0.5: {}

  get-east-asian-width@1.3.0: {}

  get-intrinsic@1.2.6:
    dependencies:
      call-bind-apply-helpers: 1.0.1
      dunder-proto: 1.0.1
      es-define-property: 1.0.1
      es-errors: 1.3.0
      es-object-atoms: 1.0.0
      function-bind: 1.1.2
      gopd: 1.2.0
      has-symbols: 1.1.0
      hasown: 2.0.2
      math-intrinsics: 1.1.0

  get-nonce@1.0.1: {}

  get-stream@5.2.0:
    dependencies:
      pump: 3.0.2

  get-stream@8.0.1: {}

  get-tsconfig@4.8.1:
    dependencies:
      resolve-pkg-maps: 1.0.0

  get-uri@6.0.4:
    dependencies:
      basic-ftp: 5.0.5
      data-uri-to-buffer: 6.0.2
      debug: 4.4.0
    transitivePeerDependencies:
      - supports-color

  github-from-package@0.0.0: {}

  glob-parent@5.1.2:
    dependencies:
      is-glob: 4.0.3

  glob-parent@6.0.2:
    dependencies:
      is-glob: 4.0.3

  glob@10.4.5:
    dependencies:
      foreground-child: 3.3.0
      jackspeak: 3.4.3
      minimatch: 9.0.5
      minipass: 7.1.2
      package-json-from-dist: 1.0.1
      path-scurry: 1.11.1

  glob@11.0.0:
    dependencies:
      foreground-child: 3.3.0
      jackspeak: 4.0.2
      minimatch: 10.0.1
      minipass: 7.1.2
      package-json-from-dist: 1.0.1
      path-scurry: 2.0.0

  glob@7.2.3:
    dependencies:
      fs.realpath: 1.0.0
      inflight: 1.0.6
      inherits: 2.0.4
      minimatch: 3.1.2
      once: 1.4.0
      path-is-absolute: 1.0.1

  globals@11.12.0: {}

  globals@14.0.0: {}

  globrex@0.1.2: {}

  goober@2.1.16(csstype@3.1.3):
    dependencies:
      csstype: 3.1.3

  google-protobuf@3.21.4: {}

  gopd@1.2.0: {}

  gpt-tokenizer@2.8.1: {}

  graceful-fs@4.2.11: {}

  graphemer@1.4.0: {}

  graphql@16.10.0: {}

  guid-typescript@1.0.9: {}

  happy-dom@16.8.1:
    dependencies:
      webidl-conversions: 7.0.0
      whatwg-mimetype: 3.0.0

  has-bigints@1.1.0: {}

  has-flag@4.0.0: {}

  has-property-descriptors@1.0.2:
    dependencies:
      es-define-property: 1.0.1

  has-symbols@1.1.0: {}

  has-tostringtag@1.0.2:
    dependencies:
      has-symbols: 1.1.0

  has-unicode@2.0.1: {}

  hasown@2.0.2:
    dependencies:
      function-bind: 1.1.2

  headers-polyfill@4.0.3: {}

  helmet@8.0.0: {}

  highlight.js@11.11.1: {}

  hosted-git-info@2.8.9: {}

  html-encoding-sniffer@4.0.0:
    dependencies:
      whatwg-encoding: 3.1.1

  html-escaper@2.0.2: {}

  http-errors@1.4.0:
    dependencies:
      inherits: 2.0.1
      statuses: 1.5.0

  http-errors@1.7.3:
    dependencies:
      depd: 1.1.2
      inherits: 2.0.4
      setprototypeof: 1.1.1
      statuses: 1.5.0
      toidentifier: 1.0.0

  http-errors@2.0.0:
    dependencies:
      depd: 2.0.0
      inherits: 2.0.4
      setprototypeof: 1.2.0
      statuses: 2.0.1
      toidentifier: 1.0.1

  http-proxy-agent@7.0.2:
    dependencies:
      agent-base: 7.1.3
      debug: 4.4.0
    transitivePeerDependencies:
      - supports-color

  http-proxy-middleware@3.0.3:
    dependencies:
      '@types/http-proxy': 1.17.15
      debug: 4.4.0
      http-proxy: 1.18.1(debug@4.4.0)
      is-glob: 4.0.3
      is-plain-object: 5.0.0
      micromatch: 4.0.8
    transitivePeerDependencies:
      - supports-color

  http-proxy@1.18.1(debug@4.4.0):
    dependencies:
      eventemitter3: 4.0.7
      follow-redirects: 1.15.9(debug@4.4.0)
      requires-port: 1.0.0
    transitivePeerDependencies:
      - debug

  https-proxy-agent@2.2.4:
    dependencies:
      agent-base: 4.3.0
      debug: 3.2.7
    transitivePeerDependencies:
      - supports-color

  https-proxy-agent@5.0.1:
    dependencies:
      agent-base: 6.0.2
      debug: 4.4.0
    transitivePeerDependencies:
      - supports-color

  https-proxy-agent@7.0.6:
    dependencies:
      agent-base: 7.1.3
      debug: 4.4.0
    transitivePeerDependencies:
      - supports-color

  human-signals@1.1.1: {}

  human-signals@5.0.0: {}

  humanize-ms@1.2.1:
    dependencies:
      ms: 2.1.3

  husky@9.1.7: {}

  iconv-lite@0.4.24:
    dependencies:
      safer-buffer: 2.1.2

  iconv-lite@0.6.3:
    dependencies:
      safer-buffer: 2.1.2

  ieee754@1.2.1: {}

  ignore@5.3.2: {}

  immer@10.1.1: {}

  import-fresh@3.3.0:
    dependencies:
      parent-module: 1.0.1
      resolve-from: 4.0.0

  imurmurhash@0.1.4: {}

  indent-string@4.0.0: {}

  inflight@1.0.6:
    dependencies:
      once: 1.4.0
      wrappy: 1.0.2

  inherits@2.0.1: {}

  inherits@2.0.4: {}

  ini@1.3.8: {}

  internal-slot@1.1.0:
    dependencies:
      es-errors: 1.3.0
      hasown: 2.0.2
      side-channel: 1.1.0

  ioredis@5.4.2:
    dependencies:
      '@ioredis/commands': 1.2.0
      cluster-key-slot: 1.1.2
      debug: 4.4.0
      denque: 2.1.0
      lodash.defaults: 4.2.0
      lodash.isarguments: 3.1.0
      redis-errors: 1.2.0
      redis-parser: 3.0.0
      standard-as-callback: 2.1.0
    transitivePeerDependencies:
      - supports-color

  ip-address@9.0.5:
    dependencies:
      jsbn: 1.1.0
      sprintf-js: 1.1.3

  ipaddr.js@1.9.1: {}

  is-arguments@1.2.0:
    dependencies:
      call-bound: 1.0.3
      has-tostringtag: 1.0.2

  is-array-buffer@3.0.5:
    dependencies:
      call-bind: 1.0.8
      call-bound: 1.0.3
      get-intrinsic: 1.2.6

  is-arrayish@0.2.1: {}

  is-arrayish@0.3.2: {}

  is-bigint@1.1.0:
    dependencies:
      has-bigints: 1.1.0

  is-binary-path@2.1.0:
    dependencies:
      binary-extensions: 2.3.0

  is-boolean-object@1.2.1:
    dependencies:
      call-bound: 1.0.3
      has-tostringtag: 1.0.2

  is-callable@1.2.7: {}

  is-core-module@2.16.1:
    dependencies:
      hasown: 2.0.2

  is-date-object@1.1.0:
    dependencies:
      call-bound: 1.0.3
      has-tostringtag: 1.0.2

  is-docker@2.2.1: {}

  is-extglob@2.1.1: {}

  is-fullwidth-code-point@3.0.0: {}

  is-fullwidth-code-point@4.0.0: {}

  is-fullwidth-code-point@5.0.0:
    dependencies:
      get-east-asian-width: 1.3.0

  is-glob@4.0.3:
    dependencies:
      is-extglob: 2.1.1

  is-interactive@2.0.0: {}

  is-map@2.0.3: {}

  is-node-process@1.2.0: {}

  is-number-object@1.1.1:
    dependencies:
      call-bound: 1.0.3
      has-tostringtag: 1.0.2

  is-number@7.0.0: {}

  is-plain-object@5.0.0: {}

  is-potential-custom-element-name@1.0.1: {}

  is-reference@3.0.3:
    dependencies:
      '@types/estree': 1.0.6

  is-regex@1.2.1:
    dependencies:
      call-bound: 1.0.3
      gopd: 1.2.0
      has-tostringtag: 1.0.2
      hasown: 2.0.2

  is-set@2.0.3: {}

  is-shared-array-buffer@1.0.4:
    dependencies:
      call-bound: 1.0.3

  is-stream@2.0.1: {}

  is-stream@3.0.0: {}

  is-string@1.1.1:
    dependencies:
      call-bound: 1.0.3
      has-tostringtag: 1.0.2

  is-symbol@1.1.1:
    dependencies:
      call-bound: 1.0.3
      has-symbols: 1.1.0
      safe-regex-test: 1.1.0

  is-unicode-supported@1.3.0: {}

  is-unicode-supported@2.1.0: {}

  is-weakmap@2.0.2: {}

  is-weakset@2.0.4:
    dependencies:
      call-bound: 1.0.3
      get-intrinsic: 1.2.6

  is-wsl@2.2.0:
    dependencies:
      is-docker: 2.2.1

  isarray@2.0.5: {}

  isexe@2.0.0: {}

  isomorphic-fetch@3.0.0(encoding@0.1.13):
    dependencies:
      node-fetch: 2.7.0(encoding@0.1.13)
      whatwg-fetch: 3.6.20
    transitivePeerDependencies:
      - encoding

  istanbul-lib-coverage@3.2.2: {}

  istanbul-lib-report@3.0.1:
    dependencies:
      istanbul-lib-coverage: 3.2.2
      make-dir: 4.0.0
      supports-color: 7.2.0

  istanbul-lib-source-maps@5.0.6:
    dependencies:
      '@jridgewell/trace-mapping': 0.3.25
      debug: 4.4.0
      istanbul-lib-coverage: 3.2.2
    transitivePeerDependencies:
      - supports-color

  istanbul-reports@3.1.7:
    dependencies:
      html-escaper: 2.0.2
      istanbul-lib-report: 3.0.1

  jackspeak@3.4.3:
    dependencies:
      '@isaacs/cliui': 8.0.2
    optionalDependencies:
      '@pkgjs/parseargs': 0.11.0

  jackspeak@4.0.2:
    dependencies:
      '@isaacs/cliui': 8.0.2

  jest-diff@29.7.0:
    dependencies:
      chalk: 4.1.2
      diff-sequences: 29.6.3
      jest-get-type: 29.6.3
      pretty-format: 29.7.0

  jest-get-type@29.6.3: {}

  jest-matcher-utils@29.7.0:
    dependencies:
      chalk: 4.1.2
      jest-diff: 29.7.0
      jest-get-type: 29.6.3
      pretty-format: 29.7.0

  jest-message-util@29.7.0:
    dependencies:
      '@babel/code-frame': 7.26.2
      '@jest/types': 29.6.3
      '@types/stack-utils': 2.0.3
      chalk: 4.1.2
      graceful-fs: 4.2.11
      micromatch: 4.0.8
      pretty-format: 29.7.0
      slash: 3.0.0
      stack-utils: 2.0.6

  jest-util@29.7.0:
    dependencies:
      '@jest/types': 29.6.3
      '@types/node': 22.13.4
      chalk: 4.1.2
      ci-info: 3.9.0
      graceful-fs: 4.2.11
      picomatch: 2.3.1

  jiti@1.21.7: {}

  jose@4.15.9: {}

  js-tokens@4.0.0: {}

  js-yaml@4.1.0:
    dependencies:
      argparse: 2.0.1

  jsbn@1.1.0: {}

  jsdom@25.0.1:
    dependencies:
      cssstyle: 4.1.0
      data-urls: 5.0.0
      decimal.js: 10.4.3
      form-data: 4.0.1
      html-encoding-sniffer: 4.0.0
      http-proxy-agent: 7.0.2
      https-proxy-agent: 7.0.6
      is-potential-custom-element-name: 1.0.1
      nwsapi: 2.2.16
      parse5: 7.2.1
      rrweb-cssom: 0.7.1
      saxes: 6.0.0
      symbol-tree: 3.2.4
      tough-cookie: 5.0.0
      w3c-xmlserializer: 5.0.0
      webidl-conversions: 7.0.0
      whatwg-encoding: 3.1.1
      whatwg-mimetype: 4.0.0
      whatwg-url: 14.1.0
      ws: 8.18.0
      xml-name-validator: 5.0.0
    transitivePeerDependencies:
      - bufferutil
      - supports-color
      - utf-8-validate

  jsesc@3.1.0: {}

  json-buffer@3.0.1: {}

  json-parse-even-better-errors@2.3.1: {}

  json-schema-to-ts@1.6.4:
    dependencies:
      '@types/json-schema': 7.0.15
      ts-toolbelt: 6.15.5

  json-schema-traverse@0.4.1: {}

  json-schema-traverse@1.0.0: {}

  json-schema@0.4.0: {}

  json-stable-stringify-without-jsonify@1.0.1: {}

  json5@2.2.3: {}

  jsondiffpatch@0.6.0:
    dependencies:
      '@types/diff-match-patch': 1.0.36
      chalk: 5.4.1
      diff-match-patch: 1.0.5

  jsonfile@4.0.0:
    optionalDependencies:
      graceful-fs: 4.2.11

  jsonfile@6.1.0:
    dependencies:
      universalify: 2.0.1
    optionalDependencies:
      graceful-fs: 4.2.11

  keyv@4.5.4:
    dependencies:
      json-buffer: 3.0.1

  kuler@2.0.0: {}

  levn@0.4.1:
    dependencies:
      prelude-ls: 1.2.1
      type-check: 0.4.0

  lilconfig@3.1.3: {}

  lines-and-columns@1.2.4: {}

  lint-staged@15.4.3:
    dependencies:
      chalk: 5.4.1
      commander: 13.1.0
      debug: 4.4.0
      execa: 8.0.1
      lilconfig: 3.1.3
      listr2: 8.2.5
      micromatch: 4.0.8
      pidtree: 0.6.0
      string-argv: 0.3.2
      yaml: 2.7.0
    transitivePeerDependencies:
      - supports-color

  listr2@8.2.5:
    dependencies:
      cli-truncate: 4.0.0
      colorette: 2.0.20
      eventemitter3: 5.0.1
      log-update: 6.1.0
      rfdc: 1.4.1
      wrap-ansi: 9.0.0

  locate-character@3.0.0: {}

  locate-path@6.0.0:
    dependencies:
      p-locate: 5.0.0

  lodash.castarray@4.4.0: {}

  lodash.defaults@4.2.0: {}

  lodash.isarguments@3.1.0: {}

  lodash.isplainobject@4.0.6: {}

  lodash.merge@4.6.2: {}

  lodash@4.17.21: {}

  log-symbols@6.0.0:
    dependencies:
      chalk: 5.4.1
      is-unicode-supported: 1.3.0

  log-update@6.1.0:
    dependencies:
      ansi-escapes: 7.0.0
      cli-cursor: 5.0.0
      slice-ansi: 7.1.0
      strip-ansi: 7.1.0
      wrap-ansi: 9.0.0

  logform@2.7.0:
    dependencies:
      '@colors/colors': 1.6.0
      '@types/triple-beam': 1.3.5
      fecha: 4.2.3
      ms: 2.1.3
      safe-stable-stringify: 2.5.0
      triple-beam: 1.4.1

  long@4.0.0: {}

  loupe@3.1.3: {}

  lru-cache@10.4.3: {}

  lru-cache@11.0.2: {}

  lru-cache@5.1.1:
    dependencies:
      yallist: 3.1.1

  lru-cache@7.18.3: {}

  lucide-react@0.475.0(react@19.0.0):
    dependencies:
      react: 19.0.0

  lz-string@1.5.0: {}

  magic-string@0.30.17:
    dependencies:
      '@jridgewell/sourcemap-codec': 1.5.0

  magicast@0.3.5:
    dependencies:
      '@babel/parser': 7.26.9
      '@babel/types': 7.26.9
      source-map-js: 1.2.1

  make-dir@3.1.0:
    dependencies:
      semver: 7.7.1

  make-dir@4.0.0:
    dependencies:
      semver: 7.7.1

  make-error@1.3.6: {}

  marked-highlight@2.2.1(marked@15.0.7):
    dependencies:
      marked: 15.0.7

  marked@15.0.7: {}

  math-intrinsics@1.1.0: {}

  media-typer@0.3.0: {}

  memorystream@0.3.1: {}

  merge-descriptors@1.0.3: {}

  merge-stream@2.0.0: {}

  merge2@1.4.1: {}

  meshoptimizer@0.18.1: {}

  methods@1.1.2: {}

  micro@9.3.5-canary.3:
    dependencies:
      arg: 4.1.0
      content-type: 1.0.4
      raw-body: 2.4.1

  micromatch@4.0.8:
    dependencies:
      braces: 3.0.3
      picomatch: 2.3.1

  mime-db@1.52.0: {}

  mime-types@2.1.35:
    dependencies:
      mime-db: 1.52.0

  mime@1.6.0: {}

  mimic-fn@2.1.0: {}

  mimic-fn@4.0.0: {}

  mimic-function@5.0.1: {}

  mimic-response@3.1.0: {}

  min-indent@1.0.1: {}

  mini-svg-data-uri@1.4.4: {}

  minimatch@10.0.1:
    dependencies:
      brace-expansion: 2.0.1

  minimatch@3.1.2:
    dependencies:
      brace-expansion: 1.1.11

  minimatch@9.0.5:
    dependencies:
      brace-expansion: 2.0.1

  minimist@1.2.8: {}

  minipass@7.1.2: {}

  minizlib@3.0.1:
    dependencies:
      minipass: 7.1.2
      rimraf: 5.0.10

  mitt@3.0.1: {}

  mkdirp-classic@0.5.3: {}

  mkdirp@1.0.4: {}

  mkdirp@3.0.1: {}

  motion-dom@12.0.0:
    dependencies:
      motion-utils: 12.0.0

  motion-utils@12.0.0: {}

  mri@1.2.0: {}

  mrmime@2.0.0: {}

  ms@2.0.0: {}

  ms@2.1.1: {}

  ms@2.1.3: {}

  msw@2.7.0(@types/node@22.13.4)(typescript@5.7.3):
    dependencies:
      '@bundled-es-modules/cookie': 2.0.1
      '@bundled-es-modules/statuses': 1.0.1
      '@bundled-es-modules/tough-cookie': 0.1.6
      '@inquirer/confirm': 5.1.1(@types/node@22.13.4)
      '@mswjs/interceptors': 0.37.3
      '@open-draft/deferred-promise': 2.2.0
      '@open-draft/until': 2.1.0
      '@types/cookie': 0.6.0
      '@types/statuses': 2.0.5
      graphql: 16.10.0
      headers-polyfill: 4.0.3
      is-node-process: 1.2.0
      outvariant: 1.4.3
      path-to-regexp: 8.2.0
      picocolors: 1.1.1
      strict-event-emitter: 0.5.1
      type-fest: 4.31.0
      yargs: 17.7.2
    optionalDependencies:
      typescript: 5.7.3
    transitivePeerDependencies:
      - '@types/node'

  mute-stream@2.0.0: {}

  mz@2.7.0:
    dependencies:
      any-promise: 1.3.0
      object-assign: 4.1.1
      thenify-all: 1.6.0

  nanoid@3.3.8: {}

  napi-build-utils@1.0.2: {}

  natural-compare@1.4.0: {}

  negotiator@0.6.3: {}

  netmask@2.0.2: {}

  next-themes@0.4.4(react-dom@19.0.0(react@19.0.0))(react@19.0.0):
    dependencies:
      react: 19.0.0
      react-dom: 19.0.0(react@19.0.0)

  node-abi@3.71.0:
    dependencies:
      semver: 7.7.1

  node-addon-api@6.1.0: {}

  node-domexception@1.0.0: {}

  node-fetch@2.6.13(encoding@0.1.13):
    dependencies:
      whatwg-url: 5.0.0
    optionalDependencies:
      encoding: 0.1.13

  node-fetch@2.6.7(encoding@0.1.13):
    dependencies:
      whatwg-url: 5.0.0
    optionalDependencies:
      encoding: 0.1.13

  node-fetch@2.6.9(encoding@0.1.13):
    dependencies:
      whatwg-url: 5.0.0
    optionalDependencies:
      encoding: 0.1.13

  node-fetch@2.7.0(encoding@0.1.13):
    dependencies:
      whatwg-url: 5.0.0
    optionalDependencies:
      encoding: 0.1.13

  node-fetch@3.3.2:
    dependencies:
      data-uri-to-buffer: 4.0.1
      fetch-blob: 3.2.0
      formdata-polyfill: 4.0.10

  node-gyp-build@4.8.4: {}

  node-releases@2.0.19: {}

  nopt@5.0.0:
    dependencies:
      abbrev: 1.1.1

  normalize-package-data@2.5.0:
    dependencies:
      hosted-git-info: 2.8.9
      resolve: 1.22.10
      semver: 7.7.1
      validate-npm-package-license: 3.0.4

  normalize-path@3.0.0: {}

  normalize-range@0.1.2: {}

  npm-run-all2@5.0.2:
    dependencies:
      ansi-styles: 5.2.0
      cross-spawn: 7.0.6
      memorystream: 0.3.1
      minimatch: 3.1.2
      pidtree: 0.5.0
      read-pkg: 5.2.0
      shell-quote: 1.8.2

  npm-run-path@4.0.1:
    dependencies:
      path-key: 3.1.1

  npm-run-path@5.3.0:
    dependencies:
      path-key: 4.0.0

  npmlog@5.0.1:
    dependencies:
      are-we-there-yet: 2.0.0
      console-control-strings: 1.1.0
      gauge: 3.0.2
      set-blocking: 2.0.0

  nwsapi@2.2.16: {}

  object-assign@4.1.1: {}

  object-hash@3.0.0: {}

  object-inspect@1.13.3: {}

  object-is@1.1.6:
    dependencies:
      call-bind: 1.0.8
      define-properties: 1.2.1

  object-keys@1.1.1: {}

  object.assign@4.1.7:
    dependencies:
      call-bind: 1.0.8
      call-bound: 1.0.3
      define-properties: 1.2.1
      es-object-atoms: 1.0.0
      has-symbols: 1.1.0
      object-keys: 1.1.1

  obuf@1.1.2: {}

  on-finished@2.4.1:
    dependencies:
      ee-first: 1.1.1

  once@1.3.3:
    dependencies:
      wrappy: 1.0.2

  once@1.4.0:
    dependencies:
      wrappy: 1.0.2

  one-time@1.0.0:
    dependencies:
      fn.name: 1.1.0

  onetime@5.1.2:
    dependencies:
      mimic-fn: 2.1.0

  onetime@6.0.0:
    dependencies:
      mimic-fn: 4.0.0

  onetime@7.0.0:
    dependencies:
      mimic-function: 5.0.1

  onnx-proto@4.0.4:
    dependencies:
      protobufjs: 6.11.4

  onnxruntime-common@1.14.0: {}

  onnxruntime-node@1.14.0:
    dependencies:
      onnxruntime-common: 1.14.0
    optional: true

  onnxruntime-web@1.14.0:
    dependencies:
      flatbuffers: 1.12.0
      guid-typescript: 1.0.9
      long: 4.0.0
      onnx-proto: 4.0.4
      onnxruntime-common: 1.14.0
      platform: 1.3.6

  open@8.4.2:
    dependencies:
      define-lazy-prop: 2.0.0
      is-docker: 2.2.1
      is-wsl: 2.2.0

  openai@4.77.0(encoding@0.1.13)(zod@3.24.2):
    dependencies:
      '@types/node': 18.19.76
      '@types/node-fetch': 2.6.12
      abort-controller: 3.0.0
      agentkeepalive: 4.6.0
      form-data-encoder: 1.7.2
      formdata-node: 4.4.1
      node-fetch: 2.7.0(encoding@0.1.13)
    optionalDependencies:
      zod: 3.24.2
    transitivePeerDependencies:
      - encoding

  optionator@0.9.4:
    dependencies:
      deep-is: 0.1.4
      fast-levenshtein: 2.0.6
      levn: 0.4.1
      prelude-ls: 1.2.1
      type-check: 0.4.0
      word-wrap: 1.2.5

  ora@8.2.0:
    dependencies:
      chalk: 5.4.1
      cli-cursor: 5.0.0
      cli-spinners: 2.9.2
      is-interactive: 2.0.0
      is-unicode-supported: 2.1.0
      log-symbols: 6.0.0
      stdin-discarder: 0.2.2
      string-width: 7.2.0
      strip-ansi: 7.1.0

  os-paths@4.4.0: {}

  outvariant@1.4.3: {}

  p-finally@2.0.1: {}

  p-limit@3.1.0:
    dependencies:
      yocto-queue: 0.1.0

  p-locate@5.0.0:
    dependencies:
      p-limit: 3.1.0

  pac-proxy-agent@7.1.0:
    dependencies:
      '@tootallnate/quickjs-emscripten': 0.23.0
      agent-base: 7.1.3
      debug: 4.4.0
      get-uri: 6.0.4
      http-proxy-agent: 7.0.2
      https-proxy-agent: 7.0.6
      pac-resolver: 7.0.1
      socks-proxy-agent: 8.0.5
    transitivePeerDependencies:
      - supports-color

  pac-resolver@7.0.1:
    dependencies:
      degenerator: 5.0.1
      netmask: 2.0.2

  package-json-from-dist@1.0.1: {}

  parent-module@1.0.1:
    dependencies:
      callsites: 3.1.0

  parse-json@5.2.0:
    dependencies:
      '@babel/code-frame': 7.26.2
      error-ex: 1.3.2
      json-parse-even-better-errors: 2.3.1
      lines-and-columns: 1.2.4

  parse-ms@2.1.0: {}

  parse5@7.2.1:
    dependencies:
      entities: 4.5.0

  parseurl@1.3.3: {}

  path-browserify@1.0.1: {}

  path-exists@4.0.0: {}

  path-is-absolute@1.0.1: {}

  path-key@3.1.1: {}

  path-key@4.0.0: {}

  path-match@1.2.4:
    dependencies:
      http-errors: 1.4.0
      path-to-regexp: 8.2.0

  path-parse@1.0.7: {}

  path-scurry@1.11.1:
    dependencies:
      lru-cache: 10.4.3
      minipass: 7.1.2

  path-scurry@2.0.0:
    dependencies:
      lru-cache: 11.0.2
      minipass: 7.1.2

  path-to-regexp@8.2.0: {}

  pathe@2.0.3: {}

  pathval@2.0.0: {}

  pend@1.2.0: {}

  pg-int8@1.0.1: {}

  pg-numeric@1.0.2: {}

  pg-protocol@1.7.0: {}

  pg-types@4.0.2:
    dependencies:
      pg-int8: 1.0.1
      pg-numeric: 1.0.2
      postgres-array: 3.0.2
      postgres-bytea: 3.0.0
      postgres-date: 2.1.0
      postgres-interval: 3.0.0
      postgres-range: 1.1.4

  picocolors@1.0.0: {}

  picocolors@1.1.1: {}

  picomatch@2.3.1: {}

  picomatch@4.0.2: {}

  pidtree@0.5.0: {}

  pidtree@0.6.0: {}

  pify@2.3.0: {}

  pirates@4.0.6: {}

  platform@1.3.6: {}

  playwright-core@1.50.1: {}

  playwright@1.50.1:
    dependencies:
      playwright-core: 1.50.1
    optionalDependencies:
      fsevents: 2.3.2

  possible-typed-array-names@1.0.0: {}

  postcss-import@15.1.0(postcss@8.5.2):
    dependencies:
      postcss: 8.5.2
      postcss-value-parser: 4.2.0
      read-cache: 1.0.0
      resolve: 1.22.10

  postcss-js@4.0.1(postcss@8.5.2):
    dependencies:
      camelcase-css: 2.0.1
      postcss: 8.5.2

  postcss-load-config@4.0.2(postcss@8.5.2)(ts-node@10.9.1(@types/node@22.13.4)(typescript@5.7.3)):
    dependencies:
      lilconfig: 3.1.3
      yaml: 2.7.0
    optionalDependencies:
      postcss: 8.5.2
      ts-node: 10.9.1(@types/node@22.13.4)(typescript@5.7.3)

  postcss-nested@6.2.0(postcss@8.5.2):
    dependencies:
      postcss: 8.5.2
      postcss-selector-parser: 6.1.2

  postcss-selector-parser@6.0.10:
    dependencies:
      cssesc: 3.0.0
      util-deprecate: 1.0.2

  postcss-selector-parser@6.1.2:
    dependencies:
      cssesc: 3.0.0
      util-deprecate: 1.0.2

  postcss-value-parser@4.2.0: {}

  postcss@8.5.2:
    dependencies:
      nanoid: 3.3.8
      picocolors: 1.1.1
      source-map-js: 1.2.1

  postgres-array@3.0.2: {}

  postgres-bytea@3.0.0:
    dependencies:
      obuf: 1.1.2

  postgres-date@2.1.0: {}

  postgres-interval@3.0.0: {}

  postgres-range@1.1.4: {}

  prebuild-install@7.1.2:
    dependencies:
      detect-libc: 2.0.3
      expand-template: 2.0.3
      github-from-package: 0.0.0
      minimist: 1.2.8
      mkdirp-classic: 0.5.3
      napi-build-utils: 1.0.2
      node-abi: 3.71.0
      pump: 3.0.2
      rc: 1.2.8
      simple-get: 4.0.1
      tar-fs: 2.1.1
      tunnel-agent: 0.6.0

  prelude-ls@1.2.1: {}

  prettier-plugin-tailwindcss@0.6.11(prettier@3.5.1):
    dependencies:
      prettier: 3.5.1

  prettier@3.5.1: {}

  pretty-format@27.5.1:
    dependencies:
      ansi-regex: 5.0.1
      ansi-styles: 5.2.0
      react-is: 17.0.2

  pretty-format@29.7.0:
    dependencies:
      '@jest/schemas': 29.6.3
      ansi-styles: 5.2.0
      react-is: 18.3.1

  pretty-ms@7.0.1:
    dependencies:
      parse-ms: 2.1.0

  progress@2.0.3: {}

  prom-client@15.1.3:
    dependencies:
      '@opentelemetry/api': 1.9.0
      tdigest: 0.1.2

  promisepipe@3.0.0: {}

  protobufjs@6.11.4:
    dependencies:
      '@protobufjs/aspromise': 1.1.2
      '@protobufjs/base64': 1.1.2
      '@protobufjs/codegen': 2.0.4
      '@protobufjs/eventemitter': 1.1.0
      '@protobufjs/fetch': 1.1.0
      '@protobufjs/float': 1.0.2
      '@protobufjs/inquire': 1.1.0
      '@protobufjs/path': 1.1.2
      '@protobufjs/pool': 1.1.0
      '@protobufjs/utf8': 1.1.0
      '@types/long': 4.0.2
      '@types/node': 22.13.4
      long: 4.0.0

  proxy-addr@2.0.7:
    dependencies:
      forwarded: 0.2.0
      ipaddr.js: 1.9.1

  proxy-agent@6.5.0:
    dependencies:
      agent-base: 7.1.3
      debug: 4.4.0
      http-proxy-agent: 7.0.2
      https-proxy-agent: 7.0.6
      lru-cache: 7.18.3
      pac-proxy-agent: 7.1.0
      proxy-from-env: 1.1.0
      socks-proxy-agent: 8.0.5
    transitivePeerDependencies:
      - supports-color

  proxy-from-env@1.1.0: {}

  psl@1.15.0:
    dependencies:
      punycode: 2.3.1

  pump@3.0.2:
    dependencies:
      end-of-stream: 1.4.4
      once: 1.4.0

  punycode@2.3.1: {}

  puppeteer-core@23.11.1:
    dependencies:
      '@puppeteer/browsers': 2.6.1
      chromium-bidi: 0.11.0(devtools-protocol@0.0.1367902)
      debug: 4.4.0
      devtools-protocol: 0.0.1367902
      typed-query-selector: 2.12.0
      ws: 8.18.0
    transitivePeerDependencies:
      - bufferutil
      - supports-color
      - utf-8-validate

  puppeteer@23.11.1(typescript@5.7.3):
    dependencies:
      '@puppeteer/browsers': 2.6.1
      chromium-bidi: 0.11.0(devtools-protocol@0.0.1367902)
      cosmiconfig: 9.0.0(typescript@5.7.3)
      devtools-protocol: 0.0.1367902
      puppeteer-core: 23.11.1
      typed-query-selector: 2.12.0
    transitivePeerDependencies:
      - bufferutil
      - supports-color
      - typescript
      - utf-8-validate

  qs@6.13.0:
    dependencies:
      side-channel: 1.1.0

  querystringify@2.2.0: {}

  queue-microtask@1.2.3: {}

  queue-tick@1.0.1: {}

  range-parser@1.2.1: {}

  raw-body@2.4.1:
    dependencies:
      bytes: 3.1.0
      http-errors: 1.7.3
      iconv-lite: 0.4.24
      unpipe: 1.0.0

  raw-body@2.5.2:
    dependencies:
      bytes: 3.1.2
      http-errors: 2.0.0
      iconv-lite: 0.4.24
      unpipe: 1.0.0

  rc@1.2.8:
    dependencies:
      deep-extend: 0.6.0
      ini: 1.3.8
      minimist: 1.2.8
      strip-json-comments: 2.0.1

  react-chartjs-2@5.3.0(chart.js@4.4.7)(react@19.0.0):
    dependencies:
      chart.js: 4.4.7
      react: 19.0.0

  react-dom@19.0.0(react@19.0.0):
    dependencies:
      react: 19.0.0
      scheduler: 0.25.0

  react-error-boundary@5.0.0(react@19.0.0):
    dependencies:
      '@babel/runtime': 7.26.0
      react: 19.0.0

  react-hot-toast@2.5.2(react-dom@19.0.0(react@19.0.0))(react@19.0.0):
    dependencies:
      csstype: 3.1.3
      goober: 2.1.16(csstype@3.1.3)
      react: 19.0.0
      react-dom: 19.0.0(react@19.0.0)

  react-is@17.0.2: {}

  react-is@18.3.1: {}

  react-refresh@0.14.2: {}

  react-remove-scroll-bar@2.3.8(@types/react@19.0.10)(react@19.0.0):
    dependencies:
      react: 19.0.0
      react-style-singleton: 2.2.3(@types/react@19.0.10)(react@19.0.0)
      tslib: 2.8.1
    optionalDependencies:
      '@types/react': 19.0.10

  react-remove-scroll@2.6.3(@types/react@19.0.10)(react@19.0.0):
    dependencies:
      react: 19.0.0
      react-remove-scroll-bar: 2.3.8(@types/react@19.0.10)(react@19.0.0)
      react-style-singleton: 2.2.3(@types/react@19.0.10)(react@19.0.0)
      tslib: 2.8.1
      use-callback-ref: 1.3.3(@types/react@19.0.10)(react@19.0.0)
      use-sidecar: 1.1.3(@types/react@19.0.10)(react@19.0.0)
    optionalDependencies:
      '@types/react': 19.0.10

  react-router-dom@6.29.0(react-dom@19.0.0(react@19.0.0))(react@19.0.0):
    dependencies:
      '@remix-run/router': 1.22.0
      react: 19.0.0
      react-dom: 19.0.0(react@19.0.0)
      react-router: 6.29.0(react@19.0.0)

  react-router@6.29.0(react@19.0.0):
    dependencies:
      '@remix-run/router': 1.22.0
      react: 19.0.0

  react-style-singleton@2.2.3(@types/react@19.0.10)(react@19.0.0):
    dependencies:
      get-nonce: 1.0.1
      react: 19.0.0
      tslib: 2.8.1
    optionalDependencies:
      '@types/react': 19.0.10

  react@19.0.0: {}

  read-cache@1.0.0:
    dependencies:
      pify: 2.3.0

  read-pkg@5.2.0:
    dependencies:
      '@types/normalize-package-data': 2.4.4
      normalize-package-data: 2.5.0
      parse-json: 5.2.0
      type-fest: 0.6.0

  readable-stream@3.6.2:
    dependencies:
      inherits: 2.0.4
      string_decoder: 1.3.0
      util-deprecate: 1.0.2

  readdirp@3.6.0:
    dependencies:
      picomatch: 2.3.1

  readdirp@4.0.2: {}

  redent@3.0.0:
    dependencies:
      indent-string: 4.0.0
      strip-indent: 3.0.0

  redis-errors@1.2.0: {}

  redis-parser@3.0.0:
    dependencies:
      redis-errors: 1.2.0

  redis@4.7.0:
    dependencies:
      '@redis/bloom': 1.2.0(@redis/client@1.6.0)
      '@redis/client': 1.6.0
      '@redis/graph': 1.1.1(@redis/client@1.6.0)
      '@redis/json': 1.0.7(@redis/client@1.6.0)
      '@redis/search': 1.2.0(@redis/client@1.6.0)
      '@redis/time-series': 1.1.0(@redis/client@1.6.0)

  reflect-metadata@0.2.2: {}

  regenerator-runtime@0.13.11: {}

  regenerator-runtime@0.14.1: {}

  regexp.prototype.flags@1.5.3:
    dependencies:
      call-bind: 1.0.8
      define-properties: 1.2.1
      es-errors: 1.3.0
      set-function-name: 2.0.2

  require-directory@2.1.1: {}

  require-from-string@2.0.2: {}

  requires-port@1.0.0: {}

  resolve-from@4.0.0: {}

  resolve-from@5.0.0: {}

  resolve-pkg-maps@1.0.0: {}

  resolve@1.22.10:
    dependencies:
      is-core-module: 2.16.1
      path-parse: 1.0.7
      supports-preserve-symlinks-flag: 1.0.0

  restore-cursor@5.1.0:
    dependencies:
      onetime: 7.0.0
      signal-exit: 4.1.0

  reusify@1.0.4: {}

  rfdc@1.4.1: {}

  rimraf@2.7.1:
    dependencies:
      glob: 7.2.3

  rimraf@3.0.2:
    dependencies:
      glob: 7.2.3

  rimraf@5.0.10:
    dependencies:
      glob: 10.4.5

  rimraf@6.0.1:
    dependencies:
      glob: 11.0.0
      package-json-from-dist: 1.0.1

  rollup-plugin-visualizer@5.14.0(rollup@4.34.8):
    dependencies:
      open: 8.4.2
      picomatch: 4.0.2
      source-map: 0.7.4
      yargs: 17.7.2
    optionalDependencies:
      rollup: 4.34.8

  rollup@4.34.8:
    dependencies:
      '@types/estree': 1.0.6
    optionalDependencies:
      '@rollup/rollup-android-arm-eabi': 4.34.8
      '@rollup/rollup-android-arm64': 4.34.8
      '@rollup/rollup-darwin-arm64': 4.34.8
      '@rollup/rollup-darwin-x64': 4.34.8
      '@rollup/rollup-freebsd-arm64': 4.34.8
      '@rollup/rollup-freebsd-x64': 4.34.8
      '@rollup/rollup-linux-arm-gnueabihf': 4.34.8
      '@rollup/rollup-linux-arm-musleabihf': 4.34.8
      '@rollup/rollup-linux-arm64-gnu': 4.34.8
      '@rollup/rollup-linux-arm64-musl': 4.34.8
      '@rollup/rollup-linux-loongarch64-gnu': 4.34.8
      '@rollup/rollup-linux-powerpc64le-gnu': 4.34.8
      '@rollup/rollup-linux-riscv64-gnu': 4.34.8
      '@rollup/rollup-linux-s390x-gnu': 4.34.8
      '@rollup/rollup-linux-x64-gnu': 4.34.8
      '@rollup/rollup-linux-x64-musl': 4.34.8
      '@rollup/rollup-win32-arm64-msvc': 4.34.8
      '@rollup/rollup-win32-ia32-msvc': 4.34.8
      '@rollup/rollup-win32-x64-msvc': 4.34.8
      fsevents: 2.3.3

  rrweb-cssom@0.7.1: {}

  run-parallel@1.2.0:
    dependencies:
      queue-microtask: 1.2.3

  rxjs@7.8.1:
    dependencies:
      tslib: 2.8.1

  safe-buffer@5.2.1: {}

  safe-regex-test@1.1.0:
    dependencies:
      call-bound: 1.0.3
      es-errors: 1.3.0
      is-regex: 1.2.1

  safe-stable-stringify@2.5.0: {}

  safer-buffer@2.1.2: {}

  saxes@6.0.0:
    dependencies:
      xmlchars: 2.2.0

  scheduler@0.25.0: {}

  secure-json-parse@2.7.0: {}

  seedrandom@3.0.5: {}

  semver@7.7.1: {}

  send@0.19.0:
    dependencies:
      debug: 2.6.9
      depd: 2.0.0
      destroy: 1.2.0
      encodeurl: 1.0.2
      escape-html: 1.0.3
      etag: 1.8.1
      fresh: 0.5.2
      http-errors: 2.0.0
      mime: 1.6.0
      ms: 2.1.3
      on-finished: 2.4.1
      range-parser: 1.2.1
      statuses: 2.0.1
    transitivePeerDependencies:
      - supports-color

  serve-static@1.16.2:
    dependencies:
      encodeurl: 2.0.0
      escape-html: 1.0.3
      parseurl: 1.3.3
      send: 0.19.0
    transitivePeerDependencies:
      - supports-color

  set-blocking@2.0.0: {}

  set-cookie-parser@2.7.1: {}

  set-function-length@1.2.2:
    dependencies:
      define-data-property: 1.1.4
      es-errors: 1.3.0
      function-bind: 1.1.2
      get-intrinsic: 1.2.6
      gopd: 1.2.0
      has-property-descriptors: 1.0.2

  set-function-name@2.0.2:
    dependencies:
      define-data-property: 1.1.4
      es-errors: 1.3.0
      functions-have-names: 1.2.3
      has-property-descriptors: 1.0.2

  setprototypeof@1.1.1: {}

  setprototypeof@1.2.0: {}

  sharp@0.32.6:
    dependencies:
      color: 4.2.3
      detect-libc: 2.0.3
      node-addon-api: 6.1.0
      prebuild-install: 7.1.2
      semver: 7.7.1
      simple-get: 4.0.1
      tar-fs: 3.0.6
      tunnel-agent: 0.6.0

  shebang-command@2.0.0:
    dependencies:
      shebang-regex: 3.0.0

  shebang-regex@3.0.0: {}

  shell-quote@1.8.2: {}

  side-channel-list@1.0.0:
    dependencies:
      es-errors: 1.3.0
      object-inspect: 1.13.3

  side-channel-map@1.0.1:
    dependencies:
      call-bound: 1.0.3
      es-errors: 1.3.0
      get-intrinsic: 1.2.6
      object-inspect: 1.13.3

  side-channel-weakmap@1.0.2:
    dependencies:
      call-bound: 1.0.3
      es-errors: 1.3.0
      get-intrinsic: 1.2.6
      object-inspect: 1.13.3
      side-channel-map: 1.0.1

  side-channel@1.1.0:
    dependencies:
      es-errors: 1.3.0
      object-inspect: 1.13.3
      side-channel-list: 1.0.0
      side-channel-map: 1.0.1
      side-channel-weakmap: 1.0.2

  siginfo@2.0.0: {}

  signal-exit@3.0.7: {}

  signal-exit@4.0.2: {}

  signal-exit@4.1.0: {}

  simple-concat@1.0.1: {}

  simple-get@4.0.1:
    dependencies:
      decompress-response: 6.0.0
      once: 1.4.0
      simple-concat: 1.0.1

  simple-swizzle@0.2.2:
    dependencies:
      is-arrayish: 0.3.2

  sirv@3.0.0:
    dependencies:
      '@polka/url': 1.0.0-next.28
      mrmime: 2.0.0
      totalist: 3.0.1

  slash@3.0.0: {}

  slice-ansi@5.0.0:
    dependencies:
      ansi-styles: 6.2.1
      is-fullwidth-code-point: 4.0.0

  slice-ansi@7.1.0:
    dependencies:
      ansi-styles: 6.2.1
      is-fullwidth-code-point: 5.0.0

  smart-buffer@4.2.0: {}

  socks-proxy-agent@8.0.5:
    dependencies:
      agent-base: 7.1.3
      debug: 4.4.0
      socks: 2.8.3
    transitivePeerDependencies:
      - supports-color

  socks@2.8.3:
    dependencies:
      ip-address: 9.0.5
      smart-buffer: 4.2.0

  source-map-js@1.2.1: {}

  source-map@0.6.1:
    optional: true

  source-map@0.7.4: {}

  spdx-correct@3.2.0:
    dependencies:
      spdx-expression-parse: 3.0.1
      spdx-license-ids: 3.0.20

  spdx-exceptions@2.5.0: {}

  spdx-expression-parse@3.0.1:
    dependencies:
      spdx-exceptions: 2.5.0
      spdx-license-ids: 3.0.20

  spdx-license-ids@3.0.20: {}

  sprintf-js@1.0.3: {}

  sprintf-js@1.1.3: {}

  sswr@2.1.0(svelte@5.16.0):
    dependencies:
      svelte: 5.16.0
      swrev: 4.0.0

  stack-trace@0.0.10: {}

  stack-utils@2.0.6:
    dependencies:
      escape-string-regexp: 2.0.0

  stackback@0.0.2: {}

  standard-as-callback@2.1.0: {}

  stat-mode@0.3.0: {}

  statuses@1.5.0: {}

  statuses@2.0.1: {}

  std-env@3.8.0: {}

  stdin-discarder@0.2.2: {}

  stop-iteration-iterator@1.1.0:
    dependencies:
      es-errors: 1.3.0
      internal-slot: 1.1.0

  stream-to-array@2.3.0:
    dependencies:
      any-promise: 1.3.0

  stream-to-promise@2.2.0:
    dependencies:
      any-promise: 1.3.0
      end-of-stream: 1.1.0
      stream-to-array: 2.3.0

  streamx@2.21.1:
    dependencies:
      fast-fifo: 1.3.2
      queue-tick: 1.0.1
      text-decoder: 1.2.3
    optionalDependencies:
      bare-events: 2.5.0

  strict-event-emitter@0.5.1: {}

  string-argv@0.3.2: {}

  string-width@4.2.3:
    dependencies:
      emoji-regex: 8.0.0
      is-fullwidth-code-point: 3.0.0
      strip-ansi: 6.0.1

  string-width@5.1.2:
    dependencies:
      eastasianwidth: 0.2.0
      emoji-regex: 9.2.2
      strip-ansi: 7.1.0

  string-width@7.2.0:
    dependencies:
      emoji-regex: 10.4.0
      get-east-asian-width: 1.3.0
      strip-ansi: 7.1.0

  string_decoder@1.3.0:
    dependencies:
      safe-buffer: 5.2.1

  strip-ansi@6.0.1:
    dependencies:
      ansi-regex: 5.0.1

  strip-ansi@7.1.0:
    dependencies:
      ansi-regex: 6.1.0

  strip-final-newline@2.0.0: {}

  strip-final-newline@3.0.0: {}

  strip-indent@3.0.0:
    dependencies:
      min-indent: 1.0.1

  strip-json-comments@2.0.1: {}

  strip-json-comments@3.1.1: {}

  sucrase@3.35.0:
    dependencies:
      '@jridgewell/gen-mapping': 0.3.8
      commander: 4.1.1
      glob: 10.4.5
      lines-and-columns: 1.2.4
      mz: 2.7.0
      pirates: 4.0.6
      ts-interface-checker: 0.1.13

  supports-color@7.2.0:
    dependencies:
      has-flag: 4.0.0

  supports-color@8.1.1:
    dependencies:
      has-flag: 4.0.0

  supports-preserve-symlinks-flag@1.0.0: {}

  svelte@5.16.0:
    dependencies:
      '@ampproject/remapping': 2.3.0
      '@jridgewell/sourcemap-codec': 1.5.0
      '@types/estree': 1.0.6
      acorn: 8.14.0
      acorn-typescript: 1.4.13(acorn@8.14.0)
      aria-query: 5.3.2
      axobject-query: 4.1.0
      clsx: 2.1.1
      esm-env: 1.2.2
      esrap: 1.4.5
      is-reference: 3.0.3
      locate-character: 3.0.0
      magic-string: 0.30.17
      zimmerframe: 1.1.2

  swr@2.3.0(react@19.0.0):
    dependencies:
      dequal: 2.0.3
      react: 19.0.0
      use-sync-external-store: 1.4.0(react@19.0.0)

  swrev@4.0.0: {}

  swrv@1.0.4(vue@3.5.13(typescript@5.7.3)):
    dependencies:
      vue: 3.5.13(typescript@5.7.3)

  symbol-tree@3.2.4: {}

  tailwind-merge@3.0.1: {}

  tailwindcss-animate@1.0.7(tailwindcss@3.4.17(ts-node@10.9.1(@types/node@22.13.4)(typescript@5.7.3))):
    dependencies:
      tailwindcss: 3.4.17(ts-node@10.9.1(@types/node@22.13.4)(typescript@5.7.3))

  tailwindcss@3.4.17(ts-node@10.9.1(@types/node@22.13.4)(typescript@5.7.3)):
    dependencies:
      '@alloc/quick-lru': 5.2.0
      arg: 5.0.2
      chokidar: 3.6.0
      didyoumean: 1.2.2
      dlv: 1.1.3
      fast-glob: 3.3.2
      glob-parent: 6.0.2
      is-glob: 4.0.3
      jiti: 1.21.7
      lilconfig: 3.1.3
      micromatch: 4.0.8
      normalize-path: 3.0.0
      object-hash: 3.0.0
      picocolors: 1.1.1
      postcss: 8.5.2
      postcss-import: 15.1.0(postcss@8.5.2)
      postcss-js: 4.0.1(postcss@8.5.2)
      postcss-load-config: 4.0.2(postcss@8.5.2)(ts-node@10.9.1(@types/node@22.13.4)(typescript@5.7.3))
      postcss-nested: 6.2.0(postcss@8.5.2)
      postcss-selector-parser: 6.1.2
      resolve: 1.22.10
      sucrase: 3.35.0
    transitivePeerDependencies:
      - ts-node

  tar-fs@2.1.1:
    dependencies:
      chownr: 1.1.4
      mkdirp-classic: 0.5.3
      pump: 3.0.2
      tar-stream: 2.2.0

  tar-fs@3.0.6:
    dependencies:
      pump: 3.0.2
      tar-stream: 3.1.7
    optionalDependencies:
      bare-fs: 2.3.5
      bare-path: 2.1.3

  tar-stream@2.2.0:
    dependencies:
      bl: 4.1.0
      end-of-stream: 1.4.4
      fs-constants: 1.0.0
      inherits: 2.0.4
      readable-stream: 3.6.2

  tar-stream@3.1.7:
    dependencies:
      b4a: 1.6.7
      fast-fifo: 1.3.2
      streamx: 2.21.1

  tar@7.4.3:
    dependencies:
      '@isaacs/fs-minipass': 4.0.1
      chownr: 3.0.0
      minipass: 7.1.2
      minizlib: 3.0.1
      mkdirp: 3.0.1
      yallist: 5.0.0

  tdigest@0.1.2:
    dependencies:
      bintrees: 1.0.2

  test-exclude@7.0.1:
    dependencies:
      '@istanbuljs/schema': 0.1.3
      glob: 10.4.5
      minimatch: 9.0.5

  text-decoder@1.2.3:
    dependencies:
      b4a: 1.6.7

  text-hex@1.0.0: {}

  thenify-all@1.6.0:
    dependencies:
      thenify: 3.3.1

  thenify@3.3.1:
    dependencies:
      any-promise: 1.3.0

  throttleit@2.1.0: {}

  through@2.3.8: {}

  time-span@4.0.0:
    dependencies:
      convert-hrtime: 3.0.0

  tinybench@2.9.0: {}

  tinyexec@0.3.2: {}

  tinyglobby@0.2.10:
    dependencies:
      fdir: 6.4.3(picomatch@4.0.2)
      picomatch: 4.0.2

  tinypool@1.0.2: {}

  tinyrainbow@2.0.0: {}

  tinyspy@3.0.2: {}

  tldts-core@6.1.70: {}

  tldts@6.1.70:
    dependencies:
      tldts-core: 6.1.70

  to-regex-range@5.0.1:
    dependencies:
      is-number: 7.0.0

  toidentifier@1.0.0: {}

  toidentifier@1.0.1: {}

  totalist@3.0.1: {}

  tough-cookie@4.1.4:
    dependencies:
      psl: 1.15.0
      punycode: 2.3.1
      universalify: 0.2.0
      url-parse: 1.5.10

  tough-cookie@5.0.0:
    dependencies:
      tldts: 6.1.70

  tr46@0.0.3: {}

  tr46@5.0.0:
    dependencies:
      punycode: 2.3.1

  tree-kill@1.2.2: {}

  triple-beam@1.4.1: {}

  ts-api-utils@2.0.1(typescript@5.7.3):
    dependencies:
      typescript: 5.7.3

  ts-interface-checker@0.1.13: {}

  ts-morph@12.0.0:
    dependencies:
      '@ts-morph/common': 0.11.1
      code-block-writer: 10.1.1

  ts-node@10.9.1(@types/node@16.18.11)(typescript@4.9.5):
    dependencies:
      '@cspotcode/source-map-support': 0.8.1
      '@tsconfig/node10': 1.0.11
      '@tsconfig/node12': 1.0.11
      '@tsconfig/node14': 1.0.3
      '@tsconfig/node16': 1.0.4
      '@types/node': 16.18.11
      acorn: 8.14.0
      acorn-walk: 8.3.4
      arg: 4.1.3
      create-require: 1.1.1
      diff: 4.0.2
      make-error: 1.3.6
      typescript: 4.9.5
      v8-compile-cache-lib: 3.0.1
      yn: 3.1.1

  ts-node@10.9.1(@types/node@22.13.4)(typescript@5.7.3):
    dependencies:
      '@cspotcode/source-map-support': 0.8.1
      '@tsconfig/node10': 1.0.11
      '@tsconfig/node12': 1.0.11
      '@tsconfig/node14': 1.0.3
      '@tsconfig/node16': 1.0.4
      '@types/node': 22.13.4
      acorn: 8.14.0
      acorn-walk: 8.3.4
      arg: 4.1.3
      create-require: 1.1.1
      diff: 4.0.2
      make-error: 1.3.6
      typescript: 5.7.3
      v8-compile-cache-lib: 3.0.1
      yn: 3.1.1
    optional: true

  ts-toolbelt@6.15.5: {}

  tsconfck@3.1.4(typescript@5.7.3):
    optionalDependencies:
      typescript: 5.7.3

  tslib@2.8.1: {}

  tsx@4.19.2:
    dependencies:
      esbuild: 0.23.1
      get-tsconfig: 4.8.1
    optionalDependencies:
      fsevents: 2.3.3

  tunnel-agent@0.6.0:
    dependencies:
      safe-buffer: 5.2.1

  type-check@0.4.0:
    dependencies:
      prelude-ls: 1.2.1

  type-fest@0.21.3: {}

  type-fest@0.6.0: {}

  type-fest@4.31.0: {}

  type-is@1.6.18:
    dependencies:
      media-typer: 0.3.0
      mime-types: 2.1.35

  typed-query-selector@2.12.0: {}

  typescript@4.9.5: {}

  typescript@5.7.3: {}

  uid-promise@1.0.0: {}

  unbzip2-stream@1.4.3:
    dependencies:
      buffer: 5.7.1
      through: 2.3.8

  undici-types@5.26.5: {}

  undici-types@6.20.0: {}

  undici@5.28.5:
    dependencies:
      '@fastify/busboy': 2.1.1

  universal-user-agent@7.0.2: {}

  universalify@0.1.2: {}

  universalify@0.2.0: {}

  universalify@2.0.1: {}

  unpipe@1.0.0: {}

  update-browserslist-db@1.1.1(browserslist@4.24.3):
    dependencies:
      browserslist: 4.24.3
      escalade: 3.2.0
      picocolors: 1.1.1

  uri-js@4.4.1:
    dependencies:
      punycode: 2.3.1

  url-parse@1.5.10:
    dependencies:
      querystringify: 2.2.0
      requires-port: 1.0.0

  use-callback-ref@1.3.3(@types/react@19.0.10)(react@19.0.0):
    dependencies:
      react: 19.0.0
      tslib: 2.8.1
    optionalDependencies:
      '@types/react': 19.0.10

  use-sidecar@1.1.3(@types/react@19.0.10)(react@19.0.0):
    dependencies:
      detect-node-es: 1.1.0
      react: 19.0.0
      tslib: 2.8.1
    optionalDependencies:
      '@types/react': 19.0.10

  use-sync-external-store@1.4.0(react@19.0.0):
    dependencies:
      react: 19.0.0

  util-deprecate@1.0.2: {}

  utils-merge@1.0.1: {}

  uuid@11.0.5: {}

  uuid@3.3.2: {}

  v8-compile-cache-lib@3.0.1: {}

  validate-npm-package-license@3.0.4:
    dependencies:
      spdx-correct: 3.2.0
      spdx-expression-parse: 3.0.1

  vary@1.1.2: {}

  vercel@39.2.2(encoding@0.1.13):
    dependencies:
      '@vercel/build-utils': 8.8.0
      '@vercel/fun': 1.1.0(encoding@0.1.13)
      '@vercel/go': 3.2.1
      '@vercel/hydrogen': 1.0.9
      '@vercel/next': 4.4.0(encoding@0.1.13)
      '@vercel/node': 5.0.0(encoding@0.1.13)
      '@vercel/python': 4.5.1
      '@vercel/redwood': 2.1.10(encoding@0.1.13)
      '@vercel/remix-builder': 4.0.0(encoding@0.1.13)
      '@vercel/ruby': 2.1.0
      '@vercel/static-build': 2.5.39
      chokidar: 4.0.0
    transitivePeerDependencies:
      - '@swc/core'
      - '@swc/wasm'
      - encoding
      - supports-color

  vite-node@3.0.5(@types/node@22.13.4)(jiti@1.21.7)(tsx@4.19.2)(yaml@2.7.0):
    dependencies:
      cac: 6.7.14
      debug: 4.4.0
      es-module-lexer: 1.6.0
      pathe: 2.0.3
      vite: 6.1.0(@types/node@22.13.4)(jiti@1.21.7)(tsx@4.19.2)(yaml@2.7.0)
    transitivePeerDependencies:
      - '@types/node'
      - jiti
      - less
      - lightningcss
      - sass
      - sass-embedded
      - stylus
      - sugarss
      - supports-color
      - terser
      - tsx
      - yaml

  vite-plugin-compression@0.5.1(vite@6.1.0(@types/node@22.13.4)(jiti@1.21.7)(tsx@4.19.2)(yaml@2.7.0)):
    dependencies:
      chalk: 4.1.2
      debug: 4.4.0
      fs-extra: 10.1.0
      vite: 6.1.0(@types/node@22.13.4)(jiti@1.21.7)(tsx@4.19.2)(yaml@2.7.0)
    transitivePeerDependencies:
      - supports-color

  vite-tsconfig-paths@5.1.4(typescript@5.7.3)(vite@6.1.0(@types/node@22.13.4)(jiti@1.21.7)(tsx@4.19.2)(yaml@2.7.0)):
    dependencies:
      debug: 4.4.0
      globrex: 0.1.2
      tsconfck: 3.1.4(typescript@5.7.3)
    optionalDependencies:
      vite: 6.1.0(@types/node@22.13.4)(jiti@1.21.7)(tsx@4.19.2)(yaml@2.7.0)
    transitivePeerDependencies:
      - supports-color
      - typescript

  vite@6.1.0(@types/node@22.13.4)(jiti@1.21.7)(tsx@4.19.2)(yaml@2.7.0):
    dependencies:
      esbuild: 0.24.2
      postcss: 8.5.2
      rollup: 4.34.8
    optionalDependencies:
      '@types/node': 22.13.4
      fsevents: 2.3.3
<<<<<<< HEAD
      jiti: 1.21.7
      tsx: 4.19.2
      yaml: 2.7.0

  vitest@3.0.5(@edge-runtime/vm@3.2.0)(@types/node@22.13.4)(@vitest/ui@3.0.5)(happy-dom@16.2.6)(jiti@1.21.7)(jsdom@25.0.1)(msw@2.7.0(@types/node@22.13.4)(typescript@5.7.3))(tsx@4.19.2)(yaml@2.7.0):
    dependencies:
      '@vitest/expect': 3.0.5
      '@vitest/mocker': 3.0.5(msw@2.7.0(@types/node@22.13.4)(typescript@5.7.3))(vite@6.1.0(@types/node@22.13.4)(jiti@1.21.7)(tsx@4.19.2)(yaml@2.7.0))
      '@vitest/pretty-format': 3.0.5
      '@vitest/runner': 3.0.5
      '@vitest/snapshot': 3.0.5
      '@vitest/spy': 3.0.5
      '@vitest/utils': 3.0.5
=======

  vitest@2.1.9(@edge-runtime/vm@3.2.0)(@types/node@20.17.19)(@vitest/ui@2.1.8)(happy-dom@16.8.1)(jsdom@25.0.1)(msw@2.7.0(@types/node@20.17.19)(typescript@5.3.3)):
    dependencies:
      '@vitest/expect': 2.1.9
      '@vitest/mocker': 2.1.9(msw@2.7.0(@types/node@20.17.19)(typescript@5.3.3))(vite@5.4.14(@types/node@20.17.19))
      '@vitest/pretty-format': 2.1.9
      '@vitest/runner': 2.1.9
      '@vitest/snapshot': 2.1.9
      '@vitest/spy': 2.1.9
      '@vitest/utils': 2.1.9
>>>>>>> 0fde45ed
      chai: 5.2.0
      debug: 4.4.0
      expect-type: 1.1.0
      magic-string: 0.30.17
      pathe: 2.0.3
      std-env: 3.8.0
      tinybench: 2.9.0
      tinyexec: 0.3.2
      tinypool: 1.0.2
      tinyrainbow: 2.0.0
      vite: 6.1.0(@types/node@22.13.4)(jiti@1.21.7)(tsx@4.19.2)(yaml@2.7.0)
      vite-node: 3.0.5(@types/node@22.13.4)(jiti@1.21.7)(tsx@4.19.2)(yaml@2.7.0)
      why-is-node-running: 2.3.0
    optionalDependencies:
      '@edge-runtime/vm': 3.2.0
<<<<<<< HEAD
      '@types/node': 22.13.4
      '@vitest/ui': 3.0.5(vitest@3.0.5)
      happy-dom: 16.2.6
=======
      '@types/node': 20.17.19
      '@vitest/ui': 2.1.8(vitest@2.1.9)
      happy-dom: 16.8.1
>>>>>>> 0fde45ed
      jsdom: 25.0.1
    transitivePeerDependencies:
      - jiti
      - less
      - lightningcss
      - msw
      - sass
      - sass-embedded
      - stylus
      - sugarss
      - supports-color
      - terser
      - tsx
      - yaml

  vue@3.5.13(typescript@5.7.3):
    dependencies:
      '@vue/compiler-dom': 3.5.13
      '@vue/compiler-sfc': 3.5.13
      '@vue/runtime-dom': 3.5.13
      '@vue/server-renderer': 3.5.13(vue@3.5.13(typescript@5.7.3))
      '@vue/shared': 3.5.13
    optionalDependencies:
      typescript: 5.7.3

  w3c-xmlserializer@5.0.0:
    dependencies:
      xml-name-validator: 5.0.0

  web-streams-polyfill@3.3.3: {}

  web-streams-polyfill@4.0.0-beta.3: {}

  web-vitals@0.2.4: {}

  webidl-conversions@3.0.1: {}

  webidl-conversions@7.0.0: {}

  whatwg-encoding@3.1.1:
    dependencies:
      iconv-lite: 0.6.3

  whatwg-fetch@3.6.20: {}

  whatwg-mimetype@3.0.0: {}

  whatwg-mimetype@4.0.0: {}

  whatwg-url@14.1.0:
    dependencies:
      tr46: 5.0.0
      webidl-conversions: 7.0.0

  whatwg-url@5.0.0:
    dependencies:
      tr46: 0.0.3
      webidl-conversions: 3.0.1

  which-boxed-primitive@1.1.1:
    dependencies:
      is-bigint: 1.1.0
      is-boolean-object: 1.2.1
      is-number-object: 1.1.1
      is-string: 1.1.1
      is-symbol: 1.1.1

  which-collection@1.0.2:
    dependencies:
      is-map: 2.0.3
      is-set: 2.0.3
      is-weakmap: 2.0.2
      is-weakset: 2.0.4

  which-typed-array@1.1.18:
    dependencies:
      available-typed-arrays: 1.0.7
      call-bind: 1.0.8
      call-bound: 1.0.3
      for-each: 0.3.3
      gopd: 1.2.0
      has-tostringtag: 1.0.2

  which@2.0.2:
    dependencies:
      isexe: 2.0.0

  why-is-node-running@2.3.0:
    dependencies:
      siginfo: 2.0.0
      stackback: 0.0.2

  wide-align@1.1.5:
    dependencies:
      string-width: 4.2.3

  winston-transport@4.9.0:
    dependencies:
      logform: 2.7.0
      readable-stream: 3.6.2
      triple-beam: 1.4.1

  winston@3.17.0:
    dependencies:
      '@colors/colors': 1.6.0
      '@dabh/diagnostics': 2.0.3
      async: 3.2.6
      is-stream: 2.0.1
      logform: 2.7.0
      one-time: 1.0.0
      readable-stream: 3.6.2
      safe-stable-stringify: 2.5.0
      stack-trace: 0.0.10
      triple-beam: 1.4.1
      winston-transport: 4.9.0

  word-wrap@1.2.5: {}

  wrap-ansi@6.2.0:
    dependencies:
      ansi-styles: 4.3.0
      string-width: 4.2.3
      strip-ansi: 6.0.1

  wrap-ansi@7.0.0:
    dependencies:
      ansi-styles: 4.3.0
      string-width: 4.2.3
      strip-ansi: 6.0.1

  wrap-ansi@8.1.0:
    dependencies:
      ansi-styles: 6.2.1
      string-width: 5.1.2
      strip-ansi: 7.1.0

  wrap-ansi@9.0.0:
    dependencies:
      ansi-styles: 6.2.1
      string-width: 7.2.0
      strip-ansi: 7.1.0

  wrappy@1.0.2: {}

  ws@8.18.0: {}

  xdg-app-paths@5.1.0:
    dependencies:
      xdg-portable: 7.3.0

  xdg-portable@7.3.0:
    dependencies:
      os-paths: 4.4.0

  xml-name-validator@5.0.0: {}

  xmlchars@2.2.0: {}

  y18n@5.0.8: {}

  yallist@3.1.1: {}

  yallist@4.0.0: {}

  yallist@5.0.0: {}

  yaml@2.7.0: {}

  yargs-parser@20.2.9: {}

  yargs-parser@21.1.1: {}

  yargs@16.2.0:
    dependencies:
      cliui: 7.0.4
      escalade: 3.2.0
      get-caller-file: 2.0.5
      require-directory: 2.1.1
      string-width: 4.2.3
      y18n: 5.0.8
      yargs-parser: 20.2.9

  yargs@17.7.2:
    dependencies:
      cliui: 8.0.1
      escalade: 3.2.0
      get-caller-file: 2.0.5
      require-directory: 2.1.1
      string-width: 4.2.3
      y18n: 5.0.8
      yargs-parser: 21.1.1

  yauzl-clone@1.0.4:
    dependencies:
      events-intercept: 2.0.0

  yauzl-promise@2.1.3:
    dependencies:
      yauzl: 2.10.0
      yauzl-clone: 1.0.4

  yauzl@2.10.0:
    dependencies:
      buffer-crc32: 0.2.13
      fd-slicer: 1.1.0

  yn@3.1.1: {}

  yocto-queue@0.1.0: {}

  yoctocolors-cjs@2.1.2: {}

  zimmerframe@1.1.2: {}

  zod-to-json-schema@3.24.1(zod@3.24.2):
    dependencies:
      zod: 3.24.2

  zod@3.23.8: {}

  zod@3.24.2: {}

  zustand@5.0.3(@types/react@19.0.10)(immer@10.1.1)(react@19.0.0)(use-sync-external-store@1.4.0(react@19.0.0)):
    optionalDependencies:
      '@types/react': 19.0.10
      immer: 10.1.1
      react: 19.0.0
      use-sync-external-store: 1.4.0(react@19.0.0)<|MERGE_RESOLUTION|>--- conflicted
+++ resolved
@@ -414,13 +414,8 @@
         specifier: ^5.1.4
         version: 5.1.4(typescript@5.7.3)(vite@6.1.0(@types/node@22.13.4)(jiti@1.21.7)(tsx@4.19.2)(yaml@2.7.0))
       vitest:
-<<<<<<< HEAD
-        specifier: ^3.0.0
-        version: 3.0.5(@edge-runtime/vm@3.2.0)(@types/node@22.13.4)(@vitest/ui@3.0.5)(happy-dom@16.2.6)(jiti@1.21.7)(jsdom@25.0.1)(msw@2.7.0(@types/node@22.13.4)(typescript@5.7.3))(tsx@4.19.2)(yaml@2.7.0)
-=======
         specifier: ^2.1.8
         version: 2.1.9(@edge-runtime/vm@3.2.0)(@types/node@20.17.19)(@vitest/ui@2.1.8)(happy-dom@16.8.1)(jsdom@25.0.1)(msw@2.7.0(@types/node@20.17.19)(typescript@5.3.3))
->>>>>>> 0fde45ed
 
 packages:
 
@@ -8225,13 +8220,8 @@
       magicast: 0.3.5
       std-env: 3.8.0
       test-exclude: 7.0.1
-<<<<<<< HEAD
-      tinyrainbow: 2.0.0
-      vitest: 3.0.5(@edge-runtime/vm@3.2.0)(@types/node@22.13.4)(@vitest/ui@3.0.5)(happy-dom@16.2.6)(jiti@1.21.7)(jsdom@25.0.1)(msw@2.7.0(@types/node@22.13.4)(typescript@5.7.3))(tsx@4.19.2)(yaml@2.7.0)
-=======
       tinyrainbow: 1.2.0
       vitest: 2.1.9(@edge-runtime/vm@3.2.0)(@types/node@20.17.19)(@vitest/ui@2.1.8)(happy-dom@16.8.1)(jsdom@25.0.1)(msw@2.7.0(@types/node@20.17.19)(typescript@5.3.3))
->>>>>>> 0fde45ed
     transitivePeerDependencies:
       - supports-color
 
@@ -8240,13 +8230,8 @@
       '@typescript-eslint/utils': 8.24.1(eslint@9.20.1(jiti@1.21.7))(typescript@5.7.3)
       eslint: 9.20.1(jiti@1.21.7)
     optionalDependencies:
-<<<<<<< HEAD
-      typescript: 5.7.3
-      vitest: 3.0.5(@edge-runtime/vm@3.2.0)(@types/node@22.13.4)(@vitest/ui@3.0.5)(happy-dom@16.2.6)(jiti@1.21.7)(jsdom@25.0.1)(msw@2.7.0(@types/node@22.13.4)(typescript@5.7.3))(tsx@4.19.2)(yaml@2.7.0)
-=======
       typescript: 5.3.3
       vitest: 2.1.9(@edge-runtime/vm@3.2.0)(@types/node@20.17.19)(@vitest/ui@2.1.8)(happy-dom@16.8.1)(jsdom@25.0.1)(msw@2.7.0(@types/node@20.17.19)(typescript@5.3.3))
->>>>>>> 0fde45ed
 
   '@vitest/expect@3.0.5':
     dependencies:
@@ -8291,13 +8276,8 @@
       pathe: 2.0.3
       sirv: 3.0.0
       tinyglobby: 0.2.10
-<<<<<<< HEAD
-      tinyrainbow: 2.0.0
-      vitest: 3.0.5(@edge-runtime/vm@3.2.0)(@types/node@22.13.4)(@vitest/ui@3.0.5)(happy-dom@16.2.6)(jiti@1.21.7)(jsdom@25.0.1)(msw@2.7.0(@types/node@22.13.4)(typescript@5.7.3))(tsx@4.19.2)(yaml@2.7.0)
-=======
       tinyrainbow: 1.2.0
       vitest: 2.1.9(@edge-runtime/vm@3.2.0)(@types/node@20.17.19)(@vitest/ui@2.1.8)(happy-dom@16.8.1)(jsdom@25.0.1)(msw@2.7.0(@types/node@20.17.19)(typescript@5.3.3))
->>>>>>> 0fde45ed
 
   '@vitest/utils@3.0.5':
     dependencies:
@@ -11913,12 +11893,11 @@
     optionalDependencies:
       '@types/node': 22.13.4
       fsevents: 2.3.3
-<<<<<<< HEAD
       jiti: 1.21.7
       tsx: 4.19.2
       yaml: 2.7.0
 
-  vitest@3.0.5(@edge-runtime/vm@3.2.0)(@types/node@22.13.4)(@vitest/ui@3.0.5)(happy-dom@16.2.6)(jiti@1.21.7)(jsdom@25.0.1)(msw@2.7.0(@types/node@22.13.4)(typescript@5.7.3))(tsx@4.19.2)(yaml@2.7.0):
+  vitest@2.1.9(@edge-runtime/vm@3.2.0)(@types/node@20.17.19)(@vitest/ui@2.1.8)(happy-dom@16.8.1)(jsdom@25.0.1)(msw@2.7.0(@types/node@20.17.19)(typescript@5.3.3)):
     dependencies:
       '@vitest/expect': 3.0.5
       '@vitest/mocker': 3.0.5(msw@2.7.0(@types/node@22.13.4)(typescript@5.7.3))(vite@6.1.0(@types/node@22.13.4)(jiti@1.21.7)(tsx@4.19.2)(yaml@2.7.0))
@@ -11927,18 +11906,6 @@
       '@vitest/snapshot': 3.0.5
       '@vitest/spy': 3.0.5
       '@vitest/utils': 3.0.5
-=======
-
-  vitest@2.1.9(@edge-runtime/vm@3.2.0)(@types/node@20.17.19)(@vitest/ui@2.1.8)(happy-dom@16.8.1)(jsdom@25.0.1)(msw@2.7.0(@types/node@20.17.19)(typescript@5.3.3)):
-    dependencies:
-      '@vitest/expect': 2.1.9
-      '@vitest/mocker': 2.1.9(msw@2.7.0(@types/node@20.17.19)(typescript@5.3.3))(vite@5.4.14(@types/node@20.17.19))
-      '@vitest/pretty-format': 2.1.9
-      '@vitest/runner': 2.1.9
-      '@vitest/snapshot': 2.1.9
-      '@vitest/spy': 2.1.9
-      '@vitest/utils': 2.1.9
->>>>>>> 0fde45ed
       chai: 5.2.0
       debug: 4.4.0
       expect-type: 1.1.0
@@ -11954,15 +11921,9 @@
       why-is-node-running: 2.3.0
     optionalDependencies:
       '@edge-runtime/vm': 3.2.0
-<<<<<<< HEAD
-      '@types/node': 22.13.4
-      '@vitest/ui': 3.0.5(vitest@3.0.5)
-      happy-dom: 16.2.6
-=======
       '@types/node': 20.17.19
       '@vitest/ui': 2.1.8(vitest@2.1.9)
       happy-dom: 16.8.1
->>>>>>> 0fde45ed
       jsdom: 25.0.1
     transitivePeerDependencies:
       - jiti
