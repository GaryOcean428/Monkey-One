lockfileVersion: '9.0'

settings:
  autoInstallPeers: true
  excludeLinksFromLockfile: false

overrides:
  undici: ^5.28.4
  path-to-regexp: ^8.0.0
  semver: ^7.5.4
  tar: ^7.4.3
  '@types/react': ^19.0.0
  '@types/react-dom': ^19.0.0

importers:

  .:
    dependencies:
      '@heroicons/react':
        specifier: ^2.2.0
        version: 2.2.0(react@18.3.1)
      '@hookform/resolvers':
        specifier: ^3.10.0
        version: 3.10.0(react-hook-form@7.54.2(react@18.3.1))
      '@huggingface/inference':
        specifier: ^3.0.0
        version: 3.3.4
      '@octokit/rest':
        specifier: ^21.0.2
        version: 21.1.1
      '@pinecone-database/pinecone':
        specifier: ^4.0.0
        version: 4.1.0
      '@radix-ui/react-checkbox':
        specifier: ^1.1.3
        version: 1.1.4(@types/react-dom@19.0.4(@types/react@19.0.10))(@types/react@19.0.10)(react-dom@19.0.0(react@19.0.0))(react@19.0.0)
      '@radix-ui/react-dialog':
        specifier: ^1.1.4
        version: 1.1.6(@types/react-dom@19.0.4(@types/react@19.0.10))(@types/react@19.0.10)(react-dom@19.0.0(react@19.0.0))(react@19.0.0)
      '@radix-ui/react-dropdown-menu':
        specifier: ^2.1.4
        version: 2.1.6(@types/react-dom@19.0.4(@types/react@19.0.10))(@types/react@19.0.10)(react-dom@19.0.0(react@19.0.0))(react@19.0.0)
      '@radix-ui/react-icons':
        specifier: ^1.3.2
        version: 1.3.2(react@19.0.0)
      '@radix-ui/react-label':
        specifier: ^2.1.1
        version: 2.1.2(@types/react-dom@19.0.4(@types/react@19.0.10))(@types/react@19.0.10)(react-dom@19.0.0(react@19.0.0))(react@19.0.0)
      '@radix-ui/react-progress':
        specifier: ^1.1.1
        version: 1.1.2(@types/react-dom@19.0.4(@types/react@19.0.10))(@types/react@19.0.10)(react-dom@19.0.0(react@19.0.0))(react@19.0.0)
      '@radix-ui/react-radio-group':
        specifier: ^1.2.2
        version: 1.2.3(@types/react-dom@19.0.4(@types/react@19.0.10))(@types/react@19.0.10)(react-dom@19.0.0(react@19.0.0))(react@19.0.0)
      '@radix-ui/react-scroll-area':
        specifier: ^1.2.2
        version: 1.2.3(@types/react-dom@19.0.4(@types/react@19.0.10))(@types/react@19.0.10)(react-dom@19.0.0(react@19.0.0))(react@19.0.0)
      '@radix-ui/react-select':
        specifier: ^2.1.4
        version: 2.1.6(@types/react-dom@19.0.4(@types/react@19.0.10))(@types/react@19.0.10)(react-dom@19.0.0(react@19.0.0))(react@19.0.0)
      '@radix-ui/react-separator':
        specifier: ^1.1.1
        version: 1.1.2(@types/react-dom@19.0.4(@types/react@19.0.10))(@types/react@19.0.10)(react-dom@19.0.0(react@19.0.0))(react@19.0.0)
      '@radix-ui/react-slider':
        specifier: ^1.2.2
        version: 1.2.3(@types/react-dom@19.0.4(@types/react@19.0.10))(@types/react@19.0.10)(react-dom@19.0.0(react@19.0.0))(react@19.0.0)
      '@radix-ui/react-slot':
        specifier: ^1.1.1
        version: 1.1.2(@types/react@19.0.10)(react@19.0.0)
      '@radix-ui/react-switch':
        specifier: ^1.1.2
        version: 1.1.3(@types/react-dom@19.0.4(@types/react@19.0.10))(@types/react@19.0.10)(react-dom@19.0.0(react@19.0.0))(react@19.0.0)
      '@radix-ui/react-tabs':
        specifier: ^1.1.2
        version: 1.1.3(@types/react-dom@19.0.4(@types/react@19.0.10))(@types/react@19.0.10)(react-dom@19.0.0(react@19.0.0))(react@19.0.0)
      '@radix-ui/react-toast':
        specifier: ^1.2.4
        version: 1.2.6(@types/react-dom@19.0.4(@types/react@19.0.10))(@types/react@19.0.10)(react-dom@19.0.0(react@19.0.0))(react@19.0.0)
      '@radix-ui/react-tooltip':
        specifier: ^1.1.6
        version: 1.1.8(@types/react-dom@19.0.4(@types/react@19.0.10))(@types/react@19.0.10)(react-dom@19.0.0(react@19.0.0))(react@19.0.0)
      '@sentry/browser':
        specifier: ^8.47.0
        version: 8.55.0
      '@supabase/supabase-js':
        specifier: ^2.47.10
        version: 2.48.1
      '@tanstack/react-query':
        specifier: ^5.17.9
        version: 5.66.5(react@19.0.0)
      '@tanstack/react-query-devtools':
        specifier: ^5.17.9
        version: 5.66.5(@tanstack/react-query@5.66.5(react@19.0.0))(react@19.0.0)
      '@tensorflow/tfjs':
        specifier: ^4.22.0
        version: 4.22.0(encoding@0.1.13)(seedrandom@3.0.5)
      '@tensorflow/tfjs-core':
        specifier: ^4.22.0
        version: 4.22.0(encoding@0.1.13)
      '@tensorflow/tfjs-layers':
        specifier: ^4.22.0
        version: 4.22.0(@tensorflow/tfjs-core@4.22.0(encoding@0.1.13))
      '@tensorflow/tfjs-node':
        specifier: ^4.22.0
        version: 4.22.0(encoding@0.1.13)(seedrandom@3.0.5)
      '@toolhouseai/sdk':
        specifier: ^1.0.4
        version: 1.0.4(debug@4.4.0)(encoding@0.1.13)(react@19.0.0)(sswr@2.1.0(svelte@5.16.0))(svelte@5.16.0)(vue@3.5.13(typescript@5.7.3))
      '@types/axios':
        specifier: ^0.14.4
        version: 0.14.4(debug@4.4.0)
      '@types/uuid':
        specifier: ^10.0.0
        version: 10.0.0
      '@xenova/transformers':
        specifier: ^2.14.0
        version: 2.17.2
      axios:
        specifier: ^1.7.9
        version: 1.7.9(debug@4.4.0)
      class-variance-authority:
        specifier: ^0.7.1
        version: 0.7.1
      clsx:
        specifier: ^2.1.1
        version: 2.1.1
      concurrently:
        specifier: ^9.1.2
        version: 9.1.2
      cookie:
        specifier: ^1.0.2
        version: 1.0.2
      cross-fetch:
        specifier: ^4.1.0
        version: 4.1.0(encoding@0.1.13)
      date-fns:
        specifier: ^4.1.0
        version: 4.1.0
      debug:
        specifier: ^4.3.4
        version: 4.4.0
      express-rate-limit:
        specifier: ^7.1.5
        version: 7.5.0(express@4.21.2)
      framer-motion:
<<<<<<< HEAD
        specifier: ^11.15.0
        version: 11.18.2(react-dom@19.0.0(react@19.0.0))(react@19.0.0)
=======
        specifier: ^12.0.0
        version: 12.4.3(react-dom@18.3.1(react@18.3.1))(react@18.3.1)
>>>>>>> 73851666
      helmet:
        specifier: ^8.0.0
        version: 8.0.0
      highlight.js:
        specifier: ^11.11.0
        version: 11.11.1
      http-proxy-middleware:
        specifier: ^3.0.0
        version: 3.0.3
      immer:
        specifier: ^10.1.1
        version: 10.1.1
      isomorphic-fetch:
        specifier: ^3.0.0
        version: 3.0.0(encoding@0.1.13)
      lucide-react:
        specifier: ^0.475.0
        version: 0.475.0(react@19.0.0)
      marked:
        specifier: ^15.0.4
        version: 15.0.7
      marked-highlight:
        specifier: ^2.2.1
        version: 2.2.1(marked@15.0.7)
      next-themes:
        specifier: ^0.4.4
        version: 0.4.4(react-dom@19.0.0(react@19.0.0))(react@19.0.0)
      openai:
        specifier: ^4.28.0
        version: 4.77.0(encoding@0.1.13)(zod@3.24.2)
      path-to-regexp:
        specifier: ^8.0.0
        version: 8.2.0
      prom-client:
        specifier: ^15.1.3
        version: 15.1.3
      react:
        specifier: ^19.0.0
        version: 19.0.0
      react-chartjs-2:
        specifier: ^5.3.0
        version: 5.3.0(chart.js@4.4.7)(react@19.0.0)
      react-dom:
        specifier: ^19.0.0
        version: 19.0.0(react@19.0.0)
      react-error-boundary:
        specifier: ^5.0.0
        version: 5.0.0(react@19.0.0)
      react-router-dom:
        specifier: ^6.28.1
        version: 6.29.0(react-dom@19.0.0(react@19.0.0))(react@19.0.0)
      redis:
        specifier: ^4.6.12
        version: 4.7.0
      reflect-metadata:
        specifier: ^0.2.1
        version: 0.2.2
      semver:
        specifier: ^7.5.4
        version: 7.7.1
      tailwind-merge:
        specifier: ^3.0.0
        version: 3.0.1
      tailwindcss-animate:
        specifier: ^1.0.7
        version: 1.0.7(tailwindcss@3.4.17(ts-node@10.9.1(@types/node@22.13.4)(typescript@5.7.3)))
      tar:
        specifier: ^7.4.3
        version: 7.4.3
      undici:
        specifier: ^5.28.4
        version: 5.28.5
      uuid:
        specifier: ^11.0.3
        version: 11.0.5
      winston:
        specifier: ^3.11.0
        version: 3.17.0
      zod:
        specifier: ^3.24.1
        version: 3.24.2
      zustand:
        specifier: ^5.0.2
        version: 5.0.3(@types/react@19.0.10)(immer@10.1.1)(react@19.0.0)(use-sync-external-store@1.4.0(react@19.0.0))
    devDependencies:
      '@eslint/js':
        specifier: ^9.17.0
        version: 9.20.0
      '@playwright/test':
        specifier: ^1.49.1
        version: 1.50.1
      '@tailwindcss/forms':
        specifier: ^0.5.9
        version: 0.5.10(tailwindcss@3.4.17(ts-node@10.9.1(@types/node@22.13.4)(typescript@5.7.3)))
      '@tailwindcss/typography':
        specifier: ^0.5.15
        version: 0.5.16(tailwindcss@3.4.17(ts-node@10.9.1(@types/node@22.13.4)(typescript@5.7.3)))
      '@testing-library/dom':
        specifier: ^10.0.0
        version: 10.4.0
      '@testing-library/jest-dom':
        specifier: ^6.6.3
        version: 6.6.3
      '@testing-library/react':
        specifier: ^14.3.1
        version: 14.3.1(@types/react@19.0.10)(react-dom@19.0.0(react@19.0.0))(react@19.0.0)
      '@testing-library/user-event':
        specifier: ^14.5.2
        version: 14.6.1(@testing-library/dom@10.4.0)
      '@types/dom-speech-recognition':
        specifier: ^0.0.4
        version: 0.0.4
      '@types/dotenv':
        specifier: ^8.2.3
        version: 8.2.3
      '@types/express':
        specifier: ^5.0.0
        version: 5.0.0
      '@types/ioredis':
        specifier: ^5.0.0
        version: 5.0.0
      '@types/jest':
        specifier: ^29.5.14
        version: 29.5.14
      '@types/mocha':
        specifier: ^10.0.10
        version: 10.0.10
      '@types/node':
        specifier: ^22.0.0
        version: 22.13.4
      '@types/node-fetch':
        specifier: ^2.6.12
        version: 2.6.12
      '@types/pg':
        specifier: ^8.11.10
        version: 8.11.10
      '@types/puppeteer':
        specifier: ^7.0.4
        version: 7.0.4(typescript@5.7.3)
      '@types/react':
        specifier: ^19.0.0
        version: 19.0.10
      '@types/react-dom':
        specifier: ^19.0.0
        version: 19.0.4(@types/react@19.0.10)
      '@types/react-router-dom':
        specifier: ^5.3.3
        version: 5.3.3
      '@types/sequelize':
        specifier: ^4.28.20
        version: 4.28.20
      '@types/three':
        specifier: ^0.173.0
        version: 0.173.0
      '@types/web':
        specifier: ^0.0.203
        version: 0.0.203
      '@typescript-eslint/eslint-plugin':
        specifier: ^8.0.0
        version: 8.24.1(@typescript-eslint/parser@8.24.1(eslint@9.20.1(jiti@1.21.7))(typescript@5.7.3))(eslint@9.20.1(jiti@1.21.7))(typescript@5.7.3)
      '@typescript-eslint/parser':
        specifier: ^8.0.0
        version: 8.24.1(eslint@9.20.1(jiti@1.21.7))(typescript@5.7.3)
      '@vitejs/plugin-react':
        specifier: ^4.2.1
        version: 4.3.4(vite@6.1.0(@types/node@22.13.4)(jiti@1.21.7)(tsx@4.19.2)(yaml@2.7.0))
      '@vitest/coverage-v8':
        specifier: ^3.0.0
        version: 3.0.5(vitest@3.0.5)
      '@vitest/eslint-plugin':
        specifier: ^1.0.1
        version: 1.1.31(@typescript-eslint/utils@8.24.1(eslint@9.20.1(jiti@1.21.7))(typescript@5.7.3))(eslint@9.20.1(jiti@1.21.7))(typescript@5.7.3)(vitest@3.0.5)
      '@vitest/ui':
        specifier: ^3.0.0
        version: 3.0.5(vitest@3.0.5)
      abort-controller:
        specifier: ^3.0.0
        version: 3.0.0
      async-mutex:
        specifier: ^0.5.0
        version: 0.5.0
      autoprefixer:
        specifier: ^10.4.20
        version: 10.4.20(postcss@8.5.2)
      chalk:
        specifier: ^5.4.1
        version: 5.4.1
      chart.js:
        specifier: ^4.4.7
        version: 4.4.7
      dotenv:
        specifier: ^16.4.7
        version: 16.4.7
      eslint:
        specifier: ^9.0.0
        version: 9.20.1(jiti@1.21.7)
      eslint-plugin-react-hooks:
        specifier: ^5.0.0
        version: 5.1.0(eslint@9.20.1(jiti@1.21.7))
      eslint-plugin-react-refresh:
        specifier: ^0.4.5
        version: 0.4.19(eslint@9.20.1(jiti@1.21.7))
      gpt-tokenizer:
        specifier: ^2.8.1
        version: 2.8.1
      happy-dom:
        specifier: ^16.0.1
        version: 16.2.6
      husky:
        specifier: ^9.0.0
        version: 9.1.7
      jsdom:
        specifier: ^25.0.1
        version: 25.0.1
      lint-staged:
        specifier: ^15.2.0
        version: 15.4.3
      msw:
        specifier: ^2.7.0
        version: 2.7.0(@types/node@22.13.4)(typescript@5.7.3)
      node-fetch:
        specifier: ^3.3.2
        version: 3.3.2
      npm-run-all2:
        specifier: ^5.0.0
        version: 5.0.2
      ora:
        specifier: ^8.1.1
        version: 8.2.0
      postcss:
        specifier: ^8.4.49
        version: 8.5.2
      prettier:
        specifier: ^3.1.1
        version: 3.5.1
      prettier-plugin-tailwindcss:
        specifier: ^0.6.9
        version: 0.6.11(prettier@3.5.1)
      react-hot-toast:
        specifier: ^2.5.1
        version: 2.5.2(react-dom@19.0.0(react@19.0.0))(react@19.0.0)
      rimraf:
        specifier: ^6.0.1
        version: 6.0.1
      rollup-plugin-visualizer:
        specifier: ^5.12.0
        version: 5.14.0(rollup@4.34.8)
      tailwindcss:
        specifier: ^3.4.1
        version: 3.4.17(ts-node@10.9.1(@types/node@22.13.4)(typescript@5.7.3))
      tsx:
        specifier: ^4.7.0
        version: 4.19.2
      typescript:
        specifier: ^5.3.3
        version: 5.7.3
      vercel:
        specifier: ^39.2.2
        version: 39.2.2(encoding@0.1.13)
      vite:
        specifier: ^6.0.0
        version: 6.1.0(@types/node@22.13.4)(jiti@1.21.7)(tsx@4.19.2)(yaml@2.7.0)
      vite-plugin-compression:
        specifier: ^0.5.1
        version: 0.5.1(vite@6.1.0(@types/node@22.13.4)(jiti@1.21.7)(tsx@4.19.2)(yaml@2.7.0))
      vite-tsconfig-paths:
        specifier: ^5.1.4
        version: 5.1.4(typescript@5.7.3)(vite@6.1.0(@types/node@22.13.4)(jiti@1.21.7)(tsx@4.19.2)(yaml@2.7.0))
      vitest:
        specifier: ^3.0.0
        version: 3.0.5(@edge-runtime/vm@3.2.0)(@types/node@22.13.4)(@vitest/ui@3.0.5)(happy-dom@16.2.6)(jiti@1.21.7)(jsdom@25.0.1)(msw@2.7.0(@types/node@22.13.4)(typescript@5.7.3))(tsx@4.19.2)(yaml@2.7.0)

packages:

  '@adobe/css-tools@4.4.1':
    resolution: {integrity: sha512-12WGKBQzjUAI4ayyF4IAtfw2QR/IDoqk6jTddXDhtYTJF9ASmoE1zst7cVtP0aL/F1jUJL5r+JxKXKEgHNbEUQ==}

  '@ai-sdk/provider-utils@1.0.22':
    resolution: {integrity: sha512-YHK2rpj++wnLVc9vPGzGFP3Pjeld2MwhKinetA0zKXOoHAT/Jit5O8kZsxcSlJPu9wvcGT1UGZEjZrtO7PfFOQ==}
    engines: {node: '>=18'}
    peerDependencies:
      zod: ^3.0.0
    peerDependenciesMeta:
      zod:
        optional: true

  '@ai-sdk/provider@0.0.26':
    resolution: {integrity: sha512-dQkfBDs2lTYpKM8389oopPdQgIU007GQyCbuPPrV+K6MtSII3HBfE0stUIMXUb44L+LK1t6GXPP7wjSzjO6uKg==}
    engines: {node: '>=18'}

  '@ai-sdk/react@0.0.70':
    resolution: {integrity: sha512-GnwbtjW4/4z7MleLiW+TOZC2M29eCg1tOUpuEiYFMmFNZK8mkrqM0PFZMo6UsYeUYMWqEOOcPOU9OQVJMJh7IQ==}
    engines: {node: '>=18'}
    peerDependencies:
      react: ^18 || ^19 || ^19.0.0-rc
      zod: ^3.0.0
    peerDependenciesMeta:
      react:
        optional: true
      zod:
        optional: true

  '@ai-sdk/solid@0.0.54':
    resolution: {integrity: sha512-96KWTVK+opdFeRubqrgaJXoNiDP89gNxFRWUp0PJOotZW816AbhUf4EnDjBjXTLjXL1n0h8tGSE9sZsRkj9wQQ==}
    engines: {node: '>=18'}
    peerDependencies:
      solid-js: ^1.7.7
    peerDependenciesMeta:
      solid-js:
        optional: true

  '@ai-sdk/svelte@0.0.57':
    resolution: {integrity: sha512-SyF9ItIR9ALP9yDNAD+2/5Vl1IT6kchgyDH8xkmhysfJI6WrvJbtO1wdQ0nylvPLcsPoYu+cAlz1krU4lFHcYw==}
    engines: {node: '>=18'}
    peerDependencies:
      svelte: ^3.0.0 || ^4.0.0 || ^5.0.0
    peerDependenciesMeta:
      svelte:
        optional: true

  '@ai-sdk/ui-utils@0.0.50':
    resolution: {integrity: sha512-Z5QYJVW+5XpSaJ4jYCCAVG7zIAuKOOdikhgpksneNmKvx61ACFaf98pmOd+xnjahl0pIlc/QIe6O4yVaJ1sEaw==}
    engines: {node: '>=18'}
    peerDependencies:
      zod: ^3.0.0
    peerDependenciesMeta:
      zod:
        optional: true

  '@ai-sdk/vue@0.0.59':
    resolution: {integrity: sha512-+ofYlnqdc8c4F6tM0IKF0+7NagZRAiqBJpGDJ+6EYhDW8FHLUP/JFBgu32SjxSxC6IKFZxEnl68ZoP/Z38EMlw==}
    engines: {node: '>=18'}
    peerDependencies:
      vue: ^3.3.4
    peerDependenciesMeta:
      vue:
        optional: true

  '@alloc/quick-lru@5.2.0':
    resolution: {integrity: sha512-UrcABB+4bUrFABwbluTIBErXwvbsU/V7TZWfmbgJfbkwiBuziS9gxdODUyuiecfdGQ85jglMW6juS3+z5TsKLw==}
    engines: {node: '>=10'}

  '@ampproject/remapping@2.3.0':
    resolution: {integrity: sha512-30iZtAPgz+LTIYoeivqYo853f02jBYSd5uGnGpkFV0M3xOt9aN73erkgYAmZU43x4VfqcnLxW9Kpg3R5LC4YYw==}
    engines: {node: '>=6.0.0'}

  '@anthropic-ai/sdk@0.27.3':
    resolution: {integrity: sha512-IjLt0gd3L4jlOfilxVXTifn42FnVffMgDC04RJK1KDZpmkBWLv0XC92MVVmkxrFZNS/7l3xWgP/I3nqtX1sQHw==}

  '@babel/code-frame@7.26.2':
    resolution: {integrity: sha512-RJlIHRueQgwWitWgF8OdFYGZX328Ax5BCemNGlqHfplnRT9ESi8JkFlvaVYbS+UubVY6dpv87Fs2u5M29iNFVQ==}
    engines: {node: '>=6.9.0'}

  '@babel/compat-data@7.26.3':
    resolution: {integrity: sha512-nHIxvKPniQXpmQLb0vhY3VaFb3S0YrTAwpOWJZh1wn3oJPjJk9Asva204PsBdmAE8vpzfHudT8DB0scYvy9q0g==}
    engines: {node: '>=6.9.0'}

  '@babel/core@7.26.0':
    resolution: {integrity: sha512-i1SLeK+DzNnQ3LL/CswPCa/E5u4lh1k6IAEphON8F+cXt0t9euTshDru0q7/IqMa1PMPz5RnHuHscF8/ZJsStg==}
    engines: {node: '>=6.9.0'}

  '@babel/generator@7.26.3':
    resolution: {integrity: sha512-6FF/urZvD0sTeO7k6/B15pMLC4CHUv1426lzr3N01aHJTl046uCAh9LXW/fzeXXjPNCJ6iABW5XaWOsIZB93aQ==}
    engines: {node: '>=6.9.0'}

  '@babel/helper-compilation-targets@7.25.9':
    resolution: {integrity: sha512-j9Db8Suy6yV/VHa4qzrj9yZfZxhLWQdVnRlXxmKLYlhWUVB1sB2G5sxuWYXk/whHD9iW76PmNzxZ4UCnTQTVEQ==}
    engines: {node: '>=6.9.0'}

  '@babel/helper-module-imports@7.25.9':
    resolution: {integrity: sha512-tnUA4RsrmflIM6W6RFTLFSXITtl0wKjgpnLgXyowocVPrbYrLUXSBXDgTs8BlbmIzIdlBySRQjINYs2BAkiLtw==}
    engines: {node: '>=6.9.0'}

  '@babel/helper-module-transforms@7.26.0':
    resolution: {integrity: sha512-xO+xu6B5K2czEnQye6BHA7DolFFmS3LB7stHZFaOLb1pAwO1HWLS8fXA+eh0A2yIvltPVmx3eNNDBJA2SLHXFw==}
    engines: {node: '>=6.9.0'}
    peerDependencies:
      '@babel/core': ^7.0.0

  '@babel/helper-plugin-utils@7.25.9':
    resolution: {integrity: sha512-kSMlyUVdWe25rEsRGviIgOWnoT/nfABVWlqt9N19/dIPWViAOW2s9wznP5tURbs/IDuNk4gPy3YdYRgH3uxhBw==}
    engines: {node: '>=6.9.0'}

  '@babel/helper-string-parser@7.25.9':
    resolution: {integrity: sha512-4A/SCr/2KLd5jrtOMFzaKjVtAei3+2r/NChoBNoZ3EyP/+GlhoaEGoWOZUmFmoITP7zOJyHIMm+DYRd8o3PvHA==}
    engines: {node: '>=6.9.0'}

  '@babel/helper-validator-identifier@7.25.9':
    resolution: {integrity: sha512-Ed61U6XJc3CVRfkERJWDz4dJwKe7iLmmJsbOGu9wSloNSFttHV0I8g6UAgb7qnK5ly5bGLPd4oXZlxCdANBOWQ==}
    engines: {node: '>=6.9.0'}

  '@babel/helper-validator-option@7.25.9':
    resolution: {integrity: sha512-e/zv1co8pp55dNdEcCynfj9X7nyUKUXoUEwfXqaZt0omVOmDe9oOTdKStH4GmAw6zxMFs50ZayuMfHDKlO7Tfw==}
    engines: {node: '>=6.9.0'}

  '@babel/helpers@7.26.0':
    resolution: {integrity: sha512-tbhNuIxNcVb21pInl3ZSjksLCvgdZy9KwJ8brv993QtIVKJBBkYXz4q4ZbAv31GdnC+R90np23L5FbEBlthAEw==}
    engines: {node: '>=6.9.0'}

  '@babel/parser@7.26.3':
    resolution: {integrity: sha512-WJ/CvmY8Mea8iDXo6a7RK2wbmJITT5fN3BEkRuFlxVyNx8jOKIIhmC4fSkTcPcf8JyavbBwIe6OpiCOBXt/IcA==}
    engines: {node: '>=6.0.0'}
    hasBin: true

  '@babel/parser@7.26.9':
    resolution: {integrity: sha512-81NWa1njQblgZbQHxWHpxxCzNsa3ZwvFqpUg7P+NNUU6f3UU2jBEg4OlF/J6rl8+PQGh1q6/zWScd001YwcA5A==}
    engines: {node: '>=6.0.0'}
    hasBin: true

  '@babel/plugin-transform-react-jsx-self@7.25.9':
    resolution: {integrity: sha512-y8quW6p0WHkEhmErnfe58r7x0A70uKphQm8Sp8cV7tjNQwK56sNVK0M73LK3WuYmsuyrftut4xAkjjgU0twaMg==}
    engines: {node: '>=6.9.0'}
    peerDependencies:
      '@babel/core': ^7.0.0-0

  '@babel/plugin-transform-react-jsx-source@7.25.9':
    resolution: {integrity: sha512-+iqjT8xmXhhYv4/uiYd8FNQsraMFZIfxVSqxxVSZP0WbbSAWvBXAul0m/zu+7Vv4O/3WtApy9pmaTMiumEZgfg==}
    engines: {node: '>=6.9.0'}
    peerDependencies:
      '@babel/core': ^7.0.0-0

  '@babel/runtime@7.26.0':
    resolution: {integrity: sha512-FDSOghenHTiToteC/QRlv2q3DhPZ/oOXTBoirfWNx1Cx3TMVcGWQtMMmQcSvb/JjpNeGzx8Pq/b4fKEJuWm1sw==}
    engines: {node: '>=6.9.0'}

  '@babel/template@7.25.9':
    resolution: {integrity: sha512-9DGttpmPvIxBb/2uwpVo3dqJ+O6RooAFOS+lB+xDqoE2PVCE8nfoHMdZLpfCQRLwvohzXISPZcgxt80xLfsuwg==}
    engines: {node: '>=6.9.0'}

  '@babel/traverse@7.26.4':
    resolution: {integrity: sha512-fH+b7Y4p3yqvApJALCPJcwb0/XaOSgtK4pzV6WVjPR5GLFQBRI7pfoX2V2iM48NXvX07NUxxm1Vw98YjqTcU5w==}
    engines: {node: '>=6.9.0'}

  '@babel/types@7.26.3':
    resolution: {integrity: sha512-vN5p+1kl59GVKMvTHt55NzzmYVxprfJD+ql7U9NFIfKCBkYE55LYtS+WtPlaYOyzydrKI8Nezd+aZextrd+FMA==}
    engines: {node: '>=6.9.0'}

  '@babel/types@7.26.9':
    resolution: {integrity: sha512-Y3IR1cRnOxOCDvMmNiym7XpXQ93iGDDPHx+Zj+NM+rg0fBaShfQLkg+hKPaZCEvg5N/LeCo4+Rj/i3FuJsIQaw==}
    engines: {node: '>=6.9.0'}

  '@bcoe/v8-coverage@1.0.2':
    resolution: {integrity: sha512-6zABk/ECA/QYSCQ1NGiVwwbQerUCZ+TQbp64Q3AgmfNvurHH0j8TtXa1qbShXA6qqkpAj4V5W8pP6mLe1mcMqA==}
    engines: {node: '>=18'}

  '@bundled-es-modules/cookie@2.0.1':
    resolution: {integrity: sha512-8o+5fRPLNbjbdGRRmJj3h6Hh1AQJf2dk3qQ/5ZFb+PXkRNiSoMGGUKlsgLfrxneb72axVJyIYji64E2+nNfYyw==}

  '@bundled-es-modules/statuses@1.0.1':
    resolution: {integrity: sha512-yn7BklA5acgcBr+7w064fGV+SGIFySjCKpqjcWgBAIfrAkY+4GQTJJHQMeT3V/sgz23VTEVV8TtOmkvJAhFVfg==}

  '@bundled-es-modules/tough-cookie@0.1.6':
    resolution: {integrity: sha512-dvMHbL464C0zI+Yqxbz6kZ5TOEp7GLW+pry/RWndAR8MJQAXZ2rPmIs8tziTZjeIyhSNZgZbCePtfSbdWqStJw==}

  '@colors/colors@1.6.0':
    resolution: {integrity: sha512-Ir+AOibqzrIsL6ajt3Rz3LskB7OiMVHqltZmspbW/TJuTVuyOMirVqAkjfY6JISiLHgyNqicAC8AyHHGzNd/dA==}
    engines: {node: '>=0.1.90'}

  '@cspotcode/source-map-support@0.8.1':
    resolution: {integrity: sha512-IchNf6dN4tHoMFIn/7OE8LWZ19Y6q/67Bmf6vnGREv8RSbBVb9LPJxEcnwrcwX6ixSvaiGoomAUvu4YSxXrVgw==}
    engines: {node: '>=12'}

  '@dabh/diagnostics@2.0.3':
    resolution: {integrity: sha512-hrlQOIi7hAfzsMqlGSFyVucrx38O+j6wiGOf//H2ecvIEqYN4ADBSS2iLMh5UFyDunCNniUIPk/q3riFv45xRA==}

  '@edge-runtime/format@2.2.1':
    resolution: {integrity: sha512-JQTRVuiusQLNNLe2W9tnzBlV/GvSVcozLl4XZHk5swnRZ/v6jp8TqR8P7sqmJsQqblDZ3EztcWmLDbhRje/+8g==}
    engines: {node: '>=16'}

  '@edge-runtime/node-utils@2.3.0':
    resolution: {integrity: sha512-uUtx8BFoO1hNxtHjp3eqVPC/mWImGb2exOfGjMLUoipuWgjej+f4o/VP4bUI8U40gu7Teogd5VTeZUkGvJSPOQ==}
    engines: {node: '>=16'}

  '@edge-runtime/ponyfill@2.4.2':
    resolution: {integrity: sha512-oN17GjFr69chu6sDLvXxdhg0Qe8EZviGSuqzR9qOiKh4MhFYGdBBcqRNzdmYeAdeRzOW2mM9yil4RftUQ7sUOA==}
    engines: {node: '>=16'}

  '@edge-runtime/primitives@4.1.0':
    resolution: {integrity: sha512-Vw0lbJ2lvRUqc7/soqygUX216Xb8T3WBZ987oywz6aJqRxcwSVWwr9e+Nqo2m9bxobA9mdbWNNoRY6S9eko1EQ==}
    engines: {node: '>=16'}

  '@edge-runtime/vm@3.2.0':
    resolution: {integrity: sha512-0dEVyRLM/lG4gp1R/Ik5bfPl/1wX00xFwd5KcNH602tzBa09oF7pbTKETEhR1GjZ75K6OJnYFu8II2dyMhONMw==}
    engines: {node: '>=16'}

  '@esbuild/aix-ppc64@0.23.1':
    resolution: {integrity: sha512-6VhYk1diRqrhBAqpJEdjASR/+WVRtfjpqKuNw11cLiaWpAT/Uu+nokB+UJnevzy/P9C/ty6AOe0dwueMrGh/iQ==}
    engines: {node: '>=18'}
    cpu: [ppc64]
    os: [aix]

  '@esbuild/aix-ppc64@0.24.2':
    resolution: {integrity: sha512-thpVCb/rhxE/BnMLQ7GReQLLN8q9qbHmI55F4489/ByVg2aQaQ6kbcLb6FHkocZzQhxc4gx0sCk0tJkKBFzDhA==}
    engines: {node: '>=18'}
    cpu: [ppc64]
    os: [aix]

  '@esbuild/android-arm64@0.23.1':
    resolution: {integrity: sha512-xw50ipykXcLstLeWH7WRdQuysJqejuAGPd30vd1i5zSyKK3WE+ijzHmLKxdiCMtH1pHz78rOg0BKSYOSB/2Khw==}
    engines: {node: '>=18'}
    cpu: [arm64]
    os: [android]

  '@esbuild/android-arm64@0.24.2':
    resolution: {integrity: sha512-cNLgeqCqV8WxfcTIOeL4OAtSmL8JjcN6m09XIgro1Wi7cF4t/THaWEa7eL5CMoMBdjoHOTh/vwTO/o2TRXIyzg==}
    engines: {node: '>=18'}
    cpu: [arm64]
    os: [android]

  '@esbuild/android-arm@0.23.1':
    resolution: {integrity: sha512-uz6/tEy2IFm9RYOyvKl88zdzZfwEfKZmnX9Cj1BHjeSGNuGLuMD1kR8y5bteYmwqKm1tj8m4cb/aKEorr6fHWQ==}
    engines: {node: '>=18'}
    cpu: [arm]
    os: [android]

  '@esbuild/android-arm@0.24.2':
    resolution: {integrity: sha512-tmwl4hJkCfNHwFB3nBa8z1Uy3ypZpxqxfTQOcHX+xRByyYgunVbZ9MzUUfb0RxaHIMnbHagwAxuTL+tnNM+1/Q==}
    engines: {node: '>=18'}
    cpu: [arm]
    os: [android]

  '@esbuild/android-x64@0.23.1':
    resolution: {integrity: sha512-nlN9B69St9BwUoB+jkyU090bru8L0NA3yFvAd7k8dNsVH8bi9a8cUAUSEcEEgTp2z3dbEDGJGfP6VUnkQnlReg==}
    engines: {node: '>=18'}
    cpu: [x64]
    os: [android]

  '@esbuild/android-x64@0.24.2':
    resolution: {integrity: sha512-B6Q0YQDqMx9D7rvIcsXfmJfvUYLoP722bgfBlO5cGvNVb5V/+Y7nhBE3mHV9OpxBf4eAS2S68KZztiPaWq4XYw==}
    engines: {node: '>=18'}
    cpu: [x64]
    os: [android]

  '@esbuild/darwin-arm64@0.23.1':
    resolution: {integrity: sha512-YsS2e3Wtgnw7Wq53XXBLcV6JhRsEq8hkfg91ESVadIrzr9wO6jJDMZnCQbHm1Guc5t/CdDiFSSfWP58FNuvT3Q==}
    engines: {node: '>=18'}
    cpu: [arm64]
    os: [darwin]

  '@esbuild/darwin-arm64@0.24.2':
    resolution: {integrity: sha512-kj3AnYWc+CekmZnS5IPu9D+HWtUI49hbnyqk0FLEJDbzCIQt7hg7ucF1SQAilhtYpIujfaHr6O0UHlzzSPdOeA==}
    engines: {node: '>=18'}
    cpu: [arm64]
    os: [darwin]

  '@esbuild/darwin-x64@0.23.1':
    resolution: {integrity: sha512-aClqdgTDVPSEGgoCS8QDG37Gu8yc9lTHNAQlsztQ6ENetKEO//b8y31MMu2ZaPbn4kVsIABzVLXYLhCGekGDqw==}
    engines: {node: '>=18'}
    cpu: [x64]
    os: [darwin]

  '@esbuild/darwin-x64@0.24.2':
    resolution: {integrity: sha512-WeSrmwwHaPkNR5H3yYfowhZcbriGqooyu3zI/3GGpF8AyUdsrrP0X6KumITGA9WOyiJavnGZUwPGvxvwfWPHIA==}
    engines: {node: '>=18'}
    cpu: [x64]
    os: [darwin]

  '@esbuild/freebsd-arm64@0.23.1':
    resolution: {integrity: sha512-h1k6yS8/pN/NHlMl5+v4XPfikhJulk4G+tKGFIOwURBSFzE8bixw1ebjluLOjfwtLqY0kewfjLSrO6tN2MgIhA==}
    engines: {node: '>=18'}
    cpu: [arm64]
    os: [freebsd]

  '@esbuild/freebsd-arm64@0.24.2':
    resolution: {integrity: sha512-UN8HXjtJ0k/Mj6a9+5u6+2eZ2ERD7Edt1Q9IZiB5UZAIdPnVKDoG7mdTVGhHJIeEml60JteamR3qhsr1r8gXvg==}
    engines: {node: '>=18'}
    cpu: [arm64]
    os: [freebsd]

  '@esbuild/freebsd-x64@0.23.1':
    resolution: {integrity: sha512-lK1eJeyk1ZX8UklqFd/3A60UuZ/6UVfGT2LuGo3Wp4/z7eRTRYY+0xOu2kpClP+vMTi9wKOfXi2vjUpO1Ro76g==}
    engines: {node: '>=18'}
    cpu: [x64]
    os: [freebsd]

  '@esbuild/freebsd-x64@0.24.2':
    resolution: {integrity: sha512-TvW7wE/89PYW+IevEJXZ5sF6gJRDY/14hyIGFXdIucxCsbRmLUcjseQu1SyTko+2idmCw94TgyaEZi9HUSOe3Q==}
    engines: {node: '>=18'}
    cpu: [x64]
    os: [freebsd]

  '@esbuild/linux-arm64@0.23.1':
    resolution: {integrity: sha512-/93bf2yxencYDnItMYV/v116zff6UyTjo4EtEQjUBeGiVpMmffDNUyD9UN2zV+V3LRV3/on4xdZ26NKzn6754g==}
    engines: {node: '>=18'}
    cpu: [arm64]
    os: [linux]

  '@esbuild/linux-arm64@0.24.2':
    resolution: {integrity: sha512-7HnAD6074BW43YvvUmE/35Id9/NB7BeX5EoNkK9obndmZBUk8xmJJeU7DwmUeN7tkysslb2eSl6CTrYz6oEMQg==}
    engines: {node: '>=18'}
    cpu: [arm64]
    os: [linux]

  '@esbuild/linux-arm@0.23.1':
    resolution: {integrity: sha512-CXXkzgn+dXAPs3WBwE+Kvnrf4WECwBdfjfeYHpMeVxWE0EceB6vhWGShs6wi0IYEqMSIzdOF1XjQ/Mkm5d7ZdQ==}
    engines: {node: '>=18'}
    cpu: [arm]
    os: [linux]

  '@esbuild/linux-arm@0.24.2':
    resolution: {integrity: sha512-n0WRM/gWIdU29J57hJyUdIsk0WarGd6To0s+Y+LwvlC55wt+GT/OgkwoXCXvIue1i1sSNWblHEig00GBWiJgfA==}
    engines: {node: '>=18'}
    cpu: [arm]
    os: [linux]

  '@esbuild/linux-ia32@0.23.1':
    resolution: {integrity: sha512-VTN4EuOHwXEkXzX5nTvVY4s7E/Krz7COC8xkftbbKRYAl96vPiUssGkeMELQMOnLOJ8k3BY1+ZY52tttZnHcXQ==}
    engines: {node: '>=18'}
    cpu: [ia32]
    os: [linux]

  '@esbuild/linux-ia32@0.24.2':
    resolution: {integrity: sha512-sfv0tGPQhcZOgTKO3oBE9xpHuUqguHvSo4jl+wjnKwFpapx+vUDcawbwPNuBIAYdRAvIDBfZVvXprIj3HA+Ugw==}
    engines: {node: '>=18'}
    cpu: [ia32]
    os: [linux]

  '@esbuild/linux-loong64@0.23.1':
    resolution: {integrity: sha512-Vx09LzEoBa5zDnieH8LSMRToj7ir/Jeq0Gu6qJ/1GcBq9GkfoEAoXvLiW1U9J1qE/Y/Oyaq33w5p2ZWrNNHNEw==}
    engines: {node: '>=18'}
    cpu: [loong64]
    os: [linux]

  '@esbuild/linux-loong64@0.24.2':
    resolution: {integrity: sha512-CN9AZr8kEndGooS35ntToZLTQLHEjtVB5n7dl8ZcTZMonJ7CCfStrYhrzF97eAecqVbVJ7APOEe18RPI4KLhwQ==}
    engines: {node: '>=18'}
    cpu: [loong64]
    os: [linux]

  '@esbuild/linux-mips64el@0.23.1':
    resolution: {integrity: sha512-nrFzzMQ7W4WRLNUOU5dlWAqa6yVeI0P78WKGUo7lg2HShq/yx+UYkeNSE0SSfSure0SqgnsxPvmAUu/vu0E+3Q==}
    engines: {node: '>=18'}
    cpu: [mips64el]
    os: [linux]

  '@esbuild/linux-mips64el@0.24.2':
    resolution: {integrity: sha512-iMkk7qr/wl3exJATwkISxI7kTcmHKE+BlymIAbHO8xanq/TjHaaVThFF6ipWzPHryoFsesNQJPE/3wFJw4+huw==}
    engines: {node: '>=18'}
    cpu: [mips64el]
    os: [linux]

  '@esbuild/linux-ppc64@0.23.1':
    resolution: {integrity: sha512-dKN8fgVqd0vUIjxuJI6P/9SSSe/mB9rvA98CSH2sJnlZ/OCZWO1DJvxj8jvKTfYUdGfcq2dDxoKaC6bHuTlgcw==}
    engines: {node: '>=18'}
    cpu: [ppc64]
    os: [linux]

  '@esbuild/linux-ppc64@0.24.2':
    resolution: {integrity: sha512-shsVrgCZ57Vr2L8mm39kO5PPIb+843FStGt7sGGoqiiWYconSxwTiuswC1VJZLCjNiMLAMh34jg4VSEQb+iEbw==}
    engines: {node: '>=18'}
    cpu: [ppc64]
    os: [linux]

  '@esbuild/linux-riscv64@0.23.1':
    resolution: {integrity: sha512-5AV4Pzp80fhHL83JM6LoA6pTQVWgB1HovMBsLQ9OZWLDqVY8MVobBXNSmAJi//Csh6tcY7e7Lny2Hg1tElMjIA==}
    engines: {node: '>=18'}
    cpu: [riscv64]
    os: [linux]

  '@esbuild/linux-riscv64@0.24.2':
    resolution: {integrity: sha512-4eSFWnU9Hhd68fW16GD0TINewo1L6dRrB+oLNNbYyMUAeOD2yCK5KXGK1GH4qD/kT+bTEXjsyTCiJGHPZ3eM9Q==}
    engines: {node: '>=18'}
    cpu: [riscv64]
    os: [linux]

  '@esbuild/linux-s390x@0.23.1':
    resolution: {integrity: sha512-9ygs73tuFCe6f6m/Tb+9LtYxWR4c9yg7zjt2cYkjDbDpV/xVn+68cQxMXCjUpYwEkze2RcU/rMnfIXNRFmSoDw==}
    engines: {node: '>=18'}
    cpu: [s390x]
    os: [linux]

  '@esbuild/linux-s390x@0.24.2':
    resolution: {integrity: sha512-S0Bh0A53b0YHL2XEXC20bHLuGMOhFDO6GN4b3YjRLK//Ep3ql3erpNcPlEFed93hsQAjAQDNsvcK+hV90FubSw==}
    engines: {node: '>=18'}
    cpu: [s390x]
    os: [linux]

  '@esbuild/linux-x64@0.23.1':
    resolution: {integrity: sha512-EV6+ovTsEXCPAp58g2dD68LxoP/wK5pRvgy0J/HxPGB009omFPv3Yet0HiaqvrIrgPTBuC6wCH1LTOY91EO5hQ==}
    engines: {node: '>=18'}
    cpu: [x64]
    os: [linux]

  '@esbuild/linux-x64@0.24.2':
    resolution: {integrity: sha512-8Qi4nQcCTbLnK9WoMjdC9NiTG6/E38RNICU6sUNqK0QFxCYgoARqVqxdFmWkdonVsvGqWhmm7MO0jyTqLqwj0Q==}
    engines: {node: '>=18'}
    cpu: [x64]
    os: [linux]

  '@esbuild/netbsd-arm64@0.24.2':
    resolution: {integrity: sha512-wuLK/VztRRpMt9zyHSazyCVdCXlpHkKm34WUyinD2lzK07FAHTq0KQvZZlXikNWkDGoT6x3TD51jKQ7gMVpopw==}
    engines: {node: '>=18'}
    cpu: [arm64]
    os: [netbsd]

  '@esbuild/netbsd-x64@0.23.1':
    resolution: {integrity: sha512-aevEkCNu7KlPRpYLjwmdcuNz6bDFiE7Z8XC4CPqExjTvrHugh28QzUXVOZtiYghciKUacNktqxdpymplil1beA==}
    engines: {node: '>=18'}
    cpu: [x64]
    os: [netbsd]

  '@esbuild/netbsd-x64@0.24.2':
    resolution: {integrity: sha512-VefFaQUc4FMmJuAxmIHgUmfNiLXY438XrL4GDNV1Y1H/RW3qow68xTwjZKfj/+Plp9NANmzbH5R40Meudu8mmw==}
    engines: {node: '>=18'}
    cpu: [x64]
    os: [netbsd]

  '@esbuild/openbsd-arm64@0.23.1':
    resolution: {integrity: sha512-3x37szhLexNA4bXhLrCC/LImN/YtWis6WXr1VESlfVtVeoFJBRINPJ3f0a/6LV8zpikqoUg4hyXw0sFBt5Cr+Q==}
    engines: {node: '>=18'}
    cpu: [arm64]
    os: [openbsd]

  '@esbuild/openbsd-arm64@0.24.2':
    resolution: {integrity: sha512-YQbi46SBct6iKnszhSvdluqDmxCJA+Pu280Av9WICNwQmMxV7nLRHZfjQzwbPs3jeWnuAhE9Jy0NrnJ12Oz+0A==}
    engines: {node: '>=18'}
    cpu: [arm64]
    os: [openbsd]

  '@esbuild/openbsd-x64@0.23.1':
    resolution: {integrity: sha512-aY2gMmKmPhxfU+0EdnN+XNtGbjfQgwZj43k8G3fyrDM/UdZww6xrWxmDkuz2eCZchqVeABjV5BpildOrUbBTqA==}
    engines: {node: '>=18'}
    cpu: [x64]
    os: [openbsd]

  '@esbuild/openbsd-x64@0.24.2':
    resolution: {integrity: sha512-+iDS6zpNM6EnJyWv0bMGLWSWeXGN/HTaF/LXHXHwejGsVi+ooqDfMCCTerNFxEkM3wYVcExkeGXNqshc9iMaOA==}
    engines: {node: '>=18'}
    cpu: [x64]
    os: [openbsd]

  '@esbuild/sunos-x64@0.23.1':
    resolution: {integrity: sha512-RBRT2gqEl0IKQABT4XTj78tpk9v7ehp+mazn2HbUeZl1YMdaGAQqhapjGTCe7uw7y0frDi4gS0uHzhvpFuI1sA==}
    engines: {node: '>=18'}
    cpu: [x64]
    os: [sunos]

  '@esbuild/sunos-x64@0.24.2':
    resolution: {integrity: sha512-hTdsW27jcktEvpwNHJU4ZwWFGkz2zRJUz8pvddmXPtXDzVKTTINmlmga3ZzwcuMpUvLw7JkLy9QLKyGpD2Yxig==}
    engines: {node: '>=18'}
    cpu: [x64]
    os: [sunos]

  '@esbuild/win32-arm64@0.23.1':
    resolution: {integrity: sha512-4O+gPR5rEBe2FpKOVyiJ7wNDPA8nGzDuJ6gN4okSA1gEOYZ67N8JPk58tkWtdtPeLz7lBnY6I5L3jdsr3S+A6A==}
    engines: {node: '>=18'}
    cpu: [arm64]
    os: [win32]

  '@esbuild/win32-arm64@0.24.2':
    resolution: {integrity: sha512-LihEQ2BBKVFLOC9ZItT9iFprsE9tqjDjnbulhHoFxYQtQfai7qfluVODIYxt1PgdoyQkz23+01rzwNwYfutxUQ==}
    engines: {node: '>=18'}
    cpu: [arm64]
    os: [win32]

  '@esbuild/win32-ia32@0.23.1':
    resolution: {integrity: sha512-BcaL0Vn6QwCwre3Y717nVHZbAa4UBEigzFm6VdsVdT/MbZ38xoj1X9HPkZhbmaBGUD1W8vxAfffbDe8bA6AKnQ==}
    engines: {node: '>=18'}
    cpu: [ia32]
    os: [win32]

  '@esbuild/win32-ia32@0.24.2':
    resolution: {integrity: sha512-q+iGUwfs8tncmFC9pcnD5IvRHAzmbwQ3GPS5/ceCyHdjXubwQWI12MKWSNSMYLJMq23/IUCvJMS76PDqXe1fxA==}
    engines: {node: '>=18'}
    cpu: [ia32]
    os: [win32]

  '@esbuild/win32-x64@0.23.1':
    resolution: {integrity: sha512-BHpFFeslkWrXWyUPnbKm+xYYVYruCinGcftSBaa8zoF9hZO4BcSCFUvHVTtzpIY6YzUnYtuEhZ+C9iEXjxnasg==}
    engines: {node: '>=18'}
    cpu: [x64]
    os: [win32]

  '@esbuild/win32-x64@0.24.2':
    resolution: {integrity: sha512-7VTgWzgMGvup6aSqDPLiW5zHaxYJGTO4OokMjIlrCtf+VpEL+cXKtCvg723iguPYI5oaUNdS+/V7OU2gvXVWEg==}
    engines: {node: '>=18'}
    cpu: [x64]
    os: [win32]

  '@eslint-community/eslint-utils@4.4.1':
    resolution: {integrity: sha512-s3O3waFUrMV8P/XaF/+ZTp1X9XBZW1a4B97ZnjQF2KYWaFD2A8KyFBsrsfSjEmjn3RGWAIuvlneuZm3CUK3jbA==}
    engines: {node: ^12.22.0 || ^14.17.0 || >=16.0.0}
    peerDependencies:
      eslint: ^6.0.0 || ^7.0.0 || >=8.0.0

  '@eslint-community/regexpp@4.12.1':
    resolution: {integrity: sha512-CCZCDJuduB9OUkFkY2IgppNZMi2lBQgD2qzwXkEia16cge2pijY/aXi96CJMquDMn3nJdlPV1A5KrJEXwfLNzQ==}
    engines: {node: ^12.0.0 || ^14.0.0 || >=16.0.0}

  '@eslint/config-array@0.19.2':
    resolution: {integrity: sha512-GNKqxfHG2ySmJOBSHg7LxeUx4xpuCoFjacmlCoYWEbaPXLwvfIjixRI12xCQZeULksQb23uiA8F40w5TojpV7w==}
    engines: {node: ^18.18.0 || ^20.9.0 || >=21.1.0}

  '@eslint/core@0.10.0':
    resolution: {integrity: sha512-gFHJ+xBOo4G3WRlR1e/3G8A6/KZAH6zcE/hkLRCZTi/B9avAG365QhFA8uOGzTMqgTghpn7/fSnscW++dpMSAw==}
    engines: {node: ^18.18.0 || ^20.9.0 || >=21.1.0}

  '@eslint/core@0.11.0':
    resolution: {integrity: sha512-DWUB2pksgNEb6Bz2fggIy1wh6fGgZP4Xyy/Mt0QZPiloKKXerbqq9D3SBQTlCRYOrcRPu4vuz+CGjwdfqxnoWA==}
    engines: {node: ^18.18.0 || ^20.9.0 || >=21.1.0}

  '@eslint/eslintrc@3.2.0':
    resolution: {integrity: sha512-grOjVNN8P3hjJn/eIETF1wwd12DdnwFDoyceUJLYYdkpbwq3nLi+4fqrTAONx7XDALqlL220wC/RHSC/QTI/0w==}
    engines: {node: ^18.18.0 || ^20.9.0 || >=21.1.0}

  '@eslint/js@9.20.0':
    resolution: {integrity: sha512-iZA07H9io9Wn836aVTytRaNqh00Sad+EamwOVJT12GTLw1VGMFV/4JaME+JjLtr9fiGaoWgYnS54wrfWsSs4oQ==}
    engines: {node: ^18.18.0 || ^20.9.0 || >=21.1.0}

  '@eslint/object-schema@2.1.6':
    resolution: {integrity: sha512-RBMg5FRL0I0gs51M/guSAj5/e14VQ4tpZnQNWwuDT66P14I43ItmPfIZRhO9fUVIPOAQXU47atlywZ/czoqFPA==}
    engines: {node: ^18.18.0 || ^20.9.0 || >=21.1.0}

  '@eslint/plugin-kit@0.2.5':
    resolution: {integrity: sha512-lB05FkqEdUg2AA0xEbUz0SnkXT1LcCTa438W4IWTUh4hdOnVbQyOJ81OrDXsJk/LSiJHubgGEFoR5EHq1NsH1A==}
    engines: {node: ^18.18.0 || ^20.9.0 || >=21.1.0}

  '@fastify/busboy@2.1.1':
    resolution: {integrity: sha512-vBZP4NlzfOlerQTnba4aqZoMhE/a9HY7HRqoOPaETQcSQuWEIyZMHGfVu6w9wGtGK5fED5qRs2DteVCjOH60sA==}
    engines: {node: '>=14'}

  '@floating-ui/core@1.6.9':
    resolution: {integrity: sha512-uMXCuQ3BItDUbAMhIXw7UPXRfAlOAvZzdK9BWpE60MCn+Svt3aLn9jsPTi/WNGlRUu2uI0v5S7JiIUsbsvh3fw==}

  '@floating-ui/dom@1.6.13':
    resolution: {integrity: sha512-umqzocjDgNRGTuO7Q8CU32dkHkECqI8ZdMZ5Swb6QAM0t5rnlrN3lGo1hdpscRd3WS8T6DKYK4ephgIH9iRh3w==}

  '@floating-ui/react-dom@2.1.2':
    resolution: {integrity: sha512-06okr5cgPzMNBy+Ycse2A6udMi4bqwW/zgBF/rwjcNqWkyr82Mcg8b0vjX8OJpZFy/FKjJmw6wV7t44kK6kW7A==}
    peerDependencies:
      react: '>=16.8.0'
      react-dom: '>=16.8.0'

  '@floating-ui/utils@0.2.9':
    resolution: {integrity: sha512-MDWhGtE+eHw5JW7lq4qhc5yRLS11ERl1c7Z6Xd0a58DozHES6EnNNwUWbMiG4J9Cgj053Bhk8zvlhFYKVhULwg==}

  '@huggingface/inference@3.3.4':
    resolution: {integrity: sha512-IMTaZelduC6xywmm124NgpcnFZ1jPjdUNZgEUuigGneOiwnzWVBhrFt35Gz/oOSqHiQB1tTZG29v7oCJNR2Fog==}
    engines: {node: '>=18'}

  '@huggingface/jinja@0.2.2':
    resolution: {integrity: sha512-/KPde26khDUIPkTGU82jdtTW9UAuvUTumCAbFs/7giR0SxsvZC4hru51PBvpijH6BVkHcROcvZM/lpy5h1jRRA==}
    engines: {node: '>=18'}

  '@huggingface/tasks@0.15.9':
    resolution: {integrity: sha512-cbnZcpMHKdhURWIplVP4obHxAZcxjyRm0zI7peTPksZN4CtIOMmJC4ZqGEymo0lk+0VNkXD7ULwFJ3JjT/VpkQ==}

  '@humanfs/core@0.19.1':
    resolution: {integrity: sha512-5DyQ4+1JEUzejeK1JGICcideyfUbGixgS9jNgex5nqkW+cY7WZhxBigmieN5Qnw9ZosSNVC9KQKyb+GUaGyKUA==}
    engines: {node: '>=18.18.0'}

  '@humanfs/node@0.16.6':
    resolution: {integrity: sha512-YuI2ZHQL78Q5HbhDiBA1X4LmYdXCKCMQIfw0pw7piHJwyREFebJUvrQN4cMssyES6x+vfUbx1CIpaQUKYdQZOw==}
    engines: {node: '>=18.18.0'}

  '@humanwhocodes/module-importer@1.0.1':
    resolution: {integrity: sha512-bxveV4V8v5Yb4ncFTT3rPSgZBOpCkjfK0y4oVVVJwIuDVBRMDXrPyXRL988i5ap9m9bnyEEjWfm5WkBmtffLfA==}
    engines: {node: '>=12.22'}

  '@humanwhocodes/retry@0.3.1':
    resolution: {integrity: sha512-JBxkERygn7Bv/GbN5Rv8Ul6LVknS+5Bp6RgDC/O8gEBU/yeH5Ui5C/OlWrTb6qct7LjjfT6Re2NxB0ln0yYybA==}
    engines: {node: '>=18.18'}

  '@humanwhocodes/retry@0.4.1':
    resolution: {integrity: sha512-c7hNEllBlenFTHBky65mhq8WD2kbN9Q6gk0bTk8lSBvc554jpXSkST1iePudpt7+A/AQvuHs9EMqjHDXMY1lrA==}
    engines: {node: '>=18.18'}

  '@inquirer/confirm@5.1.1':
    resolution: {integrity: sha512-vVLSbGci+IKQvDOtzpPTCOiEJCNidHcAq9JYVoWTW0svb5FiwSLotkM+JXNXejfjnzVYV9n0DTBythl9+XgTxg==}
    engines: {node: '>=18'}
    peerDependencies:
      '@types/node': '>=18'

  '@inquirer/core@10.1.2':
    resolution: {integrity: sha512-bHd96F3ezHg1mf/J0Rb4CV8ndCN0v28kUlrHqP7+ECm1C/A+paB7Xh2lbMk6x+kweQC+rZOxM/YeKikzxco8bQ==}
    engines: {node: '>=18'}

  '@inquirer/figures@1.0.9':
    resolution: {integrity: sha512-BXvGj0ehzrngHTPTDqUoDT3NXL8U0RxUk2zJm2A66RhCEIWdtU1v6GuUqNAgArW4PQ9CinqIWyHdQgdwOj06zQ==}
    engines: {node: '>=18'}

  '@inquirer/type@3.0.2':
    resolution: {integrity: sha512-ZhQ4TvhwHZF+lGhQ2O/rsjo80XoZR5/5qhOY3t6FJuX5XBg5Be8YzYTvaUGJnc12AUGI2nr4QSUE4PhKSigx7g==}
    engines: {node: '>=18'}
    peerDependencies:
      '@types/node': '>=18'

  '@ioredis/commands@1.2.0':
    resolution: {integrity: sha512-Sx1pU8EM64o2BrqNpEO1CNLtKQwyhuXuqyfH7oGKCk+1a33d2r5saW8zNwm3j6BTExtjrv2BxTgzzkMwts6vGg==}

  '@isaacs/cliui@8.0.2':
    resolution: {integrity: sha512-O8jcjabXaleOG9DQ0+ARXWZBTfnP4WNAqzuiJK7ll44AmxGKv/J2M4TPjxjY3znBCfvBXFzucm1twdyFybFqEA==}
    engines: {node: '>=12'}

  '@isaacs/fs-minipass@4.0.1':
    resolution: {integrity: sha512-wgm9Ehl2jpeqP3zw/7mo3kRHFp5MEDhqAdwy1fTGkHAwnkGOVsgpvQhL8B5n1qlb01jV3n/bI0ZfZp5lWA1k4w==}
    engines: {node: '>=18.0.0'}

  '@istanbuljs/schema@0.1.3':
    resolution: {integrity: sha512-ZXRY4jNvVgSVQ8DL3LTcakaAtXwTVUxE81hslsyD2AtoXW/wVob10HkOJ1X/pAlcI7D+2YoZKg5do8G/w6RYgA==}
    engines: {node: '>=8'}

  '@jest/expect-utils@29.7.0':
    resolution: {integrity: sha512-GlsNBWiFQFCVi9QVSx7f5AgMeLxe9YCCs5PuP2O2LdjDAA8Jh9eX7lA1Jq/xdXw3Wb3hyvlFNfZIfcRetSzYcA==}
    engines: {node: ^14.15.0 || ^16.10.0 || >=18.0.0}

  '@jest/schemas@29.6.3':
    resolution: {integrity: sha512-mo5j5X+jIZmJQveBKeS/clAueipV7KgiX1vMgCxam1RNYiqE1w62n0/tJJnHtjW8ZHcQco5gY85jA3mi0L+nSA==}
    engines: {node: ^14.15.0 || ^16.10.0 || >=18.0.0}

  '@jest/types@29.6.3':
    resolution: {integrity: sha512-u3UPsIilWKOM3F9CXtrG8LEJmNxwoCQC/XVj4IKYXvvpx7QIi/Kg1LI5uDmDpKlac62NUtX7eLjRh+jVZcLOzw==}
    engines: {node: ^14.15.0 || ^16.10.0 || >=18.0.0}

  '@jridgewell/gen-mapping@0.3.8':
    resolution: {integrity: sha512-imAbBGkb+ebQyxKgzv5Hu2nmROxoDOXHh80evxdoXNOrvAnVx7zimzc1Oo5h9RlfV4vPXaE2iM5pOFbvOCClWA==}
    engines: {node: '>=6.0.0'}

  '@jridgewell/resolve-uri@3.1.2':
    resolution: {integrity: sha512-bRISgCIjP20/tbWSPWMEi54QVPRZExkuD9lJL+UIxUKtwVJA8wW1Trb1jMs1RFXo1CBTNZ/5hpC9QvmKWdopKw==}
    engines: {node: '>=6.0.0'}

  '@jridgewell/set-array@1.2.1':
    resolution: {integrity: sha512-R8gLRTZeyp03ymzP/6Lil/28tGeGEzhx1q2k703KGWRAI1VdvPIXdG70VJc2pAMw3NA6JKL5hhFu1sJX0Mnn/A==}
    engines: {node: '>=6.0.0'}

  '@jridgewell/sourcemap-codec@1.5.0':
    resolution: {integrity: sha512-gv3ZRaISU3fjPAgNsriBRqGWQL6quFx04YMPW/zD8XMLsU32mhCCbfbO6KZFLjvYpCZ8zyDEgqsgf+PwPaM7GQ==}

  '@jridgewell/trace-mapping@0.3.25':
    resolution: {integrity: sha512-vNk6aEwybGtawWmy/PzwnGDOjCkLWSD2wqvjGGAgOAwCGWySYXfYoxt00IJkTF+8Lb57DwOb3Aa0o9CApepiYQ==}

  '@jridgewell/trace-mapping@0.3.9':
    resolution: {integrity: sha512-3Belt6tdc8bPgAtbcmdtNJlirVoTmEb5e2gC94PnkwEW9jI6CAHUeoG85tjWP5WquqfavoMtMwiG4P926ZKKuQ==}

  '@kurkle/color@0.3.4':
    resolution: {integrity: sha512-M5UknZPHRu3DEDWoipU6sE8PdkZ6Z/S+v4dD+Ke8IaNlpdSQah50lz1KtcFBa2vsdOnwbbnxJwVM4wty6udA5w==}

  '@mapbox/node-pre-gyp@1.0.11':
    resolution: {integrity: sha512-Yhlar6v9WQgUp/He7BdgzOz8lqMQ8sU+jkCq7Wx8Myc5YFJLbEe7lgui/V7G1qB1DJykHSGwreceSaD60Y0PUQ==}
    hasBin: true

  '@mapbox/node-pre-gyp@1.0.9':
    resolution: {integrity: sha512-aDF3S3rK9Q2gey/WAttUlISduDItz5BU3306M9Eyv6/oS40aMprnopshtlKTykxRNIBEZuRMaZAnbrQ4QtKGyw==}
    hasBin: true

  '@mswjs/interceptors@0.37.3':
    resolution: {integrity: sha512-USvgCL/uOGFtVa6SVyRrC8kIAedzRohxIXN5LISlg5C5vLZCn7dgMFVSNhSF9cuBEFrm/O2spDWEZeMnw4ZXYg==}
    engines: {node: '>=18'}

  '@nodelib/fs.scandir@2.1.5':
    resolution: {integrity: sha512-vq24Bq3ym5HEQm2NKCr3yXDwjc7vTsEThRDnkp2DK9p1uqLR+DHurm/NOTo0KG7HYHU7eppKZj3MyqYuMBf62g==}
    engines: {node: '>= 8'}

  '@nodelib/fs.stat@2.0.5':
    resolution: {integrity: sha512-RkhPPp2zrqDAQA/2jNhnztcPAlv64XdhIp7a7454A5ovI7Bukxgt7MX7udwAu3zg1DcpPU0rz3VV1SeaqvY4+A==}
    engines: {node: '>= 8'}

  '@nodelib/fs.walk@1.2.8':
    resolution: {integrity: sha512-oGB+UxlgWcgQkgwo8GcEGwemoTFt3FIO9ababBmaGwXIoBKZ+GTy0pP185beGg7Llih/NSHSV2XAs1lnznocSg==}
    engines: {node: '>= 8'}

  '@octokit/auth-token@5.1.2':
    resolution: {integrity: sha512-JcQDsBdg49Yky2w2ld20IHAlwr8d/d8N6NiOXbtuoPCqzbsiJgF633mVUw3x4mo0H5ypataQIX7SFu3yy44Mpw==}
    engines: {node: '>= 18'}

  '@octokit/core@6.1.4':
    resolution: {integrity: sha512-lAS9k7d6I0MPN+gb9bKDt7X8SdxknYqAMh44S5L+lNqIN2NuV8nvv3g8rPp7MuRxcOpxpUIATWprO0C34a8Qmg==}
    engines: {node: '>= 18'}

  '@octokit/endpoint@10.1.3':
    resolution: {integrity: sha512-nBRBMpKPhQUxCsQQeW+rCJ/OPSMcj3g0nfHn01zGYZXuNDvvXudF/TYY6APj5THlurerpFN4a/dQAIAaM6BYhA==}
    engines: {node: '>= 18'}

  '@octokit/graphql@8.2.1':
    resolution: {integrity: sha512-n57hXtOoHrhwTWdvhVkdJHdhTv0JstjDbDRhJfwIRNfFqmSo1DaK/mD2syoNUoLCyqSjBpGAKOG0BuwF392slw==}
    engines: {node: '>= 18'}

  '@octokit/openapi-types@23.0.1':
    resolution: {integrity: sha512-izFjMJ1sir0jn0ldEKhZ7xegCTj/ObmEDlEfpFrx4k/JyZSMRHbO3/rBwgE7f3m2DHt+RrNGIVw4wSmwnm3t/g==}

  '@octokit/plugin-paginate-rest@11.4.2':
    resolution: {integrity: sha512-BXJ7XPCTDXFF+wxcg/zscfgw2O/iDPtNSkwwR1W1W5c4Mb3zav/M2XvxQ23nVmKj7jpweB4g8viMeCQdm7LMVA==}
    engines: {node: '>= 18'}
    peerDependencies:
      '@octokit/core': '>=6'

  '@octokit/plugin-request-log@5.3.1':
    resolution: {integrity: sha512-n/lNeCtq+9ofhC15xzmJCNKP2BWTv8Ih2TTy+jatNCCq/gQP/V7rK3fjIfuz0pDWDALO/o/4QY4hyOF6TQQFUw==}
    engines: {node: '>= 18'}
    peerDependencies:
      '@octokit/core': '>=6'

  '@octokit/plugin-rest-endpoint-methods@13.3.1':
    resolution: {integrity: sha512-o8uOBdsyR+WR8MK9Cco8dCgvG13H1RlM1nWnK/W7TEACQBFux/vPREgKucxUfuDQ5yi1T3hGf4C5ZmZXAERgwQ==}
    engines: {node: '>= 18'}
    peerDependencies:
      '@octokit/core': '>=6'

  '@octokit/request-error@6.1.7':
    resolution: {integrity: sha512-69NIppAwaauwZv6aOzb+VVLwt+0havz9GT5YplkeJv7fG7a40qpLt/yZKyiDxAhgz0EtgNdNcb96Z0u+Zyuy2g==}
    engines: {node: '>= 18'}

  '@octokit/request@9.2.2':
    resolution: {integrity: sha512-dZl0ZHx6gOQGcffgm1/Sf6JfEpmh34v3Af2Uci02vzUYz6qEN6zepoRtmybWXIGXFIK8K9ylE3b+duCWqhArtg==}
    engines: {node: '>= 18'}

  '@octokit/rest@21.1.1':
    resolution: {integrity: sha512-sTQV7va0IUVZcntzy1q3QqPm/r8rWtDCqpRAmb8eXXnKkjoQEtFe3Nt5GTVsHft+R6jJoHeSiVLcgcvhtue/rg==}
    engines: {node: '>= 18'}

  '@octokit/types@13.8.0':
    resolution: {integrity: sha512-x7DjTIbEpEWXK99DMd01QfWy0hd5h4EN+Q7shkdKds3otGQP+oWE/y0A76i1OvH9fygo4ddvNf7ZvF0t78P98A==}

  '@open-draft/deferred-promise@2.2.0':
    resolution: {integrity: sha512-CecwLWx3rhxVQF6V4bAgPS5t+So2sTbPgAzafKkVizyi7tlwpcFpdFqq+wqF2OwNBmqFuu6tOyouTuxgpMfzmA==}

  '@open-draft/logger@0.3.0':
    resolution: {integrity: sha512-X2g45fzhxH238HKO4xbSr7+wBS8Fvw6ixhTDuvLd5mqh6bJJCFAPwU9mPDxbcrRtfxv4u5IHCEH77BmxvXmmxQ==}

  '@open-draft/until@2.1.0':
    resolution: {integrity: sha512-U69T3ItWHvLwGg5eJ0n3I62nWuE6ilHlmz7zM0npLBRvPRd7e6NYmg54vvRtP5mZG7kZqZCFVdsTWo7BPtBujg==}

  '@opentelemetry/api@1.9.0':
    resolution: {integrity: sha512-3giAOQvZiH5F9bMlMiv8+GSPMeqg0dbaeo58/0SlA9sxSqZhnUtxzX9/2FzyhS9sWQf5S0GJE0AKBrFqjpeYcg==}
    engines: {node: '>=8.0.0'}

  '@pinecone-database/pinecone@4.1.0':
    resolution: {integrity: sha512-WoVsbvmCgvZfjm/nCasJXuQ/tw0es5BpedLHvRScAm6xJ/nL07s3B0TrsM8m8rACTiUgbdYsdLY1W6cEBhS9xA==}
    engines: {node: '>=18.0.0'}

  '@pkgjs/parseargs@0.11.0':
    resolution: {integrity: sha512-+1VkjdD0QBLPodGrJUeqarH8VAIvQODIbwh9XpP5Syisf7YoQgsJKPNFoqqLQlu+VQ/tVSshMR6loPMn8U+dPg==}
    engines: {node: '>=14'}

  '@playwright/test@1.50.1':
    resolution: {integrity: sha512-Jii3aBg+CEDpgnuDxEp/h7BimHcUTDlpEtce89xEumlJ5ef2hqepZ+PWp1DDpYC/VO9fmWVI1IlEaoI5fK9FXQ==}
    engines: {node: '>=18'}
    hasBin: true

  '@polka/url@1.0.0-next.28':
    resolution: {integrity: sha512-8LduaNlMZGwdZ6qWrKlfa+2M4gahzFkprZiAt2TF8uS0qQgBizKXpXURqvTJ4WtmupWxaLqjRb2UCTe72mu+Aw==}

  '@protobufjs/aspromise@1.1.2':
    resolution: {integrity: sha512-j+gKExEuLmKwvz3OgROXtrJ2UG2x8Ch2YZUxahh+s1F2HZ+wAceUNLkvy6zKCPVRkU++ZWQrdxsUeQXmcg4uoQ==}

  '@protobufjs/base64@1.1.2':
    resolution: {integrity: sha512-AZkcAA5vnN/v4PDqKyMR5lx7hZttPDgClv83E//FMNhR2TMcLUhfRUBHCmSl0oi9zMgDDqRUJkSxO3wm85+XLg==}

  '@protobufjs/codegen@2.0.4':
    resolution: {integrity: sha512-YyFaikqM5sH0ziFZCN3xDC7zeGaB/d0IUb9CATugHWbd1FRFwWwt4ld4OYMPWu5a3Xe01mGAULCdqhMlPl29Jg==}

  '@protobufjs/eventemitter@1.1.0':
    resolution: {integrity: sha512-j9ednRT81vYJ9OfVuXG6ERSTdEL1xVsNgqpkxMsbIabzSo3goCjDIveeGv5d03om39ML71RdmrGNjG5SReBP/Q==}

  '@protobufjs/fetch@1.1.0':
    resolution: {integrity: sha512-lljVXpqXebpsijW71PZaCYeIcE5on1w5DlQy5WH6GLbFryLUrBD4932W/E2BSpfRJWseIL4v/KPgBFxDOIdKpQ==}

  '@protobufjs/float@1.0.2':
    resolution: {integrity: sha512-Ddb+kVXlXst9d+R9PfTIxh1EdNkgoRe5tOX6t01f1lYWOvJnSPDBlG241QLzcyPdoNTsblLUdujGSE4RzrTZGQ==}

  '@protobufjs/inquire@1.1.0':
    resolution: {integrity: sha512-kdSefcPdruJiFMVSbn801t4vFK7KB/5gd2fYvrxhuJYg8ILrmn9SKSX2tZdV6V+ksulWqS7aXjBcRXl3wHoD9Q==}

  '@protobufjs/path@1.1.2':
    resolution: {integrity: sha512-6JOcJ5Tm08dOHAbdR3GrvP+yUUfkjG5ePsHYczMFLq3ZmMkAD98cDgcT2iA1lJ9NVwFd4tH/iSSoe44YWkltEA==}

  '@protobufjs/pool@1.1.0':
    resolution: {integrity: sha512-0kELaGSIDBKvcgS4zkjz1PeddatrjYcmMWOlAuAPwAeccUrPHdUqo/J6LiymHHEiJT5NrF1UVwxY14f+fy4WQw==}

  '@protobufjs/utf8@1.1.0':
    resolution: {integrity: sha512-Vvn3zZrhQZkkBE8LSuW3em98c0FwgO4nxzv6OdSxPKJIEKY2bGbHn+mhGIPerzI4twdxaP8/0+06HBpwf345Lw==}

  '@puppeteer/browsers@2.6.1':
    resolution: {integrity: sha512-aBSREisdsGH890S2rQqK82qmQYU3uFpSH8wcZWHgHzl3LfzsxAKbLNiAG9mO8v1Y0UICBeClICxPJvyr0rcuxg==}
    engines: {node: '>=18'}
    hasBin: true

  '@radix-ui/number@1.1.0':
    resolution: {integrity: sha512-V3gRzhVNU1ldS5XhAPTom1fOIo4ccrjjJgmE+LI2h/WaFpHmx0MQApT+KZHnx8abG6Avtfcz4WoEciMnpFT3HQ==}

  '@radix-ui/primitive@1.1.1':
    resolution: {integrity: sha512-SJ31y+Q/zAyShtXJc8x83i9TYdbAfHZ++tUZnvjJJqFjzsdUnKsxPL6IEtBlxKkU7yzer//GQtZSV4GbldL3YA==}

  '@radix-ui/react-arrow@1.1.2':
    resolution: {integrity: sha512-G+KcpzXHq24iH0uGG/pF8LyzpFJYGD4RfLjCIBfGdSLXvjLHST31RUiRVrupIBMvIppMgSzQ6l66iAxl03tdlg==}
    peerDependencies:
      '@types/react': ^19.0.0
      '@types/react-dom': ^19.0.0
      react: ^16.8 || ^17.0 || ^18.0 || ^19.0 || ^19.0.0-rc
      react-dom: ^16.8 || ^17.0 || ^18.0 || ^19.0 || ^19.0.0-rc
    peerDependenciesMeta:
      '@types/react':
        optional: true
      '@types/react-dom':
        optional: true

  '@radix-ui/react-checkbox@1.1.4':
    resolution: {integrity: sha512-wP0CPAHq+P5I4INKe3hJrIa1WoNqqrejzW+zoU0rOvo1b9gDEJJFl2rYfO1PYJUQCc2H1WZxIJmyv9BS8i5fLw==}
    peerDependencies:
      '@types/react': ^19.0.0
      '@types/react-dom': ^19.0.0
      react: ^16.8 || ^17.0 || ^18.0 || ^19.0 || ^19.0.0-rc
      react-dom: ^16.8 || ^17.0 || ^18.0 || ^19.0 || ^19.0.0-rc
    peerDependenciesMeta:
      '@types/react':
        optional: true
      '@types/react-dom':
        optional: true

  '@radix-ui/react-collection@1.1.2':
    resolution: {integrity: sha512-9z54IEKRxIa9VityapoEYMuByaG42iSy1ZXlY2KcuLSEtq8x4987/N6m15ppoMffgZX72gER2uHe1D9Y6Unlcw==}
    peerDependencies:
      '@types/react': ^19.0.0
      '@types/react-dom': ^19.0.0
      react: ^16.8 || ^17.0 || ^18.0 || ^19.0 || ^19.0.0-rc
      react-dom: ^16.8 || ^17.0 || ^18.0 || ^19.0 || ^19.0.0-rc
    peerDependenciesMeta:
      '@types/react':
        optional: true
      '@types/react-dom':
        optional: true

  '@radix-ui/react-compose-refs@1.1.1':
    resolution: {integrity: sha512-Y9VzoRDSJtgFMUCoiZBDVo084VQ5hfpXxVE+NgkdNsjiDBByiImMZKKhxMwCbdHvhlENG6a833CbFkOQvTricw==}
    peerDependencies:
      '@types/react': ^19.0.0
      react: ^16.8 || ^17.0 || ^18.0 || ^19.0 || ^19.0.0-rc
    peerDependenciesMeta:
      '@types/react':
        optional: true

  '@radix-ui/react-context@1.1.1':
    resolution: {integrity: sha512-UASk9zi+crv9WteK/NU4PLvOoL3OuE6BWVKNF6hPRBtYBDXQ2u5iu3O59zUlJiTVvkyuycnqrztsHVJwcK9K+Q==}
    peerDependencies:
      '@types/react': ^19.0.0
      react: ^16.8 || ^17.0 || ^18.0 || ^19.0 || ^19.0.0-rc
    peerDependenciesMeta:
      '@types/react':
        optional: true

  '@radix-ui/react-dialog@1.1.6':
    resolution: {integrity: sha512-/IVhJV5AceX620DUJ4uYVMymzsipdKBzo3edo+omeskCKGm9FRHM0ebIdbPnlQVJqyuHbuBltQUOG2mOTq2IYw==}
    peerDependencies:
      '@types/react': ^19.0.0
      '@types/react-dom': ^19.0.0
      react: ^16.8 || ^17.0 || ^18.0 || ^19.0 || ^19.0.0-rc
      react-dom: ^16.8 || ^17.0 || ^18.0 || ^19.0 || ^19.0.0-rc
    peerDependenciesMeta:
      '@types/react':
        optional: true
      '@types/react-dom':
        optional: true

  '@radix-ui/react-direction@1.1.0':
    resolution: {integrity: sha512-BUuBvgThEiAXh2DWu93XsT+a3aWrGqolGlqqw5VU1kG7p/ZH2cuDlM1sRLNnY3QcBS69UIz2mcKhMxDsdewhjg==}
    peerDependencies:
      '@types/react': ^19.0.0
      react: ^16.8 || ^17.0 || ^18.0 || ^19.0 || ^19.0.0-rc
    peerDependenciesMeta:
      '@types/react':
        optional: true

  '@radix-ui/react-dismissable-layer@1.1.5':
    resolution: {integrity: sha512-E4TywXY6UsXNRhFrECa5HAvE5/4BFcGyfTyK36gP+pAW1ed7UTK4vKwdr53gAJYwqbfCWC6ATvJa3J3R/9+Qrg==}
    peerDependencies:
      '@types/react': ^19.0.0
      '@types/react-dom': ^19.0.0
      react: ^16.8 || ^17.0 || ^18.0 || ^19.0 || ^19.0.0-rc
      react-dom: ^16.8 || ^17.0 || ^18.0 || ^19.0 || ^19.0.0-rc
    peerDependenciesMeta:
      '@types/react':
        optional: true
      '@types/react-dom':
        optional: true

  '@radix-ui/react-dropdown-menu@2.1.6':
    resolution: {integrity: sha512-no3X7V5fD487wab/ZYSHXq3H37u4NVeLDKI/Ks724X/eEFSSEFYZxWgsIlr1UBeEyDaM29HM5x9p1Nv8DuTYPA==}
    peerDependencies:
      '@types/react': ^19.0.0
      '@types/react-dom': ^19.0.0
      react: ^16.8 || ^17.0 || ^18.0 || ^19.0 || ^19.0.0-rc
      react-dom: ^16.8 || ^17.0 || ^18.0 || ^19.0 || ^19.0.0-rc
    peerDependenciesMeta:
      '@types/react':
        optional: true
      '@types/react-dom':
        optional: true

  '@radix-ui/react-focus-guards@1.1.1':
    resolution: {integrity: sha512-pSIwfrT1a6sIoDASCSpFwOasEwKTZWDw/iBdtnqKO7v6FeOzYJ7U53cPzYFVR3geGGXgVHaH+CdngrrAzqUGxg==}
    peerDependencies:
      '@types/react': ^19.0.0
      react: ^16.8 || ^17.0 || ^18.0 || ^19.0 || ^19.0.0-rc
    peerDependenciesMeta:
      '@types/react':
        optional: true

  '@radix-ui/react-focus-scope@1.1.2':
    resolution: {integrity: sha512-zxwE80FCU7lcXUGWkdt6XpTTCKPitG1XKOwViTxHVKIJhZl9MvIl2dVHeZENCWD9+EdWv05wlaEkRXUykU27RA==}
    peerDependencies:
      '@types/react': ^19.0.0
      '@types/react-dom': ^19.0.0
      react: ^16.8 || ^17.0 || ^18.0 || ^19.0 || ^19.0.0-rc
      react-dom: ^16.8 || ^17.0 || ^18.0 || ^19.0 || ^19.0.0-rc
    peerDependenciesMeta:
      '@types/react':
        optional: true
      '@types/react-dom':
        optional: true

  '@radix-ui/react-form@0.1.1':
    resolution: {integrity: sha512-Ah2TBvzl2trb4DL9DQtyUJgAUfq/djMN7j5CHzdpbdR3W7OL8N4JcJgE80cXMf3ssCE+8yg0zFQoJ0srxqfsFA==}
    peerDependencies:
      '@types/react': ^18.0.21
      '@types/react-dom': ^18.0.6
      react: ^16.8 || ^17.0 || ^18.0 || ^19.0 || ^19.0.0-rc
      react-dom: ^16.8 || ^17.0 || ^18.0 || ^19.0 || ^19.0.0-rc
    peerDependenciesMeta:
      '@types/react':
        optional: true
      '@types/react-dom':
        optional: true

  '@radix-ui/react-icons@1.3.2':
    resolution: {integrity: sha512-fyQIhGDhzfc9pK2kH6Pl9c4BDJGfMkPqkyIgYDthyNYoNg3wVhoJMMh19WS4Up/1KMPFVpNsT2q3WmXn2N1m6g==}
    peerDependencies:
      react: ^16.x || ^17.x || ^18.x || ^19.0.0 || ^19.0.0-rc

  '@radix-ui/react-id@1.1.0':
    resolution: {integrity: sha512-EJUrI8yYh7WOjNOqpoJaf1jlFIH2LvtgAl+YcFqNCa+4hj64ZXmPkAKOFs/ukjz3byN6bdb/AVUqHkI8/uWWMA==}
    peerDependencies:
      '@types/react': ^19.0.0
      react: ^16.8 || ^17.0 || ^18.0 || ^19.0 || ^19.0.0-rc
    peerDependenciesMeta:
      '@types/react':
        optional: true

  '@radix-ui/react-label@2.1.2':
    resolution: {integrity: sha512-zo1uGMTaNlHehDyFQcDZXRJhUPDuukcnHz0/jnrup0JA6qL+AFpAnty+7VKa9esuU5xTblAZzTGYJKSKaBxBhw==}
    peerDependencies:
      '@types/react': ^19.0.0
      '@types/react-dom': ^19.0.0
      react: ^16.8 || ^17.0 || ^18.0 || ^19.0 || ^19.0.0-rc
      react-dom: ^16.8 || ^17.0 || ^18.0 || ^19.0 || ^19.0.0-rc
    peerDependenciesMeta:
      '@types/react':
        optional: true
      '@types/react-dom':
        optional: true

  '@radix-ui/react-menu@2.1.6':
    resolution: {integrity: sha512-tBBb5CXDJW3t2mo9WlO7r6GTmWV0F0uzHZVFmlRmYpiSK1CDU5IKojP1pm7oknpBOrFZx/YgBRW9oorPO2S/Lg==}
    peerDependencies:
      '@types/react': ^19.0.0
      '@types/react-dom': ^19.0.0
      react: ^16.8 || ^17.0 || ^18.0 || ^19.0 || ^19.0.0-rc
      react-dom: ^16.8 || ^17.0 || ^18.0 || ^19.0 || ^19.0.0-rc
    peerDependenciesMeta:
      '@types/react':
        optional: true
      '@types/react-dom':
        optional: true

  '@radix-ui/react-popper@1.2.2':
    resolution: {integrity: sha512-Rvqc3nOpwseCyj/rgjlJDYAgyfw7OC1tTkKn2ivhaMGcYt8FSBlahHOZak2i3QwkRXUXgGgzeEe2RuqeEHuHgA==}
    peerDependencies:
      '@types/react': ^19.0.0
      '@types/react-dom': ^19.0.0
      react: ^16.8 || ^17.0 || ^18.0 || ^19.0 || ^19.0.0-rc
      react-dom: ^16.8 || ^17.0 || ^18.0 || ^19.0 || ^19.0.0-rc
    peerDependenciesMeta:
      '@types/react':
        optional: true
      '@types/react-dom':
        optional: true

  '@radix-ui/react-portal@1.1.4':
    resolution: {integrity: sha512-sn2O9k1rPFYVyKd5LAJfo96JlSGVFpa1fS6UuBJfrZadudiw5tAmru+n1x7aMRQ84qDM71Zh1+SzK5QwU0tJfA==}
    peerDependencies:
      '@types/react': ^19.0.0
      '@types/react-dom': ^19.0.0
      react: ^16.8 || ^17.0 || ^18.0 || ^19.0 || ^19.0.0-rc
      react-dom: ^16.8 || ^17.0 || ^18.0 || ^19.0 || ^19.0.0-rc
    peerDependenciesMeta:
      '@types/react':
        optional: true
      '@types/react-dom':
        optional: true

  '@radix-ui/react-presence@1.1.2':
    resolution: {integrity: sha512-18TFr80t5EVgL9x1SwF/YGtfG+l0BS0PRAlCWBDoBEiDQjeKgnNZRVJp/oVBl24sr3Gbfwc/Qpj4OcWTQMsAEg==}
    peerDependencies:
      '@types/react': ^19.0.0
      '@types/react-dom': ^19.0.0
      react: ^16.8 || ^17.0 || ^18.0 || ^19.0 || ^19.0.0-rc
      react-dom: ^16.8 || ^17.0 || ^18.0 || ^19.0 || ^19.0.0-rc
    peerDependenciesMeta:
      '@types/react':
        optional: true
      '@types/react-dom':
        optional: true

  '@radix-ui/react-primitive@2.0.2':
    resolution: {integrity: sha512-Ec/0d38EIuvDF+GZjcMU/Ze6MxntVJYO/fRlCPhCaVUyPY9WTalHJw54tp9sXeJo3tlShWpy41vQRgLRGOuz+w==}
    peerDependencies:
      '@types/react': ^19.0.0
      '@types/react-dom': ^19.0.0
      react: ^16.8 || ^17.0 || ^18.0 || ^19.0 || ^19.0.0-rc
      react-dom: ^16.8 || ^17.0 || ^18.0 || ^19.0 || ^19.0.0-rc
    peerDependenciesMeta:
      '@types/react':
        optional: true
      '@types/react-dom':
        optional: true

  '@radix-ui/react-progress@1.1.2':
    resolution: {integrity: sha512-u1IgJFQ4zNAUTjGdDL5dcl/U8ntOR6jsnhxKb5RKp5Ozwl88xKR9EqRZOe/Mk8tnx0x5tNUe2F+MzsyjqMg0MA==}
    peerDependencies:
      '@types/react': ^19.0.0
      '@types/react-dom': ^19.0.0
      react: ^16.8 || ^17.0 || ^18.0 || ^19.0 || ^19.0.0-rc
      react-dom: ^16.8 || ^17.0 || ^18.0 || ^19.0 || ^19.0.0-rc
    peerDependenciesMeta:
      '@types/react':
        optional: true
      '@types/react-dom':
        optional: true

  '@radix-ui/react-radio-group@1.2.3':
    resolution: {integrity: sha512-xtCsqt8Rp09FK50ItqEqTJ7Sxanz8EM8dnkVIhJrc/wkMMomSmXHvYbhv3E7Zx4oXh98aaLt9W679SUYXg4IDA==}
    peerDependencies:
      '@types/react': ^19.0.0
      '@types/react-dom': ^19.0.0
      react: ^16.8 || ^17.0 || ^18.0 || ^19.0 || ^19.0.0-rc
      react-dom: ^16.8 || ^17.0 || ^18.0 || ^19.0 || ^19.0.0-rc
    peerDependenciesMeta:
      '@types/react':
        optional: true
      '@types/react-dom':
        optional: true

  '@radix-ui/react-roving-focus@1.1.2':
    resolution: {integrity: sha512-zgMQWkNO169GtGqRvYrzb0Zf8NhMHS2DuEB/TiEmVnpr5OqPU3i8lfbxaAmC2J/KYuIQxyoQQ6DxepyXp61/xw==}
    peerDependencies:
      '@types/react': ^19.0.0
      '@types/react-dom': ^19.0.0
      react: ^16.8 || ^17.0 || ^18.0 || ^19.0 || ^19.0.0-rc
      react-dom: ^16.8 || ^17.0 || ^18.0 || ^19.0 || ^19.0.0-rc
    peerDependenciesMeta:
      '@types/react':
        optional: true
      '@types/react-dom':
        optional: true

  '@radix-ui/react-scroll-area@1.2.3':
    resolution: {integrity: sha512-l7+NNBfBYYJa9tNqVcP2AGvxdE3lmE6kFTBXdvHgUaZuy+4wGCL1Cl2AfaR7RKyimj7lZURGLwFO59k4eBnDJQ==}
    peerDependencies:
      '@types/react': ^19.0.0
      '@types/react-dom': ^19.0.0
      react: ^16.8 || ^17.0 || ^18.0 || ^19.0 || ^19.0.0-rc
      react-dom: ^16.8 || ^17.0 || ^18.0 || ^19.0 || ^19.0.0-rc
    peerDependenciesMeta:
      '@types/react':
        optional: true
      '@types/react-dom':
        optional: true

  '@radix-ui/react-select@2.1.6':
    resolution: {integrity: sha512-T6ajELxRvTuAMWH0YmRJ1qez+x4/7Nq7QIx7zJ0VK3qaEWdnWpNbEDnmWldG1zBDwqrLy5aLMUWcoGirVj5kMg==}
    peerDependencies:
      '@types/react': ^19.0.0
      '@types/react-dom': ^19.0.0
      react: ^16.8 || ^17.0 || ^18.0 || ^19.0 || ^19.0.0-rc
      react-dom: ^16.8 || ^17.0 || ^18.0 || ^19.0 || ^19.0.0-rc
    peerDependenciesMeta:
      '@types/react':
        optional: true
      '@types/react-dom':
        optional: true

  '@radix-ui/react-separator@1.1.2':
    resolution: {integrity: sha512-oZfHcaAp2Y6KFBX6I5P1u7CQoy4lheCGiYj+pGFrHy8E/VNRb5E39TkTr3JrV520csPBTZjkuKFdEsjS5EUNKQ==}
    peerDependencies:
      '@types/react': ^19.0.0
      '@types/react-dom': ^19.0.0
      react: ^16.8 || ^17.0 || ^18.0 || ^19.0 || ^19.0.0-rc
      react-dom: ^16.8 || ^17.0 || ^18.0 || ^19.0 || ^19.0.0-rc
    peerDependenciesMeta:
      '@types/react':
        optional: true
      '@types/react-dom':
        optional: true

  '@radix-ui/react-slider@1.2.3':
    resolution: {integrity: sha512-nNrLAWLjGESnhqBqcCNW4w2nn7LxudyMzeB6VgdyAnFLC6kfQgnAjSL2v6UkQTnDctJBlxrmxfplWS4iYjdUTw==}
    peerDependencies:
      '@types/react': ^19.0.0
      '@types/react-dom': ^19.0.0
      react: ^16.8 || ^17.0 || ^18.0 || ^19.0 || ^19.0.0-rc
      react-dom: ^16.8 || ^17.0 || ^18.0 || ^19.0 || ^19.0.0-rc
    peerDependenciesMeta:
      '@types/react':
        optional: true
      '@types/react-dom':
        optional: true

  '@radix-ui/react-slot@1.1.2':
    resolution: {integrity: sha512-YAKxaiGsSQJ38VzKH86/BPRC4rh+b1Jpa+JneA5LRE7skmLPNAyeG8kPJj/oo4STLvlrs8vkf/iYyc3A5stYCQ==}
    peerDependencies:
      '@types/react': ^19.0.0
      react: ^16.8 || ^17.0 || ^18.0 || ^19.0 || ^19.0.0-rc
    peerDependenciesMeta:
      '@types/react':
        optional: true

  '@radix-ui/react-switch@1.1.3':
    resolution: {integrity: sha512-1nc+vjEOQkJVsJtWPSiISGT6OKm4SiOdjMo+/icLxo2G4vxz1GntC5MzfL4v8ey9OEfw787QCD1y3mUv0NiFEQ==}
    peerDependencies:
      '@types/react': ^19.0.0
      '@types/react-dom': ^19.0.0
      react: ^16.8 || ^17.0 || ^18.0 || ^19.0 || ^19.0.0-rc
      react-dom: ^16.8 || ^17.0 || ^18.0 || ^19.0 || ^19.0.0-rc
    peerDependenciesMeta:
      '@types/react':
        optional: true
      '@types/react-dom':
        optional: true

  '@radix-ui/react-tabs@1.1.3':
    resolution: {integrity: sha512-9mFyI30cuRDImbmFF6O2KUJdgEOsGh9Vmx9x/Dh9tOhL7BngmQPQfwW4aejKm5OHpfWIdmeV6ySyuxoOGjtNng==}
    peerDependencies:
      '@types/react': ^19.0.0
      '@types/react-dom': ^19.0.0
      react: ^16.8 || ^17.0 || ^18.0 || ^19.0 || ^19.0.0-rc
      react-dom: ^16.8 || ^17.0 || ^18.0 || ^19.0 || ^19.0.0-rc
    peerDependenciesMeta:
      '@types/react':
        optional: true
      '@types/react-dom':
        optional: true

  '@radix-ui/react-toast@1.2.6':
    resolution: {integrity: sha512-gN4dpuIVKEgpLn1z5FhzT9mYRUitbfZq9XqN/7kkBMUgFTzTG8x/KszWJugJXHcwxckY8xcKDZPz7kG3o6DsUA==}
    peerDependencies:
      '@types/react': ^19.0.0
      '@types/react-dom': ^19.0.0
      react: ^16.8 || ^17.0 || ^18.0 || ^19.0 || ^19.0.0-rc
      react-dom: ^16.8 || ^17.0 || ^18.0 || ^19.0 || ^19.0.0-rc
    peerDependenciesMeta:
      '@types/react':
        optional: true
      '@types/react-dom':
        optional: true

  '@radix-ui/react-tooltip@1.1.8':
    resolution: {integrity: sha512-YAA2cu48EkJZdAMHC0dqo9kialOcRStbtiY4nJPaht7Ptrhcvpo+eDChaM6BIs8kL6a8Z5l5poiqLnXcNduOkA==}
    peerDependencies:
      '@types/react': ^19.0.0
      '@types/react-dom': ^19.0.0
      react: ^16.8 || ^17.0 || ^18.0 || ^19.0 || ^19.0.0-rc
      react-dom: ^16.8 || ^17.0 || ^18.0 || ^19.0 || ^19.0.0-rc
    peerDependenciesMeta:
      '@types/react':
        optional: true
      '@types/react-dom':
        optional: true

  '@radix-ui/react-use-callback-ref@1.1.0':
    resolution: {integrity: sha512-CasTfvsy+frcFkbXtSJ2Zu9JHpN8TYKxkgJGWbjiZhFivxaeW7rMeZt7QELGVLaYVfFMsKHjb7Ak0nMEe+2Vfw==}
    peerDependencies:
      '@types/react': ^19.0.0
      react: ^16.8 || ^17.0 || ^18.0 || ^19.0 || ^19.0.0-rc
    peerDependenciesMeta:
      '@types/react':
        optional: true

  '@radix-ui/react-use-controllable-state@1.1.0':
    resolution: {integrity: sha512-MtfMVJiSr2NjzS0Aa90NPTnvTSg6C/JLCV7ma0W6+OMV78vd8OyRpID+Ng9LxzsPbLeuBnWBA1Nq30AtBIDChw==}
    peerDependencies:
      '@types/react': ^19.0.0
      react: ^16.8 || ^17.0 || ^18.0 || ^19.0 || ^19.0.0-rc
    peerDependenciesMeta:
      '@types/react':
        optional: true

  '@radix-ui/react-use-escape-keydown@1.1.0':
    resolution: {integrity: sha512-L7vwWlR1kTTQ3oh7g1O0CBF3YCyyTj8NmhLR+phShpyA50HCfBFKVJTpshm9PzLiKmehsrQzTYTpX9HvmC9rhw==}
    peerDependencies:
      '@types/react': ^19.0.0
      react: ^16.8 || ^17.0 || ^18.0 || ^19.0 || ^19.0.0-rc
    peerDependenciesMeta:
      '@types/react':
        optional: true

  '@radix-ui/react-use-layout-effect@1.1.0':
    resolution: {integrity: sha512-+FPE0rOdziWSrH9athwI1R0HDVbWlEhd+FR+aSDk4uWGmSJ9Z54sdZVDQPZAinJhJXwfT+qnj969mCsT2gfm5w==}
    peerDependencies:
      '@types/react': ^19.0.0
      react: ^16.8 || ^17.0 || ^18.0 || ^19.0 || ^19.0.0-rc
    peerDependenciesMeta:
      '@types/react':
        optional: true

  '@radix-ui/react-use-previous@1.1.0':
    resolution: {integrity: sha512-Z/e78qg2YFnnXcW88A4JmTtm4ADckLno6F7OXotmkQfeuCVaKuYzqAATPhVzl3delXE7CxIV8shofPn3jPc5Og==}
    peerDependencies:
      '@types/react': ^19.0.0
      react: ^16.8 || ^17.0 || ^18.0 || ^19.0 || ^19.0.0-rc
    peerDependenciesMeta:
      '@types/react':
        optional: true

  '@radix-ui/react-use-rect@1.1.0':
    resolution: {integrity: sha512-0Fmkebhr6PiseyZlYAOtLS+nb7jLmpqTrJyv61Pe68MKYW6OWdRE2kI70TaYY27u7H0lajqM3hSMMLFq18Z7nQ==}
    peerDependencies:
      '@types/react': ^19.0.0
      react: ^16.8 || ^17.0 || ^18.0 || ^19.0 || ^19.0.0-rc
    peerDependenciesMeta:
      '@types/react':
        optional: true

  '@radix-ui/react-use-size@1.1.0':
    resolution: {integrity: sha512-XW3/vWuIXHa+2Uwcc2ABSfcCledmXhhQPlGbfcRXbiUQI5Icjcg19BGCZVKKInYbvUCut/ufbbLLPFC5cbb1hw==}
    peerDependencies:
      '@types/react': ^19.0.0
      react: ^16.8 || ^17.0 || ^18.0 || ^19.0 || ^19.0.0-rc
    peerDependenciesMeta:
      '@types/react':
        optional: true

  '@radix-ui/react-visually-hidden@1.1.2':
    resolution: {integrity: sha512-1SzA4ns2M1aRlvxErqhLHsBHoS5eI5UUcI2awAMgGUp4LoaoWOKYmvqDY2s/tltuPkh3Yk77YF/r3IRj+Amx4Q==}
    peerDependencies:
      '@types/react': ^19.0.0
      '@types/react-dom': ^19.0.0
      react: ^16.8 || ^17.0 || ^18.0 || ^19.0 || ^19.0.0-rc
      react-dom: ^16.8 || ^17.0 || ^18.0 || ^19.0 || ^19.0.0-rc
    peerDependenciesMeta:
      '@types/react':
        optional: true
      '@types/react-dom':
        optional: true

  '@radix-ui/rect@1.1.0':
    resolution: {integrity: sha512-A9+lCBZoaMJlVKcRBz2YByCG+Cp2t6nAnMnNba+XiWxnj6r4JUFqfsgwocMBZU9LPtdxC6wB56ySYpc7LQIoJg==}

  '@redis/bloom@1.2.0':
    resolution: {integrity: sha512-HG2DFjYKbpNmVXsa0keLHp/3leGJz1mjh09f2RLGGLQZzSHpkmZWuwJbAvo3QcRY8p80m5+ZdXZdYOSBLlp7Cg==}
    peerDependencies:
      '@redis/client': ^1.0.0

  '@redis/client@1.6.0':
    resolution: {integrity: sha512-aR0uffYI700OEEH4gYnitAnv3vzVGXCFvYfdpu/CJKvk4pHfLPEy/JSZyrpQ+15WhXe1yJRXLtfQ84s4mEXnPg==}
    engines: {node: '>=14'}

  '@redis/graph@1.1.1':
    resolution: {integrity: sha512-FEMTcTHZozZciLRl6GiiIB4zGm5z5F3F6a6FZCyrfxdKOhFlGkiAqlexWMBzCi4DcRoyiOsuLfW+cjlGWyExOw==}
    peerDependencies:
      '@redis/client': ^1.0.0

  '@redis/json@1.0.7':
    resolution: {integrity: sha512-6UyXfjVaTBTJtKNG4/9Z8PSpKE6XgSyEb8iwaqDcy+uKrd/DGYHTWkUdnQDyzm727V7p21WUMhsqz5oy65kPcQ==}
    peerDependencies:
      '@redis/client': ^1.0.0

  '@redis/search@1.2.0':
    resolution: {integrity: sha512-tYoDBbtqOVigEDMAcTGsRlMycIIjwMCgD8eR2t0NANeQmgK/lvxNAvYyb6bZDD4frHRhIHkJu2TBRvB0ERkOmw==}
    peerDependencies:
      '@redis/client': ^1.0.0

  '@redis/time-series@1.1.0':
    resolution: {integrity: sha512-c1Q99M5ljsIuc4YdaCwfUEXsofakb9c8+Zse2qxTadu8TalLXuAESzLvFAvNVbkmSlvlzIQOLpBCmWI9wTOt+g==}
    peerDependencies:
      '@redis/client': ^1.0.0

  '@remix-run/router@1.22.0':
    resolution: {integrity: sha512-MBOl8MeOzpK0HQQQshKB7pABXbmyHizdTpqnrIseTbsv0nAepwC2ENZa1aaBExNQcpLoXmWthhak8SABLzvGPw==}
    engines: {node: '>=14.0.0'}

  '@rollup/pluginutils@4.2.1':
    resolution: {integrity: sha512-iKnFXr7NkdZAIHiIWE+BX5ULi/ucVFYWD6TbAV+rZctiRTY2PL6tsIKhoIOaoskiWAkgu+VsbXgUVDNLHf+InQ==}
    engines: {node: '>= 8.0.0'}

  '@rollup/rollup-android-arm-eabi@4.34.8':
    resolution: {integrity: sha512-q217OSE8DTp8AFHuNHXo0Y86e1wtlfVrXiAlwkIvGRQv9zbc6mE3sjIVfwI8sYUyNxwOg0j/Vm1RKM04JcWLJw==}
    cpu: [arm]
    os: [android]

  '@rollup/rollup-android-arm64@4.34.8':
    resolution: {integrity: sha512-Gigjz7mNWaOL9wCggvoK3jEIUUbGul656opstjaUSGC3eT0BM7PofdAJaBfPFWWkXNVAXbaQtC99OCg4sJv70Q==}
    cpu: [arm64]
    os: [android]

  '@rollup/rollup-darwin-arm64@4.34.8':
    resolution: {integrity: sha512-02rVdZ5tgdUNRxIUrFdcMBZQoaPMrxtwSb+/hOfBdqkatYHR3lZ2A2EGyHq2sGOd0Owk80oV3snlDASC24He3Q==}
    cpu: [arm64]
    os: [darwin]

  '@rollup/rollup-darwin-x64@4.34.8':
    resolution: {integrity: sha512-qIP/elwR/tq/dYRx3lgwK31jkZvMiD6qUtOycLhTzCvrjbZ3LjQnEM9rNhSGpbLXVJYQ3rq39A6Re0h9tU2ynw==}
    cpu: [x64]
    os: [darwin]

  '@rollup/rollup-freebsd-arm64@4.34.8':
    resolution: {integrity: sha512-IQNVXL9iY6NniYbTaOKdrlVP3XIqazBgJOVkddzJlqnCpRi/yAeSOa8PLcECFSQochzqApIOE1GHNu3pCz+BDA==}
    cpu: [arm64]
    os: [freebsd]

  '@rollup/rollup-freebsd-x64@4.34.8':
    resolution: {integrity: sha512-TYXcHghgnCqYFiE3FT5QwXtOZqDj5GmaFNTNt3jNC+vh22dc/ukG2cG+pi75QO4kACohZzidsq7yKTKwq/Jq7Q==}
    cpu: [x64]
    os: [freebsd]

  '@rollup/rollup-linux-arm-gnueabihf@4.34.8':
    resolution: {integrity: sha512-A4iphFGNkWRd+5m3VIGuqHnG3MVnqKe7Al57u9mwgbyZ2/xF9Jio72MaY7xxh+Y87VAHmGQr73qoKL9HPbXj1g==}
    cpu: [arm]
    os: [linux]
    libc: [glibc]

  '@rollup/rollup-linux-arm-musleabihf@4.34.8':
    resolution: {integrity: sha512-S0lqKLfTm5u+QTxlFiAnb2J/2dgQqRy/XvziPtDd1rKZFXHTyYLoVL58M/XFwDI01AQCDIevGLbQrMAtdyanpA==}
    cpu: [arm]
    os: [linux]
    libc: [musl]

  '@rollup/rollup-linux-arm64-gnu@4.34.8':
    resolution: {integrity: sha512-jpz9YOuPiSkL4G4pqKrus0pn9aYwpImGkosRKwNi+sJSkz+WU3anZe6hi73StLOQdfXYXC7hUfsQlTnjMd3s1A==}
    cpu: [arm64]
    os: [linux]
    libc: [glibc]

  '@rollup/rollup-linux-arm64-musl@4.34.8':
    resolution: {integrity: sha512-KdSfaROOUJXgTVxJNAZ3KwkRc5nggDk+06P6lgi1HLv1hskgvxHUKZ4xtwHkVYJ1Rep4GNo+uEfycCRRxht7+Q==}
    cpu: [arm64]
    os: [linux]
    libc: [musl]

  '@rollup/rollup-linux-loongarch64-gnu@4.34.8':
    resolution: {integrity: sha512-NyF4gcxwkMFRjgXBM6g2lkT58OWztZvw5KkV2K0qqSnUEqCVcqdh2jN4gQrTn/YUpAcNKyFHfoOZEer9nwo6uQ==}
    cpu: [loong64]
    os: [linux]
    libc: [glibc]

  '@rollup/rollup-linux-powerpc64le-gnu@4.34.8':
    resolution: {integrity: sha512-LMJc999GkhGvktHU85zNTDImZVUCJ1z/MbAJTnviiWmmjyckP5aQsHtcujMjpNdMZPT2rQEDBlJfubhs3jsMfw==}
    cpu: [ppc64]
    os: [linux]
    libc: [glibc]

  '@rollup/rollup-linux-riscv64-gnu@4.34.8':
    resolution: {integrity: sha512-xAQCAHPj8nJq1PI3z8CIZzXuXCstquz7cIOL73HHdXiRcKk8Ywwqtx2wrIy23EcTn4aZ2fLJNBB8d0tQENPCmw==}
    cpu: [riscv64]
    os: [linux]
    libc: [glibc]

  '@rollup/rollup-linux-s390x-gnu@4.34.8':
    resolution: {integrity: sha512-DdePVk1NDEuc3fOe3dPPTb+rjMtuFw89gw6gVWxQFAuEqqSdDKnrwzZHrUYdac7A7dXl9Q2Vflxpme15gUWQFA==}
    cpu: [s390x]
    os: [linux]
    libc: [glibc]

  '@rollup/rollup-linux-x64-gnu@4.34.8':
    resolution: {integrity: sha512-8y7ED8gjxITUltTUEJLQdgpbPh1sUQ0kMTmufRF/Ns5tI9TNMNlhWtmPKKHCU0SilX+3MJkZ0zERYYGIVBYHIA==}
    cpu: [x64]
    os: [linux]
    libc: [glibc]

  '@rollup/rollup-linux-x64-musl@4.34.8':
    resolution: {integrity: sha512-SCXcP0ZpGFIe7Ge+McxY5zKxiEI5ra+GT3QRxL0pMMtxPfpyLAKleZODi1zdRHkz5/BhueUrYtYVgubqe9JBNQ==}
    cpu: [x64]
    os: [linux]
    libc: [musl]

  '@rollup/rollup-win32-arm64-msvc@4.34.8':
    resolution: {integrity: sha512-YHYsgzZgFJzTRbth4h7Or0m5O74Yda+hLin0irAIobkLQFRQd1qWmnoVfwmKm9TXIZVAD0nZ+GEb2ICicLyCnQ==}
    cpu: [arm64]
    os: [win32]

  '@rollup/rollup-win32-ia32-msvc@4.34.8':
    resolution: {integrity: sha512-r3NRQrXkHr4uWy5TOjTpTYojR9XmF0j/RYgKCef+Ag46FWUTltm5ziticv8LdNsDMehjJ543x/+TJAek/xBA2w==}
    cpu: [ia32]
    os: [win32]

  '@rollup/rollup-win32-x64-msvc@4.34.8':
    resolution: {integrity: sha512-U0FaE5O1BCpZSeE6gBl3c5ObhePQSfk9vDRToMmTkbhCOgW4jqvtS5LGyQ76L1fH8sM0keRp4uDTsbjiUyjk0g==}
    cpu: [x64]
    os: [win32]

  '@sentry-internal/browser-utils@8.55.0':
    resolution: {integrity: sha512-ROgqtQfpH/82AQIpESPqPQe0UyWywKJsmVIqi3c5Fh+zkds5LUxnssTj3yNd1x+kxaPDVB023jAP+3ibNgeNDw==}
    engines: {node: '>=14.18'}

  '@sentry-internal/feedback@8.55.0':
    resolution: {integrity: sha512-cP3BD/Q6pquVQ+YL+rwCnorKuTXiS9KXW8HNKu4nmmBAyf7urjs+F6Hr1k9MXP5yQ8W3yK7jRWd09Yu6DHWOiw==}
    engines: {node: '>=14.18'}

  '@sentry-internal/replay-canvas@8.55.0':
    resolution: {integrity: sha512-nIkfgRWk1091zHdu4NbocQsxZF1rv1f7bbp3tTIlZYbrH62XVZosx5iHAuZG0Zc48AETLE7K4AX9VGjvQj8i9w==}
    engines: {node: '>=14.18'}

  '@sentry-internal/replay@8.55.0':
    resolution: {integrity: sha512-roCDEGkORwolxBn8xAKedybY+Jlefq3xYmgN2fr3BTnsXjSYOPC7D1/mYqINBat99nDtvgFvNfRcZPiwwZ1hSw==}
    engines: {node: '>=14.18'}

  '@sentry/browser@8.55.0':
    resolution: {integrity: sha512-1A31mCEWCjaMxJt6qGUK+aDnLDcK6AwLAZnqpSchNysGni1pSn1RWSmk9TBF8qyTds5FH8B31H480uxMPUJ7Cw==}
    engines: {node: '>=14.18'}

  '@sentry/core@8.55.0':
    resolution: {integrity: sha512-6g7jpbefjHYs821Z+EBJ8r4Z7LT5h80YSWRJaylGS4nW5W5Z2KXzpdnyFarv37O7QjauzVC2E+PABmpkw5/JGA==}
    engines: {node: '>=14.18'}

  '@sinclair/typebox@0.25.24':
    resolution: {integrity: sha512-XJfwUVUKDHF5ugKwIcxEgc9k8b7HbznCp6eUfWgu710hMPNIO4aw4/zB5RogDQz8nd6gyCDpU9O/m6qYEWY6yQ==}

  '@sinclair/typebox@0.27.8':
    resolution: {integrity: sha512-+Fj43pSMwJs4KRrH/938Uf+uAELIgVBmQzg/q1YG10djyfA3TnrU8N8XzqCh/okZdszqBQTZf96idMfE5lnwTA==}

  '@supabase/auth-helpers-nextjs@0.10.0':
    resolution: {integrity: sha512-2dfOGsM4yZt0oS4TPiE7bD4vf7EVz7NRz/IJrV6vLg0GP7sMUx8wndv2euLGq4BjN9lUCpu6DG/uCC8j+ylwPg==}
    deprecated: This package is now deprecated - please use the @supabase/ssr package instead.
    peerDependencies:
      '@supabase/supabase-js': ^2.39.8

  '@supabase/auth-helpers-react@0.5.0':
    resolution: {integrity: sha512-5QSaV2CGuhDhd7RlQCoviVEAYsP7XnrFMReOcBazDvVmqSIyjKcDwhLhWvnrxMOq5qjOaA44MHo7wXqDiF0puQ==}
    peerDependencies:
      '@supabase/supabase-js': ^2.39.8

  '@supabase/auth-helpers-shared@0.7.0':
    resolution: {integrity: sha512-FBFf2ei2R7QC+B/5wWkthMha8Ca2bWHAndN+syfuEUUfufv4mLcAgBCcgNg5nJR8L0gZfyuaxgubtOc9aW3Cpg==}
    peerDependencies:
      '@supabase/supabase-js': ^2.39.8

  '@supabase/auth-js@2.67.3':
    resolution: {integrity: sha512-NJDaW8yXs49xMvWVOkSIr8j46jf+tYHV0wHhrwOaLLMZSFO4g6kKAf+MfzQ2RaD06OCUkUHIzctLAxjTgEVpzw==}

  '@supabase/functions-js@2.4.4':
    resolution: {integrity: sha512-WL2p6r4AXNGwop7iwvul2BvOtuJ1YQy8EbOd0dhG1oN1q8el/BIRSFCFnWAMM/vJJlHWLi4ad22sKbKr9mvjoA==}

  '@supabase/node-fetch@2.6.15':
    resolution: {integrity: sha512-1ibVeYUacxWYi9i0cf5efil6adJ9WRyZBLivgjs+AUpewx1F3xPi7gLgaASI2SmIQxPoCEjAsLAzKPgMJVgOUQ==}
    engines: {node: 4.x || >=6.0.0}

  '@supabase/postgrest-js@1.18.1':
    resolution: {integrity: sha512-dWDnoC0MoDHKhaEOrsEKTadWQcBNknZVQcSgNE/Q2wXh05mhCL1ut/jthRUrSbYcqIw/CEjhaeIPp7dLarT0bg==}

  '@supabase/realtime-js@2.11.2':
    resolution: {integrity: sha512-u/XeuL2Y0QEhXSoIPZZwR6wMXgB+RQbJzG9VErA3VghVt7uRfSVsjeqd7m5GhX3JR6dM/WRmLbVR8URpDWG4+w==}

  '@supabase/storage-js@2.7.1':
    resolution: {integrity: sha512-asYHcyDR1fKqrMpytAS1zjyEfvxuOIp1CIXX7ji4lHHcJKqyk+sLl/Vxgm4sN6u8zvuUtae9e4kDxQP2qrwWBA==}

  '@supabase/supabase-js@2.48.1':
    resolution: {integrity: sha512-VMD+CYk/KxfwGbI4fqwSUVA7CLr1izXpqfFerhnYPSi6LEKD8GoR4kuO5Cc8a+N43LnfSQwLJu4kVm2e4etEmA==}

  '@tailwindcss/forms@0.5.10':
    resolution: {integrity: sha512-utI1ONF6uf/pPNO68kmN1b8rEwNXv3czukalo8VtJH8ksIkZXr3Q3VYudZLkCsDd4Wku120uF02hYK25XGPorw==}
    peerDependencies:
      tailwindcss: '>=3.0.0 || >= 3.0.0-alpha.1 || >= 4.0.0-alpha.20 || >= 4.0.0-beta.1'

  '@tailwindcss/typography@0.5.16':
    resolution: {integrity: sha512-0wDLwCVF5V3x3b1SGXPCDcdsbDHMBe+lkFzBRaHeLvNi+nrrnZ1lA18u+OTWO8iSWU2GxUOCvlXtDuqftc1oiA==}
    peerDependencies:
      tailwindcss: '>=3.0.0 || insiders || >=4.0.0-alpha.20 || >=4.0.0-beta.1'

  '@tanstack/query-core@5.66.4':
    resolution: {integrity: sha512-skM/gzNX4shPkqmdTCSoHtJAPMTtmIJNS0hE+xwTTUVYwezArCT34NMermABmBVUg5Ls5aiUXEDXfqwR1oVkcA==}

  '@tanstack/query-devtools@5.65.0':
    resolution: {integrity: sha512-g5y7zc07U9D3esMdqUfTEVu9kMHoIaVBsD0+M3LPdAdD710RpTcLiNvJY1JkYXqkq9+NV+CQoemVNpQPBXVsJg==}

  '@tanstack/react-query-devtools@5.66.5':
    resolution: {integrity: sha512-aj/+IuLdt3fbNweKo2XSK6OMUpOULDUO1MRDUtggRl8W6/EvD7FVvm0ydRrOMvS9KUqC25V88WPYaPj8SEVGXg==}
    peerDependencies:
      '@tanstack/react-query': ^5.66.5
      react: ^18 || ^19

  '@tanstack/react-query@5.66.5':
    resolution: {integrity: sha512-D9aABj3/aFeNmifsdllh5O3hPyA8gUnZ1jAV8MjODQ7blirfAyGed9NjAnm8rgEdr1wChyjTT738ij3vY0EREQ==}
    peerDependencies:
      react: ^18 || ^19

  '@tensorflow/tfjs-backend-cpu@4.22.0':
    resolution: {integrity: sha512-1u0FmuLGuRAi8D2c3cocHTASGXOmHc/4OvoVDENJayjYkS119fcTcQf4iHrtLthWyDIPy3JiPhRrZQC9EwnhLw==}
    engines: {yarn: '>= 1.3.2'}
    peerDependencies:
      '@tensorflow/tfjs-core': 4.22.0

  '@tensorflow/tfjs-backend-webgl@4.22.0':
    resolution: {integrity: sha512-H535XtZWnWgNwSzv538czjVlbJebDl5QTMOth4RXr2p/kJ1qSIXE0vZvEtO+5EC9b00SvhplECny2yDewQb/Yg==}
    engines: {yarn: '>= 1.3.2'}
    peerDependencies:
      '@tensorflow/tfjs-core': 4.22.0

  '@tensorflow/tfjs-converter@4.22.0':
    resolution: {integrity: sha512-PT43MGlnzIo+YfbsjM79Lxk9lOq6uUwZuCc8rrp0hfpLjF6Jv8jS84u2jFb+WpUeuF4K33ZDNx8CjiYrGQ2trQ==}
    peerDependencies:
      '@tensorflow/tfjs-core': 4.22.0

  '@tensorflow/tfjs-core@4.22.0':
    resolution: {integrity: sha512-LEkOyzbknKFoWUwfkr59vSB68DMJ4cjwwHgicXN0DUi3a0Vh1Er3JQqCI1Hl86GGZQvY8ezVrtDIvqR1ZFW55A==}
    engines: {yarn: '>= 1.3.2'}

  '@tensorflow/tfjs-data@4.22.0':
    resolution: {integrity: sha512-dYmF3LihQIGvtgJrt382hSRH4S0QuAp2w1hXJI2+kOaEqo5HnUPG0k5KA6va+S1yUhx7UBToUKCBHeLHFQRV4w==}
    peerDependencies:
      '@tensorflow/tfjs-core': 4.22.0
      seedrandom: ^3.0.5

  '@tensorflow/tfjs-layers@4.22.0':
    resolution: {integrity: sha512-lybPj4ZNj9iIAPUj7a8ZW1hg8KQGfqWLlCZDi9eM/oNKCCAgchiyzx8OrYoWmRrB+AM6VNEeIT+2gZKg5ReihA==}
    peerDependencies:
      '@tensorflow/tfjs-core': 4.22.0

  '@tensorflow/tfjs-node@4.22.0':
    resolution: {integrity: sha512-uHrXeUlfgkMxTZqHkESSV7zSdKdV0LlsBeblqkuKU9nnfxB1pC6DtoyYVaLxznzZy7WQSegjcohxxCjAf6Dc7w==}
    engines: {node: '>=8.11.0'}

  '@tensorflow/tfjs@4.22.0':
    resolution: {integrity: sha512-0TrIrXs6/b7FLhLVNmfh8Sah6JgjBPH4mZ8JGb7NU6WW+cx00qK5BcAZxw7NCzxj6N8MRAIfHq+oNbPUNG5VAg==}
    hasBin: true

  '@testing-library/dom@10.4.0':
    resolution: {integrity: sha512-pemlzrSESWbdAloYml3bAJMEfNh1Z7EduzqPKprCH5S341frlpYnUEW0H72dLxa6IsYr+mPno20GiSm+h9dEdQ==}
    engines: {node: '>=18'}

  '@testing-library/dom@9.3.4':
    resolution: {integrity: sha512-FlS4ZWlp97iiNWig0Muq8p+3rVDjRiYE+YKGbAqXOu9nwJFFOdL00kFpz42M+4huzYi86vAK1sOOfyOG45muIQ==}
    engines: {node: '>=14'}

  '@testing-library/jest-dom@6.6.3':
    resolution: {integrity: sha512-IteBhl4XqYNkM54f4ejhLRJiZNqcSCoXUOG2CPK7qbD322KjQozM4kHQOfkG2oln9b9HTYqs+Sae8vBATubxxA==}
    engines: {node: '>=14', npm: '>=6', yarn: '>=1'}

  '@testing-library/react@14.3.1':
    resolution: {integrity: sha512-H99XjUhWQw0lTgyMN05W3xQG1Nh4lq574D8keFf1dDoNTJgp66VbJozRaczoF+wsiaPJNt/TcnfpLGufGxSrZQ==}
    engines: {node: '>=14'}
    peerDependencies:
      react: ^18.0.0
      react-dom: ^18.0.0

  '@testing-library/user-event@14.6.1':
    resolution: {integrity: sha512-vq7fv0rnt+QTXgPxr5Hjc210p6YKq2kmdziLgnsZGgLJ9e6VAShx1pACLuRjd/AS/sr7phAR58OIIpf0LlmQNw==}
    engines: {node: '>=12', npm: '>=6'}
    peerDependencies:
      '@testing-library/dom': '>=7.21.4'

  '@toolhouseai/sdk@1.0.4':
    resolution: {integrity: sha512-yHLZd0M6MqLjxYN+DuFolCSUky9qHZle0s2gcykvlUtMBrSaFpWT3ri4ewTozh3mdou+hMcaRG7E2I3nAKN2Vw==}

  '@tootallnate/once@2.0.0':
    resolution: {integrity: sha512-XCuKFP5PS55gnMVu3dty8KPatLqUoy/ZYzDzAGCQ8JNFCkLXzmI7vNHCR+XpbZaMWQK/vQubr7PkYq8g470J/A==}
    engines: {node: '>= 10'}

  '@tootallnate/quickjs-emscripten@0.23.0':
    resolution: {integrity: sha512-C5Mc6rdnsaJDjO3UpGW/CQTHtCKaYlScZTly4JIu97Jxo/odCiH0ITnDXSJPTOrEKk/ycSZ0AOgTmkDtkOsvIA==}

  '@ts-morph/common@0.11.1':
    resolution: {integrity: sha512-7hWZS0NRpEsNV8vWJzg7FEz6V8MaLNeJOmwmghqUXTpzk16V1LLZhdo+4QvE/+zv4cVci0OviuJFnqhEfoV3+g==}

  '@tsconfig/node10@1.0.11':
    resolution: {integrity: sha512-DcRjDCujK/kCk/cUe8Xz8ZSpm8mS3mNNpta+jGCA6USEDfktlNvm1+IuZ9eTcDbNk41BHwpHHeW+N1lKCz4zOw==}

  '@tsconfig/node12@1.0.11':
    resolution: {integrity: sha512-cqefuRsh12pWyGsIoBKJA9luFu3mRxCA+ORZvA4ktLSzIuCUtWVxGIuXigEwO5/ywWFMZ2QEGKWvkZG1zDMTag==}

  '@tsconfig/node14@1.0.3':
    resolution: {integrity: sha512-ysT8mhdixWK6Hw3i1V2AeRqZ5WfXg1G43mqoYlM2nc6388Fq5jcXyr5mRsqViLx/GJYdoL0bfXD8nmF+Zn/Iow==}

  '@tsconfig/node16@1.0.4':
    resolution: {integrity: sha512-vxhUy4J8lyeyinH7Azl1pdd43GJhZH/tP2weN8TntQblOY+A0XbT8DJk1/oCPuOOyg/Ja757rG0CgHcWC8OfMA==}

  '@tweenjs/tween.js@23.1.3':
    resolution: {integrity: sha512-vJmvvwFxYuGnF2axRtPYocag6Clbb5YS7kLL+SO/TeVFzHqDIWrNKYtcsPMibjDx9O+bu+psAy9NKfWklassUA==}

  '@types/aria-query@5.0.4':
    resolution: {integrity: sha512-rfT93uj5s0PRL7EzccGMs3brplhcrghnDoV26NqKhCAS1hVo+WdNsPvE/yb6ilfr5hi2MEk6d5EWJTKdxg8jVw==}

  '@types/axios@0.14.4':
    resolution: {integrity: sha512-9JgOaunvQdsQ/qW2OPmE5+hCeUB52lQSolecrFrthct55QekhmXEwT203s20RL+UHtCQc15y3VXpby9E7Kkh/g==}
    deprecated: This is a stub types definition. axios provides its own type definitions, so you do not need this installed.

  '@types/babel__core@7.20.5':
    resolution: {integrity: sha512-qoQprZvz5wQFJwMDqeseRXWv3rqMvhgpbXFfVyWhbx9X47POIA6i/+dXefEmZKoAgOaTdaIgNSMqMIU61yRyzA==}

  '@types/babel__generator@7.6.8':
    resolution: {integrity: sha512-ASsj+tpEDsEiFr1arWrlN6V3mdfjRMZt6LtK/Vp/kreFLnr5QH5+DhvD5nINYZXzwJvXeGq+05iUXcAzVrqWtw==}

  '@types/babel__template@7.4.4':
    resolution: {integrity: sha512-h/NUaSyG5EyxBIp8YRxo4RMe2/qQgvyowRwVMzhYhBCONbW8PUsg4lkFMrhgZhUe5z3L3MiLDuvyJ/CaPa2A8A==}

  '@types/babel__traverse@7.20.6':
    resolution: {integrity: sha512-r1bzfrm0tomOI8g1SzvCaQHo6Lcv6zu0EA+W2kHrt8dyrHQxGzBBL4kdkzIS+jBMV+EYcMAEAqXqYaLJq5rOZg==}

  '@types/bluebird@3.5.42':
    resolution: {integrity: sha512-Jhy+MWRlro6UjVi578V/4ZGNfeCOcNCp0YaFNIUGFKlImowqwb1O/22wDVk3FDGMLqxdpOV3qQHD5fPEH4hK6A==}

  '@types/body-parser@1.19.5':
    resolution: {integrity: sha512-fB3Zu92ucau0iQ0JMCFQE7b/dv8Ot07NI3KaZIkIUNXq82k4eBAqUaneXfleGY9JWskeS9y+u0nXMyspcuQrCg==}

  '@types/connect@3.4.38':
    resolution: {integrity: sha512-K6uROf1LD88uDQqJCktA4yzL1YYAK6NgfsI0v/mTgyPKWsX1CnJ0XPSDhViejru1GcRkLWb8RlzFYJRqGUbaug==}

  '@types/continuation-local-storage@3.2.7':
    resolution: {integrity: sha512-Q7dPOymVpRG5Zpz90/o26+OAqOG2Sw+FED7uQmTrJNCF/JAPTylclZofMxZKd6W7g1BDPmT9/C/jX0ZcSNTQwQ==}

  '@types/cookie@0.6.0':
    resolution: {integrity: sha512-4Kh9a6B2bQciAhf7FSuMRRkUWecJgJu9nPnx3yzpsfXX/c50REIqpHY4C82bXP90qrLtXtkDxTZosYO3UpOwlA==}

  '@types/diff-match-patch@1.0.36':
    resolution: {integrity: sha512-xFdR6tkm0MWvBfO8xXCSsinYxHcqkQUlcHeSpMC2ukzOb6lwQAfDmW+Qt0AvlGd8HpsS28qKsB+oPeJn9I39jg==}

  '@types/dom-speech-recognition@0.0.4':
    resolution: {integrity: sha512-zf2GwV/G6TdaLwpLDcGTIkHnXf8JEf/viMux+khqKQKDa8/8BAUtXXZS563GnvJ4Fg0PBLGAaFf2GekEVSZ6GQ==}

  '@types/dotenv@8.2.3':
    resolution: {integrity: sha512-g2FXjlDX/cYuc5CiQvyU/6kkbP1JtmGzh0obW50zD7OKeILVL0NSpPWLXVfqoAGQjom2/SLLx9zHq0KXvD6mbw==}
    deprecated: This is a stub types definition. dotenv provides its own type definitions, so you do not need this installed.

  '@types/estree@1.0.6':
    resolution: {integrity: sha512-AYnb1nQyY49te+VRAVgmzfcgjYS91mY5P0TKUDCLEM+gNnA+3T6rWITXRLYCpahpqSQbN5cE+gHpnPyXjHWxcw==}

  '@types/express-serve-static-core@5.0.3':
    resolution: {integrity: sha512-JEhMNwUJt7bw728CydvYzntD0XJeTmDnvwLlbfbAhE7Tbslm/ax6bdIiUwTgeVlZTsJQPwZwKpAkyDtIjsvx3g==}

  '@types/express@5.0.0':
    resolution: {integrity: sha512-DvZriSMehGHL1ZNLzi6MidnsDhUZM/x2pRdDIKdwbUNqqwHxMlRdkxtn6/EPKyqKpHqTl/4nRZsRNLpZxZRpPQ==}

  '@types/history@4.7.11':
    resolution: {integrity: sha512-qjDJRrmvBMiTx+jyLxvLfJU7UznFuokDv4f3WRuriHKERccVpFU+8XMQUAbDzoiJCsmexxRExQeMwwCdamSKDA==}

  '@types/http-errors@2.0.4':
    resolution: {integrity: sha512-D0CFMMtydbJAegzOyHjtiKPLlvnm3iTZyZRSZoLq2mRhDdmLfIWOCYPfQJ4cu2erKghU++QvjcUjp/5h7hESpA==}

  '@types/http-proxy@1.17.15':
    resolution: {integrity: sha512-25g5atgiVNTIv0LBDTg1H74Hvayx0ajtJPLLcYE3whFv75J0pWNtOBzaXJQgDTmrX1bx5U9YC2w/n65BN1HwRQ==}

  '@types/ioredis@5.0.0':
    resolution: {integrity: sha512-zJbJ3FVE17CNl5KXzdeSPtdltc4tMT3TzC6fxQS0sQngkbFZ6h+0uTafsRqu+eSLIugf6Yb0Ea0SUuRr42Nk9g==}
    deprecated: This is a stub types definition. ioredis provides its own type definitions, so you do not need this installed.

  '@types/istanbul-lib-coverage@2.0.6':
    resolution: {integrity: sha512-2QF/t/auWm0lsy8XtKVPG19v3sSOQlJe/YHZgfjb/KBBHOGSV+J2q/S671rcq9uTBrLAXmZpqJiaQbMT+zNU1w==}

  '@types/istanbul-lib-report@3.0.3':
    resolution: {integrity: sha512-NQn7AHQnk/RSLOxrBbGyJM/aVQ+pjj5HCgasFxc0K/KhoATfQ/47AyUl15I2yBUpihjmas+a+VJBOqecrFH+uA==}

  '@types/istanbul-reports@3.0.4':
    resolution: {integrity: sha512-pk2B1NWalF9toCRu6gjBzR69syFjP4Od8WRAX+0mmf9lAjCRicLOWc+ZrxZHx/0XRjotgkF9t6iaMJ+aXcOdZQ==}

  '@types/jest@29.5.14':
    resolution: {integrity: sha512-ZN+4sdnLUbo8EVvVc2ao0GFW6oVrQRPn4K2lglySj7APvSrgzxHiNNK99us4WDMi57xxA2yggblIAMNhXOotLQ==}

  '@types/json-schema@7.0.15':
    resolution: {integrity: sha512-5+fP8P8MFNC+AyZCDxrB2pkZFPGzqQWUzpSeuuVLvm8VMcorNYavBqoFcxK8bQz4Qsbn4oUEEem4wDLfcysGHA==}

  '@types/lodash@4.17.13':
    resolution: {integrity: sha512-lfx+dftrEZcdBPczf9d0Qv0x+j/rfNCMuC6OcfXmO8gkfeNAY88PgKUbvG56whcN23gc27yenwF6oJZXGFpYxg==}

  '@types/long@4.0.2':
    resolution: {integrity: sha512-MqTGEo5bj5t157U6fA/BiDynNkn0YknVdh48CMPkTSpFTVmvao5UQmm7uEF6xBEo7qIMAlY/JSleYaE6VOdpaA==}

  '@types/mime@1.3.5':
    resolution: {integrity: sha512-/pyBZWSLD2n0dcHE3hq8s8ZvcETHtEuF+3E7XVt0Ig2nvsVQXdghHVcEkIWjy9A0wKfTn97a/PSDYohKIlnP/w==}

  '@types/mocha@10.0.10':
    resolution: {integrity: sha512-xPyYSz1cMPnJQhl0CLMH68j3gprKZaTjG3s5Vi+fDgx+uhG9NOXwbVt52eFS8ECyXhyKcjDLCBEqBExKuiZb7Q==}

  '@types/node-fetch@2.6.12':
    resolution: {integrity: sha512-8nneRWKCg3rMtF69nLQJnOYUcbafYeFSjqkw3jCRLsqkWFlHaoQrr5mXmofFGOx3DKn7UfmBMyov8ySvLRVldA==}

  '@types/node@16.18.11':
    resolution: {integrity: sha512-3oJbGBUWuS6ahSnEq1eN2XrCyf4YsWI8OyCvo7c64zQJNplk3mO84t53o8lfTk+2ji59g5ycfc6qQ3fdHliHuA==}

  '@types/node@18.19.76':
    resolution: {integrity: sha512-yvR7Q9LdPz2vGpmpJX5LolrgRdWvB67MJKDPSgIIzpFbaf9a1j/f5DnLp5VDyHGMR0QZHlTr1afsD87QCXFHKw==}

  '@types/node@22.13.4':
    resolution: {integrity: sha512-ywP2X0DYtX3y08eFVx5fNIw7/uIv8hYUKgXoK8oayJlLnKcRfEYCxWMVE1XagUdVtCJlZT1AU4LXEABW+L1Peg==}

  '@types/normalize-package-data@2.4.4':
    resolution: {integrity: sha512-37i+OaWTh9qeK4LSHPsyRC7NahnGotNuZvjLSgcPzblpHB3rrCJxAOgI5gCdKm7coonsaX1Of0ILiTcnZjbfxA==}

  '@types/offscreencanvas@2019.3.0':
    resolution: {integrity: sha512-esIJx9bQg+QYF0ra8GnvfianIY8qWB0GBx54PK5Eps6m+xTj86KLavHv6qDhzKcu5UUOgNfJ2pWaIIV7TRUd9Q==}

  '@types/offscreencanvas@2019.7.3':
    resolution: {integrity: sha512-ieXiYmgSRXUDeOntE1InxjWyvEelZGP63M+cGuquuRLuIKKT1osnkXjxev9B7d1nXSug5vpunx+gNlbVxMlC9A==}

  '@types/pg@8.11.10':
    resolution: {integrity: sha512-LczQUW4dbOQzsH2RQ5qoeJ6qJPdrcM/DcMLoqWQkMLMsq83J5lAX3LXjdkWdpscFy67JSOWDnh7Ny/sPFykmkg==}

  '@types/phoenix@1.6.6':
    resolution: {integrity: sha512-PIzZZlEppgrpoT2QgbnDU+MMzuR6BbCjllj0bM70lWoejMeNJAxCchxnv7J3XFkI8MpygtRpzXrIlmWUBclP5A==}

  '@types/puppeteer@7.0.4':
    resolution: {integrity: sha512-ja78vquZc8y+GM2al07GZqWDKQskQXygCDiu0e3uO0DMRKqE0MjrFBFmTulfPYzLB6WnL7Kl2tFPy0WXSpPomg==}
    deprecated: This is a stub types definition. puppeteer provides its own type definitions, so you do not need this installed.

  '@types/qs@6.9.17':
    resolution: {integrity: sha512-rX4/bPcfmvxHDv0XjfJELTTr+iB+tn032nPILqHm5wbthUUUuVtNGGqzhya9XUxjTP8Fpr0qYgSZZKxGY++svQ==}

  '@types/range-parser@1.2.7':
    resolution: {integrity: sha512-hKormJbkJqzQGhziax5PItDUTMAM9uE2XXQmM37dyd4hVM+5aVl7oVxMVUiVQn2oCQFN/LKCZdvSM0pFRqbSmQ==}

  '@types/react-dom@19.0.4':
    resolution: {integrity: sha512-4fSQ8vWFkg+TGhePfUzVmat3eC14TXYSsiiDSLI0dVLsrm9gZFABjPy/Qu6TKgl1tq1Bu1yDsuQgY3A3DOjCcg==}
    peerDependencies:
      '@types/react': ^19.0.0

  '@types/react-router-dom@5.3.3':
    resolution: {integrity: sha512-kpqnYK4wcdm5UaWI3fLcELopqLrHgLqNsdpHauzlQktfkHL3npOSwtj1Uz9oKBAzs7lFtVkV8j83voAz2D8fhw==}

  '@types/react-router@5.1.20':
    resolution: {integrity: sha512-jGjmu/ZqS7FjSH6owMcD5qpq19+1RS9DeVRqfl1FeBMxTDQAGwlMWOcs52NDoXaNKyG3d1cYQFMs9rCrb88o9Q==}

  '@types/react@19.0.10':
    resolution: {integrity: sha512-JuRQ9KXLEjaUNjTWpzuR231Z2WpIwczOkBEIvbHNCzQefFIT0L8IqE6NV6ULLyC1SI/i234JnDoMkfg+RjQj2g==}

  '@types/seedrandom@2.4.34':
    resolution: {integrity: sha512-ytDiArvrn/3Xk6/vtylys5tlY6eo7Ane0hvcx++TKo6RxQXuVfW0AF/oeWqAj9dN29SyhtawuXstgmPlwNcv/A==}

  '@types/send@0.17.4':
    resolution: {integrity: sha512-x2EM6TJOybec7c52BX0ZspPodMsQUd5L6PRwOunVyVUhXiBSKf3AezDL8Dgvgt5o0UfKNfuA0eMLr2wLT4AiBA==}

  '@types/sequelize@4.28.20':
    resolution: {integrity: sha512-XaGOKRhdizC87hDgQ0u3btxzbejlF+t6Hhvkek1HyphqCI4y7zVBIVAGmuc4cWJqGpxusZ1RiBToHHnNK/Edlw==}

  '@types/serve-static@1.15.7':
    resolution: {integrity: sha512-W8Ym+h8nhuRwaKPaDw34QUkwsGi6Rc4yYqvKFo5rm2FUEhCFbzVWrxXUxuKK8TASjWsysJY0nsmNCGhCOIsrOw==}

  '@types/stack-utils@2.0.3':
    resolution: {integrity: sha512-9aEbYZ3TbYMznPdcdr3SmIrLXwC/AKZXQeCf9Pgao5CKb8CyHuEX5jzWPTkvregvhRJHcpRO6BFoGW9ycaOkYw==}

  '@types/stats.js@0.17.3':
    resolution: {integrity: sha512-pXNfAD3KHOdif9EQXZ9deK82HVNaXP5ZIF5RP2QG6OQFNTaY2YIetfrE9t528vEreGQvEPRDDc8muaoYeK0SxQ==}

  '@types/statuses@2.0.5':
    resolution: {integrity: sha512-jmIUGWrAiwu3dZpxntxieC+1n/5c3mjrImkmOSQ2NC5uP6cYO4aAZDdSmRcI5C1oiTmqlZGHC+/NmJrKogbP5A==}

  '@types/three@0.173.0':
    resolution: {integrity: sha512-KtNjfI/CRB6JVKIVeZM1R3GYDX2wkoV2itNcQu2j4d7qkhjGOuB+s2oF6jl9mztycDLGMtrAnJQYxInC8Bb20A==}

  '@types/tough-cookie@4.0.5':
    resolution: {integrity: sha512-/Ad8+nIOV7Rl++6f1BdKxFSMgmoqEoYbHRpPcx3JEfv8VRsQe9Z4mCXeJBzxs7mbHY/XOZZuXlRNfhpVPbs6ZA==}

  '@types/triple-beam@1.3.5':
    resolution: {integrity: sha512-6WaYesThRMCl19iryMYP7/x2OVgCtbIVflDGFpWnb9irXI3UjYE4AzmYuiUKY1AJstGijoY+MgUszMgRxIYTYw==}

  '@types/uuid@10.0.0':
    resolution: {integrity: sha512-7gqG38EyHgyP1S+7+xomFtL+ZNHcKv6DwNaCZmJmo1vgMugyF3TCnXVg4t1uk89mLNwnLtnY3TpOpCOyp1/xHQ==}

  '@types/validator@13.12.2':
    resolution: {integrity: sha512-6SlHBzUW8Jhf3liqrGGXyTJSIFe4nqlJ5A5KaMZ2l/vbM3Wh3KSybots/wfWVzNLK4D1NZluDlSQIbIEPx6oyA==}

  '@types/web@0.0.203':
    resolution: {integrity: sha512-ZWthXkqMAUjWUYQxb31kJsIQODIlQZuUWjZsyHDMSUHot9Fan3NgQpZTU9CnM4dpw2G/6iF7Pmict/7bYckTtQ==}

  '@types/webxr@0.5.20':
    resolution: {integrity: sha512-JGpU6qiIJQKUuVSKx1GtQnHJGxRjtfGIhzO2ilq43VZZS//f1h1Sgexbdk+Lq+7569a6EYhOWrUpIruR/1Enmg==}

  '@types/ws@8.5.14':
    resolution: {integrity: sha512-bd/YFLW+URhBzMXurx7lWByOu+xzU9+kb3RboOteXYDfW+tr+JZa99OyNmPINEGB/ahzKrEuc8rcv4gnpJmxTw==}

  '@types/yargs-parser@21.0.3':
    resolution: {integrity: sha512-I4q9QU9MQv4oEOz4tAHJtNz1cwuLxn2F3xcc2iV5WdqLPpUnj30aUuxt1mAxYTG+oe8CZMV/+6rU4S4gRDzqtQ==}

  '@types/yargs@17.0.33':
    resolution: {integrity: sha512-WpxBCKWPLr4xSsHgz511rFJAM+wS28w2zEO1QDNY5zM/S8ok70NNfztH0xwhqKyaK0OHCbN98LDAZuy1ctxDkA==}

  '@types/yauzl@2.10.3':
    resolution: {integrity: sha512-oJoftv0LSuaDZE3Le4DbKX+KS9G36NzOeSap90UIK0yMA/NhKJhqlSGtNDORNRaIbQfzjXDrQa0ytJ6mNRGz/Q==}

  '@typescript-eslint/eslint-plugin@8.24.1':
    resolution: {integrity: sha512-ll1StnKtBigWIGqvYDVuDmXJHVH4zLVot1yQ4fJtLpL7qacwkxJc1T0bptqw+miBQ/QfUbhl1TcQ4accW5KUyA==}
    engines: {node: ^18.18.0 || ^20.9.0 || >=21.1.0}
    peerDependencies:
      '@typescript-eslint/parser': ^8.0.0 || ^8.0.0-alpha.0
      eslint: ^8.57.0 || ^9.0.0
      typescript: '>=4.8.4 <5.8.0'

  '@typescript-eslint/parser@8.24.1':
    resolution: {integrity: sha512-Tqoa05bu+t5s8CTZFaGpCH2ub3QeT9YDkXbPd3uQ4SfsLoh1/vv2GEYAioPoxCWJJNsenXlC88tRjwoHNts1oQ==}
    engines: {node: ^18.18.0 || ^20.9.0 || >=21.1.0}
    peerDependencies:
      eslint: ^8.57.0 || ^9.0.0
      typescript: '>=4.8.4 <5.8.0'

  '@typescript-eslint/scope-manager@8.24.1':
    resolution: {integrity: sha512-OdQr6BNBzwRjNEXMQyaGyZzgg7wzjYKfX2ZBV3E04hUCBDv3GQCHiz9RpqdUIiVrMgJGkXm3tcEh4vFSHreS2Q==}
    engines: {node: ^18.18.0 || ^20.9.0 || >=21.1.0}

  '@typescript-eslint/type-utils@8.24.1':
    resolution: {integrity: sha512-/Do9fmNgCsQ+K4rCz0STI7lYB4phTtEXqqCAs3gZW0pnK7lWNkvWd5iW545GSmApm4AzmQXmSqXPO565B4WVrw==}
    engines: {node: ^18.18.0 || ^20.9.0 || >=21.1.0}
    peerDependencies:
      eslint: ^8.57.0 || ^9.0.0
      typescript: '>=4.8.4 <5.8.0'

  '@typescript-eslint/types@8.24.1':
    resolution: {integrity: sha512-9kqJ+2DkUXiuhoiYIUvIYjGcwle8pcPpdlfkemGvTObzgmYfJ5d0Qm6jwb4NBXP9W1I5tss0VIAnWFumz3mC5A==}
    engines: {node: ^18.18.0 || ^20.9.0 || >=21.1.0}

  '@typescript-eslint/typescript-estree@8.24.1':
    resolution: {integrity: sha512-UPyy4MJ/0RE648DSKQe9g0VDSehPINiejjA6ElqnFaFIhI6ZEiZAkUI0D5MCk0bQcTf/LVqZStvQ6K4lPn/BRg==}
    engines: {node: ^18.18.0 || ^20.9.0 || >=21.1.0}
    peerDependencies:
      typescript: '>=4.8.4 <5.8.0'

  '@typescript-eslint/utils@8.24.1':
    resolution: {integrity: sha512-OOcg3PMMQx9EXspId5iktsI3eMaXVwlhC8BvNnX6B5w9a4dVgpkQZuU8Hy67TolKcl+iFWq0XX+jbDGN4xWxjQ==}
    engines: {node: ^18.18.0 || ^20.9.0 || >=21.1.0}
    peerDependencies:
      eslint: ^8.57.0 || ^9.0.0
      typescript: '>=4.8.4 <5.8.0'

  '@typescript-eslint/visitor-keys@8.24.1':
    resolution: {integrity: sha512-EwVHlp5l+2vp8CoqJm9KikPZgi3gbdZAtabKT9KPShGeOcJhsv4Zdo3oc8T8I0uKEmYoU4ItyxbptjF08enaxg==}
    engines: {node: ^18.18.0 || ^20.9.0 || >=21.1.0}

  '@vercel/build-utils@8.8.0':
    resolution: {integrity: sha512-4jkeJ/Xr0epojgfiyQufB8vC0ubE9SCfA9I2BGcOIKcf65C25juSvuYwaLixnjZXHUTO4Y9W7fdgiLUk55MgbA==}

  '@vercel/error-utils@2.0.3':
    resolution: {integrity: sha512-CqC01WZxbLUxoiVdh9B/poPbNpY9U+tO1N9oWHwTl5YAZxcqXmmWJ8KNMFItJCUUWdY3J3xv8LvAuQv2KZ5YdQ==}

  '@vercel/fun@1.1.0':
    resolution: {integrity: sha512-SpuPAo+MlAYMtcMcC0plx7Tv4Mp7SQhJJj1iIENlOnABL24kxHpL09XLQMGzZIzIW7upR8c3edwgfpRtp+dhVw==}
    engines: {node: '>= 10'}

  '@vercel/gatsby-plugin-vercel-analytics@1.0.11':
    resolution: {integrity: sha512-iTEA0vY6RBPuEzkwUTVzSHDATo1aF6bdLLspI68mQ/BTbi5UQEGjpjyzdKOVcSYApDtFU6M6vypZ1t4vIEnHvw==}

  '@vercel/gatsby-plugin-vercel-builder@2.0.61':
    resolution: {integrity: sha512-OchbRapri4fGCefvjOG9m0yP2JICvCwrrQ+jS3lumcvr6NimmdDu3yxnzFYlSZ06D8cqD3hXx7a+hJKY5zdk3Q==}

  '@vercel/go@3.2.1':
    resolution: {integrity: sha512-ezjmuUvLigH9V4egEaX0SZ+phILx8lb+Zkp1iTqKI+yl/ibPAtVo5o+dLSRAXU9U01LBmaLu3O8Oxd/JpWYCOw==}

  '@vercel/hydrogen@1.0.9':
    resolution: {integrity: sha512-IPAVaALuGAzt2apvTtBs5tB+8zZRzn/yG3AGp8dFyCsw/v5YOuk0Q5s8Z3fayLvJbFpjrKtqRNDZzVJBBU3MrQ==}

  '@vercel/next@4.4.0':
    resolution: {integrity: sha512-oqeAY+f6qMeS3/zEUHeJqa47Sa4ULB33a1DuXcRgvACwewGFUApp2XYm+pgci3EU/19ij8c2EHIASp7B6Y+XVg==}

  '@vercel/nft@0.27.3':
    resolution: {integrity: sha512-oySTdDSzUAFDXpsSLk9Q943o+/Yu/+TCFxnehpFQEf/3khi2stMpTHPVNwFdvZq/Z4Ky93lE+MGHpXCRpMkSCA==}
    engines: {node: '>=16'}
    hasBin: true

  '@vercel/node@5.0.0':
    resolution: {integrity: sha512-l917aGyDkaOhqfDrYSqy9sjd+Pv6K8mCsVyxzGv4kwmbhERpi8rS6aBmfIf4fDevEPYiOasftPHASbdnyHOe/g==}

  '@vercel/python@4.5.1':
    resolution: {integrity: sha512-nZX1oezs5E+Un5Pw21P7cEXV9WBohRSq8gDAqipu7KHFfdAQ7ubfBclRmDTGaHOiYvdLsJPiE599vsUfKKob/w==}

  '@vercel/redwood@2.1.10':
    resolution: {integrity: sha512-JscXZGNuZY1IHq5CbGBHt7BvHEHh35ZIgorJ5RAEjvuqaox/EE4bA0oyI8y/5aWoZfMvJifS+UATKwI8HrP97w==}

  '@vercel/remix-builder@4.0.0':
    resolution: {integrity: sha512-82O08BggyQgRR86jbkx6pTWaTVhlMA9vU0nvql8af76r3k0iBrkoe6tJiEnwut2YaePUNWr2Kr+mdy6OrJHmVw==}

  '@vercel/routing-utils@5.0.0':
    resolution: {integrity: sha512-llvozDbkGDSelbgigAt9IwCQS8boP4rNHfy3rpJf0DqSn6UDlkFX270NwIQruyXN9KHktHC9qOof6Ik2+bT88A==}

  '@vercel/ruby@2.1.0':
    resolution: {integrity: sha512-UZYwlSEEfVnfzTmgkD+kxex9/gkZGt7unOWNyWFN7V/ZnZSsGBUgv6hXLnwejdRi3EztgRQEBd1kUKlXdIeC0Q==}

  '@vercel/static-build@2.5.39':
    resolution: {integrity: sha512-gnurv1NWzyE5STFF0BlgWXzIMODv9HeVezRwiEyhndjeugwkzp3xyoRXXR178LZ87lZ7gcgOp6HWEpNmaHDSyw==}

  '@vercel/static-config@3.0.0':
    resolution: {integrity: sha512-2qtvcBJ1bGY0dYGYh3iM7yGKkk971FujLEDXzuW5wcZsPr1GSEjO/w2iSr3qve6nDDtBImsGoDEnus5FI4+fIw==}

  '@vitejs/plugin-react@4.3.4':
    resolution: {integrity: sha512-SCCPBJtYLdE8PX/7ZQAs1QAZ8Jqwih+0VBLum1EGqmCCQal+MIUqLCzj3ZUy8ufbC0cAM4LRlSTm7IQJwWT4ug==}
    engines: {node: ^14.18.0 || >=16.0.0}
    peerDependencies:
      vite: ^4.2.0 || ^5.0.0 || ^6.0.0

  '@vitest/coverage-v8@3.0.5':
    resolution: {integrity: sha512-zOOWIsj5fHh3jjGwQg+P+J1FW3s4jBu1Zqga0qW60yutsBtqEqNEJKWYh7cYn1yGD+1bdPsPdC/eL4eVK56xMg==}
    peerDependencies:
      '@vitest/browser': 3.0.5
      vitest: 3.0.5
    peerDependenciesMeta:
      '@vitest/browser':
        optional: true

  '@vitest/eslint-plugin@1.1.31':
    resolution: {integrity: sha512-xlsLr+e+AXZ/00eVZCtNmMeCJoJaRCoLDiAgLcxgQjSS1EertieB2MUHf8xIqPKs9lECc/UpL+y1xDcpvi02hw==}
    peerDependencies:
      '@typescript-eslint/utils': '>= 8.0'
      eslint: '>= 8.57.0'
      typescript: '>= 5.0.0'
      vitest: '*'
    peerDependenciesMeta:
      typescript:
        optional: true
      vitest:
        optional: true

  '@vitest/expect@3.0.5':
    resolution: {integrity: sha512-nNIOqupgZ4v5jWuQx2DSlHLEs7Q4Oh/7AYwNyE+k0UQzG7tSmjPXShUikn1mpNGzYEN2jJbTvLejwShMitovBA==}

  '@vitest/mocker@3.0.5':
    resolution: {integrity: sha512-CLPNBFBIE7x6aEGbIjaQAX03ZZlBMaWwAjBdMkIf/cAn6xzLTiM3zYqO/WAbieEjsAZir6tO71mzeHZoodThvw==}
    peerDependencies:
      msw: ^2.4.9
      vite: ^5.0.0 || ^6.0.0
    peerDependenciesMeta:
      msw:
        optional: true
      vite:
        optional: true

  '@vitest/pretty-format@3.0.5':
    resolution: {integrity: sha512-CjUtdmpOcm4RVtB+up8r2vVDLR16Mgm/bYdkGFe3Yj/scRfCpbSi2W/BDSDcFK7ohw8UXvjMbOp9H4fByd/cOA==}

  '@vitest/runner@3.0.5':
    resolution: {integrity: sha512-BAiZFityFexZQi2yN4OX3OkJC6scwRo8EhRB0Z5HIGGgd2q+Nq29LgHU/+ovCtd0fOfXj5ZI6pwdlUmC5bpi8A==}

  '@vitest/snapshot@3.0.5':
    resolution: {integrity: sha512-GJPZYcd7v8QNUJ7vRvLDmRwl+a1fGg4T/54lZXe+UOGy47F9yUfE18hRCtXL5aHN/AONu29NGzIXSVFh9K0feA==}

  '@vitest/spy@3.0.5':
    resolution: {integrity: sha512-5fOzHj0WbUNqPK6blI/8VzZdkBlQLnT25knX0r4dbZI9qoZDf3qAdjoMmDcLG5A83W6oUUFJgUd0EYBc2P5xqg==}

  '@vitest/ui@3.0.5':
    resolution: {integrity: sha512-gw2noso6WI+2PeMVCZFntdATS6xl9qhQcbhkPQ9sOmx/Xn0f4Bx4KDSbD90jpJPF0l5wOzSoGCmKyVR3W612mg==}
    peerDependencies:
      vitest: 3.0.5

  '@vitest/utils@3.0.5':
    resolution: {integrity: sha512-N9AX0NUoUtVwKwy21JtwzaqR5L5R5A99GAbrHfCCXK1lp593i/3AZAXhSP43wRQuxYsflrdzEfXZFo1reR1Nkg==}

  '@vue/compiler-core@3.5.13':
    resolution: {integrity: sha512-oOdAkwqUfW1WqpwSYJce06wvt6HljgY3fGeM9NcVA1HaYOij3mZG9Rkysn0OHuyUAGMbEbARIpsG+LPVlBJ5/Q==}

  '@vue/compiler-dom@3.5.13':
    resolution: {integrity: sha512-ZOJ46sMOKUjO3e94wPdCzQ6P1Lx/vhp2RSvfaab88Ajexs0AHeV0uasYhi99WPaogmBlRHNRuly8xV75cNTMDA==}

  '@vue/compiler-sfc@3.5.13':
    resolution: {integrity: sha512-6VdaljMpD82w6c2749Zhf5T9u5uLBWKnVue6XWxprDobftnletJ8+oel7sexFfM3qIxNmVE7LSFGTpv6obNyaQ==}

  '@vue/compiler-ssr@3.5.13':
    resolution: {integrity: sha512-wMH6vrYHxQl/IybKJagqbquvxpWCuVYpoUJfCqFZwa/JY1GdATAQ+TgVtgrwwMZ0D07QhA99rs/EAAWfvG6KpA==}

  '@vue/reactivity@3.5.13':
    resolution: {integrity: sha512-NaCwtw8o48B9I6L1zl2p41OHo/2Z4wqYGGIK1Khu5T7yxrn+ATOixn/Udn2m+6kZKB/J7cuT9DbWWhRxqixACg==}

  '@vue/runtime-core@3.5.13':
    resolution: {integrity: sha512-Fj4YRQ3Az0WTZw1sFe+QDb0aXCerigEpw418pw1HBUKFtnQHWzwojaukAs2X/c9DQz4MQ4bsXTGlcpGxU/RCIw==}

  '@vue/runtime-dom@3.5.13':
    resolution: {integrity: sha512-dLaj94s93NYLqjLiyFzVs9X6dWhTdAlEAciC3Moq7gzAc13VJUdCnjjRurNM6uTLFATRHexHCTu/Xp3eW6yoog==}

  '@vue/server-renderer@3.5.13':
    resolution: {integrity: sha512-wAi4IRJV/2SAW3htkTlB+dHeRmpTiVIK1OGLWV1yeStVSebSQQOwGwIq0D3ZIoBj2C2qpgz5+vX9iEBkTdk5YA==}
    peerDependencies:
      vue: 3.5.13

  '@vue/shared@3.5.13':
    resolution: {integrity: sha512-/hnE/qP5ZoGpol0a5mDi45bOd7t3tjYJBjsgCsivow7D48cJeV5l05RD82lPqi7gRiphZM37rnhW1l6ZoCNNnQ==}

  '@webgpu/types@0.1.38':
    resolution: {integrity: sha512-7LrhVKz2PRh+DD7+S+PVaFd5HxaWQvoMqBbsV9fNJO1pjUs1P8bM2vQVNfk+3URTqbuTI7gkXi0rfsN0IadoBA==}

  '@xenova/transformers@2.17.2':
    resolution: {integrity: sha512-lZmHqzrVIkSvZdKZEx7IYY51TK0WDrC8eR0c5IMnBsO8di8are1zzw8BlLhyO2TklZKLN5UffNGs1IJwT6oOqQ==}

  abbrev@1.1.1:
    resolution: {integrity: sha512-nne9/IiQ/hzIhY6pdDnbBtz7DjPTKrY00P/zvPSm5pOFkl6xuGrGnXn/VtTNNfNtAfZ9/1RtehkszU9qcTii0Q==}

  abort-controller@3.0.0:
    resolution: {integrity: sha512-h8lQ8tacZYnR3vNQTgibj+tODHI5/+l06Au2Pcriv/Gmet0eaj4TwWH41sO9wnHDiQsEj19q0drzdWdeAHtweg==}
    engines: {node: '>=6.5'}

  accepts@1.3.8:
    resolution: {integrity: sha512-PYAthTa2m2VKxuvSD3DPC/Gy+U+sOA1LAuT8mkmRuvw+NACSaeXEQ+NHcVF7rONl6qcaxV3Uuemwawk+7+SJLw==}
    engines: {node: '>= 0.6'}

  acorn-import-attributes@1.9.5:
    resolution: {integrity: sha512-n02Vykv5uA3eHGM/Z2dQrcD56kL8TyDb2p1+0P83PClMnC/nc+anbQRhIOWnSq4Ke/KvDPrY3C9hDtC/A3eHnQ==}
    peerDependencies:
      acorn: ^8

  acorn-jsx@5.3.2:
    resolution: {integrity: sha512-rq9s+JNhf0IChjtDXxllJ7g41oZk5SlXtp0LHwyA5cejwn7vKmKp4pPri6YEePv2PU65sAsegbXtIinmDFDXgQ==}
    peerDependencies:
      acorn: ^6.0.0 || ^7.0.0 || ^8.0.0

  acorn-typescript@1.4.13:
    resolution: {integrity: sha512-xsc9Xv0xlVfwp2o7sQ+GCQ1PgbkdcpWdTzrwXxO3xDMTAywVS3oXVOcOHuRjAPkS4P9b+yc/qNF15460v+jp4Q==}
    peerDependencies:
      acorn: '>=8.9.0'

  acorn-walk@8.3.4:
    resolution: {integrity: sha512-ueEepnujpqee2o5aIYnvHU6C0A42MNdsIDeqy5BydrkuC5R1ZuUFnm27EeFJGoEHJQgn3uleRvmTXaJgfXbt4g==}
    engines: {node: '>=0.4.0'}

  acorn@8.14.0:
    resolution: {integrity: sha512-cl669nCJTZBsL97OF4kUQm5g5hC2uihk0NxY3WENAC0TYdILVkAyHymAntgxGkl7K+t0cXIrH5siy5S4XkFycA==}
    engines: {node: '>=0.4.0'}
    hasBin: true

  adm-zip@0.5.16:
    resolution: {integrity: sha512-TGw5yVi4saajsSEgz25grObGHEUaDrniwvA2qwSC060KfqGPdglhvPMA2lPIoxs3PQIItj2iag35fONcQqgUaQ==}
    engines: {node: '>=12.0'}

  agent-base@4.3.0:
    resolution: {integrity: sha512-salcGninV0nPrwpGNn4VTXBb1SOuXQBiqbrNXoeizJsHrsL6ERFM2Ne3JUSBWRE6aeNJI2ROP/WEEIDUiDe3cg==}
    engines: {node: '>= 4.0.0'}

  agent-base@6.0.2:
    resolution: {integrity: sha512-RZNwNclF7+MS/8bDg70amg32dyeZGZxiDuQmZxKLAlQjr3jGyLx+4Kkk58UO7D2QdgFIQCovuSuZESne6RG6XQ==}
    engines: {node: '>= 6.0.0'}

  agent-base@7.1.3:
    resolution: {integrity: sha512-jRR5wdylq8CkOe6hei19GGZnxM6rBGwFl3Bg0YItGDimvjGtAvdZk4Pu6Cl4u4Igsws4a1fd1Vq3ezrhn4KmFw==}
    engines: {node: '>= 14'}

  agentkeepalive@4.6.0:
    resolution: {integrity: sha512-kja8j7PjmncONqaTsB8fQ+wE2mSU2DJ9D4XKoJ5PFWIdRMa6SLSN1ff4mOr4jCbfRSsxR4keIiySJU0N9T5hIQ==}
    engines: {node: '>= 8.0.0'}

  ai@3.4.33:
    resolution: {integrity: sha512-plBlrVZKwPoRTmM8+D1sJac9Bq8eaa2jiZlHLZIWekKWI1yMWYZvCCEezY9ASPwRhULYDJB2VhKOBUUeg3S5JQ==}
    engines: {node: '>=18'}
    peerDependencies:
      openai: ^4.42.0
      react: ^18 || ^19 || ^19.0.0-rc
      sswr: ^2.1.0
      svelte: ^3.0.0 || ^4.0.0 || ^5.0.0
      zod: ^3.0.0
    peerDependenciesMeta:
      openai:
        optional: true
      react:
        optional: true
      sswr:
        optional: true
      svelte:
        optional: true
      zod:
        optional: true

  ajv@6.12.6:
    resolution: {integrity: sha512-j3fVLgvTo527anyYyJOGTYJbG+vnnQYvE0m5mmkc1TK+nxAppkCLMIL0aZ4dblVCNoGShhm+kzE4ZUykBoMg4g==}

  ajv@8.6.3:
    resolution: {integrity: sha512-SMJOdDP6LqTkD0Uq8qLi+gMwSt0imXLSV080qFVwJCpH9U6Mb+SUGHAXM0KNbcBPguytWyvFxcHgMLe2D2XSpw==}

  ansi-escapes@4.3.2:
    resolution: {integrity: sha512-gKXj5ALrKWQLsYG9jlTRmR/xKluxHV+Z9QEwNIgCfM1/uwPMCuzVVnh5mwTd+OuBZcwSIMbqssNWRm1lE51QaQ==}
    engines: {node: '>=8'}

  ansi-escapes@7.0.0:
    resolution: {integrity: sha512-GdYO7a61mR0fOlAsvC9/rIHf7L96sBc6dEWzeOu+KAea5bZyQRPIpojrVoI4AXGJS/ycu/fBTdLrUkA4ODrvjw==}
    engines: {node: '>=18'}

  ansi-regex@5.0.1:
    resolution: {integrity: sha512-quJQXlTSUGL2LH9SUXo8VwsY4soanhgo6LNSm84E1LBcE8s3O0wpdiRzyR9z/ZZJMlMWv37qOOb9pdJlMUEKFQ==}
    engines: {node: '>=8'}

  ansi-regex@6.1.0:
    resolution: {integrity: sha512-7HSX4QQb4CspciLpVFwyRe79O3xsIZDDLER21kERQ71oaPodF8jL725AgJMFAYbooIqolJoRLuM81SpeUkpkvA==}
    engines: {node: '>=12'}

  ansi-styles@4.3.0:
    resolution: {integrity: sha512-zbB9rCJAT1rbjiVDb2hqKFHNYLxgtk8NURxZ3IZwD3F6NtxbXZQCnnSi1Lkx+IDohdPlFp222wVALIheZJQSEg==}
    engines: {node: '>=8'}

  ansi-styles@5.2.0:
    resolution: {integrity: sha512-Cxwpt2SfTzTtXcfOlzGEee8O+c+MmUgGrNiBcXnuWxuFJHe6a5Hz7qwhwe5OgaSYI0IJvkLqWX1ASG+cJOkEiA==}
    engines: {node: '>=10'}

  ansi-styles@6.2.1:
    resolution: {integrity: sha512-bN798gFfQX+viw3R7yrGWRqnrN2oRkEkUjjl4JNn4E8GxxbjtG3FbrEIIY3l8/hrwUwIeCZvi4QuOTP4MErVug==}
    engines: {node: '>=12'}

  any-promise@1.3.0:
    resolution: {integrity: sha512-7UvmKalWRt1wgjL1RrGxoSJW/0QZFIegpeGvZG9kjp8vrRu55XTHbwnqq2GpXm9uLbcuhxm3IqX9OB4MZR1b2A==}

  anymatch@3.1.3:
    resolution: {integrity: sha512-KMReFUr0B4t+D+OBkjR3KYqvocp2XaSzO55UcB6mgQMd3KbcE+mWTyvVV7D/zsdEbNnV6acZUutkiHQXvTr1Rw==}
    engines: {node: '>= 8'}

  aproba@2.0.0:
    resolution: {integrity: sha512-lYe4Gx7QT+MKGbDsA+Z+he/Wtef0BiwDOlK/XkBrdfsh9J/jPPXbX0tE9x9cl27Tmu5gg3QUbUrQYa/y+KOHPQ==}

  are-we-there-yet@2.0.0:
    resolution: {integrity: sha512-Ci/qENmwHnsYo9xKIcUJN5LeDKdJ6R1Z1j9V/J5wyq8nh/mYPEpIKJbBZXtZjG04HiK7zV/p6Vs9952MrMeUIw==}
    engines: {node: '>=10'}
    deprecated: This package is no longer supported.

  arg@4.1.0:
    resolution: {integrity: sha512-ZWc51jO3qegGkVh8Hwpv636EkbesNV5ZNQPCtRa+0qytRYPEs9IYT9qITY9buezqUH5uqyzlWLcufrzU2rffdg==}

  arg@4.1.3:
    resolution: {integrity: sha512-58S9QDqG0Xx27YwPSt9fJxivjYl432YCwfDMfZ+71RAqUrZef7LrKQZ3LHLOwCS4FLNBplP533Zx895SeOCHvA==}

  arg@5.0.2:
    resolution: {integrity: sha512-PYjyFOLKQ9y57JvQ6QLo8dAgNqswh8M1RMJYdQduT6xbWSgK36P/Z/v+p888pM69jMMfS8Xd8F6I1kQ/I9HUGg==}

  argparse@1.0.10:
    resolution: {integrity: sha512-o5Roy6tNG4SL/FOkCAN6RzjiakZS25RLYFrcMttJqbdd8BWrnA+fGz57iN5Pb06pvBGvl5gQ0B48dJlslXvoTg==}

  argparse@2.0.1:
    resolution: {integrity: sha512-8+9WqebbFzpX9OR+Wa6O29asIogeRMzcGtAINdpMHHyAg10f05aSFVBbcEqGf/PXw1EjAZ+q2/bEBg3DvurK3Q==}

  aria-hidden@1.2.4:
    resolution: {integrity: sha512-y+CcFFwelSXpLZk/7fMB2mUbGtX9lKycf1MWJ7CaTIERyitVlyQx6C+sxcROU2BAJ24OiZyK+8wj2i8AlBoS3A==}
    engines: {node: '>=10'}

  aria-query@5.1.3:
    resolution: {integrity: sha512-R5iJ5lkuHybztUfuOAznmboyjWq8O6sqNqtK7CLOqdydi54VNbORp49mb14KbWgG1QD3JFO9hJdZ+y4KutfdOQ==}

  aria-query@5.3.0:
    resolution: {integrity: sha512-b0P0sZPKtyu8HkeRAfCq0IfURZK+SuwMjY1UXGBU27wpAiTwQAIlq56IbIO+ytk/JjS1fMR14ee5WBBfKi5J6A==}

  aria-query@5.3.2:
    resolution: {integrity: sha512-COROpnaoap1E2F000S62r6A60uHZnmlvomhfyT2DlTcrY1OrBKn2UhH7qn5wTC9zMvD0AY7csdPSNwKP+7WiQw==}
    engines: {node: '>= 0.4'}

  array-buffer-byte-length@1.0.2:
    resolution: {integrity: sha512-LHE+8BuR7RYGDKvnrmcuSq3tDcKv9OFEXQt/HpbZhY7V6h0zlUXutnAD82GiFx9rdieCMjkvtcsPqBwgUl1Iiw==}
    engines: {node: '>= 0.4'}

  array-flatten@1.1.1:
    resolution: {integrity: sha512-PCVAQswWemu6UdxsDFFX/+gVeYqKAod3D3UVm91jHwynguOwAvYPhx8nNlM++NqRcK6CxxpUafjmhIdKiHibqg==}

  assertion-error@2.0.1:
    resolution: {integrity: sha512-Izi8RQcffqCeNVgFigKli1ssklIbpHnCYc6AknXGYoB6grJqyeby7jv12JUQgmTAnIDnbck1uxksT4dzN3PWBA==}
    engines: {node: '>=12'}

  ast-types@0.13.4:
    resolution: {integrity: sha512-x1FCFnFifvYDDzTaLII71vG5uvDwgtmDTEVWAxrgeiR8VjMONcCXJx7E+USjDtHlwFmt9MysbqgF9b9Vjr6w+w==}
    engines: {node: '>=4'}

  async-listen@1.2.0:
    resolution: {integrity: sha512-CcEtRh/oc9Jc4uWeUwdpG/+Mb2YUHKmdaTf0gUr7Wa+bfp4xx70HOb3RuSTJMvqKNB1TkdTfjLdrcz2X4rkkZA==}

  async-listen@3.0.0:
    resolution: {integrity: sha512-V+SsTpDqkrWTimiotsyl33ePSjA5/KrithwupuvJ6ztsqPvGv6ge4OredFhPffVXiLN/QUWvE0XcqJaYgt6fOg==}
    engines: {node: '>= 14'}

  async-listen@3.0.1:
    resolution: {integrity: sha512-cWMaNwUJnf37C/S5TfCkk/15MwbPRwVYALA2jtjkbHjCmAPiDXyNJy2q3p1KAZzDLHAWyarUWSujUoHR4pEgrA==}
    engines: {node: '>= 14'}

  async-mutex@0.5.0:
    resolution: {integrity: sha512-1A94B18jkJ3DYq284ohPxoXbfTA5HsQ7/Mf4DEhcyLx3Bz27Rh59iScbB6EPiP+B+joue6YCxcMXSbFC1tZKwA==}

  async-sema@3.1.1:
    resolution: {integrity: sha512-tLRNUXati5MFePdAk8dw7Qt7DpxPB60ofAgn8WRhW6a2rcimZnYBP9oxHiv0OHy+Wz7kPMG+t4LGdt31+4EmGg==}

  async@3.2.6:
    resolution: {integrity: sha512-htCUDlxyyCLMgaM3xXg0C0LW2xqfuQ6p05pCEIsXuyQ+a1koYKTuBMzRNwmybfLgvJDMd0r1LTn4+E0Ti6C2AA==}

  asynckit@0.4.0:
    resolution: {integrity: sha512-Oei9OH4tRh0YqU3GxhX79dM/mwVgvbZJaSNaRk+bshkj0S5cfHcgYakreBjrHwatXKbz+IoIdYLxrKim2MjW0Q==}

  autoprefixer@10.4.20:
    resolution: {integrity: sha512-XY25y5xSv/wEoqzDyXXME4AFfkZI0P23z6Fs3YgymDnKJkCGOnkL0iTxCa85UTqaSgfcqyf3UA6+c7wUvx/16g==}
    engines: {node: ^10 || ^12 || >=14}
    hasBin: true
    peerDependencies:
      postcss: ^8.1.0

  available-typed-arrays@1.0.7:
    resolution: {integrity: sha512-wvUjBtSGN7+7SjNpq/9M2Tg350UZD3q62IFZLbRAR1bSMlCo1ZaeW+BJ+D090e4hIIZLBcTDWe4Mh4jvUDajzQ==}
    engines: {node: '>= 0.4'}

  axios@1.7.9:
    resolution: {integrity: sha512-LhLcE7Hbiryz8oMDdDptSrWowmB4Bl6RCt6sIJKpRB4XtVf0iEgewX3au/pJqm+Py1kCASkb/FFKjxQaLtxJvw==}

  axobject-query@4.1.0:
    resolution: {integrity: sha512-qIj0G9wZbMGNLjLmg1PT6v2mE9AH2zlnADJD/2tC6E00hgmhUOfEB6greHPAfLRSufHqROIUTkw6E+M3lH0PTQ==}
    engines: {node: '>= 0.4'}

  b4a@1.6.7:
    resolution: {integrity: sha512-OnAYlL5b7LEkALw87fUVafQw5rVR9RjwGd4KUwNQ6DrrNmaVaUCgLipfVlzrPQ4tWOR9P0IXGNOx50jYCCdSJg==}

  balanced-match@1.0.2:
    resolution: {integrity: sha512-3oSeUO0TMV67hN1AmbXsK4yaqU7tjiHlbxRDZOpH0KW9+CeX4bRAaX0Anxt0tx2MrpRpWwQaPwIlISEJhYU5Pw==}

  bare-events@2.5.0:
    resolution: {integrity: sha512-/E8dDe9dsbLyh2qrZ64PEPadOQ0F4gbl1sUJOrmph7xOiIxfY8vwab/4bFLh4Y88/Hk/ujKcrQKc+ps0mv873A==}

  bare-fs@2.3.5:
    resolution: {integrity: sha512-SlE9eTxifPDJrT6YgemQ1WGFleevzwY+XAP1Xqgl56HtcrisC2CHCZ2tq6dBpcH2TnNxwUEUGhweo+lrQtYuiw==}

  bare-os@2.4.4:
    resolution: {integrity: sha512-z3UiI2yi1mK0sXeRdc4O1Kk8aOa/e+FNWZcTiPB/dfTWyLypuE99LibgRaQki914Jq//yAWylcAt+mknKdixRQ==}

  bare-path@2.1.3:
    resolution: {integrity: sha512-lh/eITfU8hrj9Ru5quUp0Io1kJWIk1bTjzo7JH1P5dWmQ2EL4hFUlfI8FonAhSlgIfhn63p84CDY/x+PisgcXA==}

  bare-stream@2.6.1:
    resolution: {integrity: sha512-eVZbtKM+4uehzrsj49KtCy3Pbg7kO1pJ3SKZ1SFrIH/0pnj9scuGGgUlNDf/7qS8WKtGdiJY5Kyhs/ivYPTB/g==}

  base64-js@1.5.1:
    resolution: {integrity: sha512-AKpaYlHn8t4SVbOHCy+b5+KKgvR4vrsD8vbvrbiQJps7fKDTkjkDry6ji0rUJjC0kzbNePLwzxq8iypo41qeWA==}

  basic-ftp@5.0.5:
    resolution: {integrity: sha512-4Bcg1P8xhUuqcii/S0Z9wiHIrQVPMermM1any+MX5GeGD7faD3/msQUDGLol9wOcz4/jbg/WJnGqoJF6LiBdtg==}
    engines: {node: '>=10.0.0'}

  before-after-hook@3.0.2:
    resolution: {integrity: sha512-Nik3Sc0ncrMK4UUdXQmAnRtzmNQTAAXmXIopizwZ1W1t8QmfJj+zL4OA2I7XPTPW5z5TDqv4hRo/JzouDJnX3A==}

  binary-extensions@2.3.0:
    resolution: {integrity: sha512-Ceh+7ox5qe7LJuLHoY0feh3pHuUDHAcRUeyL2VYghZwfpkNIy/+8Ocg0a3UuSoYzavmylwuLWQOf3hl0jjMMIw==}
    engines: {node: '>=8'}

  bindings@1.5.0:
    resolution: {integrity: sha512-p2q/t/mhvuOj/UeLlV6566GD/guowlr0hHxClI0W9m7MWYkL1F0hLo+0Aexs9HSPCtR1SXQ0TD3MMKrXZajbiQ==}

  bintrees@1.0.2:
    resolution: {integrity: sha512-VOMgTMwjAaUG580SXn3LacVgjurrbMme7ZZNYGSSV7mmtY6QQRh0Eg3pwIcntQ77DErK1L0NxkbetjcoXzVwKw==}

  bl@4.1.0:
    resolution: {integrity: sha512-1W07cM9gS6DcLperZfFSj+bWLtaPGSOHWhPiGzXmvVJbRLdG82sH/Kn8EtW1VqWVA54AKf2h5k5BbnIbwF3h6w==}

  body-parser@1.20.3:
    resolution: {integrity: sha512-7rAxByjUMqQ3/bHJy7D6OGXvx/MMc4IqBn/X0fcM1QUcAItpZrBEYhWGem+tzXH90c+G01ypMcYJBO9Y30203g==}
    engines: {node: '>= 0.8', npm: 1.2.8000 || >= 1.4.16}

  brace-expansion@1.1.11:
    resolution: {integrity: sha512-iCuPHDFgrHX7H2vEI/5xpz07zSHB00TpugqhmYtVmMO6518mCuRMoOYFldEBl0g187ufozdaHgWKcYFb61qGiA==}

  brace-expansion@2.0.1:
    resolution: {integrity: sha512-XnAIvQ8eM+kC6aULx6wuQiwVsnzsi9d3WxzV3FpWTGA19F621kwdbsAcFKXgKUHZWsy+mY6iL1sHTxWEFCytDA==}

  braces@3.0.3:
    resolution: {integrity: sha512-yQbXgO/OSZVD2IsiLlro+7Hf6Q18EJrKSEsdoMzKePKXct3gvD8oLcOQdIzGupr5Fj+EDe8gO/lxc1BzfMpxvA==}
    engines: {node: '>=8'}

  browserslist@4.24.3:
    resolution: {integrity: sha512-1CPmv8iobE2fyRMV97dAcMVegvvWKxmq94hkLiAkUGwKVTyDLw33K+ZxiFrREKmmps4rIw6grcCFCnTMSZ/YiA==}
    engines: {node: ^6 || ^7 || ^8 || ^9 || ^10 || ^11 || ^12 || >=13.7}
    hasBin: true

  buffer-crc32@0.2.13:
    resolution: {integrity: sha512-VO9Ht/+p3SN7SKWqcrgEzjGbRSJYTx+Q1pTQC0wrWqHx0vpJraQ6GtHx8tvcg1rlK1byhU5gccxgOgj7B0TDkQ==}

  buffer@5.7.1:
    resolution: {integrity: sha512-EHcyIPBQ4BSGlvjB16k5KgAJ27CIsHY/2JBmCRReo48y9rQ3MaUzWX3KVlBa4U7MyX02HdVj0K7C3WaB3ju7FQ==}

  bytes@3.1.0:
    resolution: {integrity: sha512-zauLjrfCG+xvoyaqLoV8bLVXXNGC4JqlxFCutSDWA6fJrTo2ZuvLYTqZ7aHBLZSMOopbzwv8f+wZcVzfVTI2Dg==}
    engines: {node: '>= 0.8'}

  bytes@3.1.2:
    resolution: {integrity: sha512-/Nf7TyzTx6S3yRJObOAV7956r8cr2+Oj8AC5dt8wSP3BQAoeX58NoHyCU8P8zGkNXStjTSi6fzO6F0pBdcYbEg==}
    engines: {node: '>= 0.8'}

  cac@6.7.14:
    resolution: {integrity: sha512-b6Ilus+c3RrdDk+JhLKUAQfzzgLEPy6wcXqS7f/xe1EETvsDP6GORG7SFuOs6cID5YkqchW/LXZbX5bc8j7ZcQ==}
    engines: {node: '>=8'}

  call-bind-apply-helpers@1.0.1:
    resolution: {integrity: sha512-BhYE+WDaywFg2TBWYNXAE+8B1ATnThNBqXHP5nQu0jWJdVvY2hvkpyB3qOmtmDePiS5/BDQ8wASEWGMWRG148g==}
    engines: {node: '>= 0.4'}

  call-bind@1.0.8:
    resolution: {integrity: sha512-oKlSFMcMwpUg2ednkhQ454wfWiU/ul3CkJe/PEHcTKuiX6RpbehUiFMXu13HalGZxfUwCQzZG747YXBn1im9ww==}
    engines: {node: '>= 0.4'}

  call-bound@1.0.3:
    resolution: {integrity: sha512-YTd+6wGlNlPxSuri7Y6X8tY2dmm12UMH66RpKMhiX6rsk5wXXnYgbUcOt8kiS31/AjfoTOvCsE+w8nZQLQnzHA==}
    engines: {node: '>= 0.4'}

  callsites@3.1.0:
    resolution: {integrity: sha512-P8BjAsXvZS+VIDUI11hHCQEv74YT67YUi5JJFNWIqL235sBmjX4+qx9Muvls5ivyNENctx46xQLQ3aTuE7ssaQ==}
    engines: {node: '>=6'}

  camelcase-css@2.0.1:
    resolution: {integrity: sha512-QOSvevhslijgYwRx6Rv7zKdMF8lbRmx+uQGx2+vDc+KI/eBnsy9kit5aj23AgGu3pa4t9AgwbnXWqS+iOY+2aA==}
    engines: {node: '>= 6'}

  caniuse-lite@1.0.30001690:
    resolution: {integrity: sha512-5ExiE3qQN6oF8Clf8ifIDcMRCRE/dMGcETG/XGMD8/XiXm6HXQgQTh1yZYLXXpSOsEUlJm1Xr7kGULZTuGtP/w==}

  chai@5.2.0:
    resolution: {integrity: sha512-mCuXncKXk5iCLhfhwTc0izo0gtEmpz5CtG2y8GiOINBlMVS6v8TMRc5TaLWKS6692m9+dVVfzgeVxR5UxWHTYw==}
    engines: {node: '>=12'}

  chalk@3.0.0:
    resolution: {integrity: sha512-4D3B6Wf41KOYRFdszmDqMCGq5VV/uMAB273JILmO+3jAlh8X4qDtdtgCR3fxtbLEMzSx22QdhnDcJvu2u1fVwg==}
    engines: {node: '>=8'}

  chalk@4.1.2:
    resolution: {integrity: sha512-oKnbhFyRIXpUuez8iBMmyEa4nbj4IOQyuhc/wy9kY7/WVPcwIO9VA668Pu8RkO7+0G76SLROeyw9CpQ061i4mA==}
    engines: {node: '>=10'}

  chalk@5.4.1:
    resolution: {integrity: sha512-zgVZuo2WcZgfUEmsn6eO3kINexW8RAE4maiQ8QNs8CtpPCSyMiYsULR3HQYkm3w8FIA3SberyMJMSldGsW+U3w==}
    engines: {node: ^12.17.0 || ^14.13 || >=16.0.0}

  chart.js@4.4.7:
    resolution: {integrity: sha512-pwkcKfdzTMAU/+jNosKhNL2bHtJc/sSmYgVbuGTEDhzkrhmyihmP7vUc/5ZK9WopidMDHNe3Wm7jOd/WhuHWuw==}
    engines: {pnpm: '>=8'}

  check-error@2.1.1:
    resolution: {integrity: sha512-OAlb+T7V4Op9OwdkjmguYRqncdlx5JiofwOAUkmTF+jNdHwzTaTs4sRAGpzLF3oOz5xAyDGrPgeIDFQmDOTiJw==}
    engines: {node: '>= 16'}

  chokidar@3.6.0:
    resolution: {integrity: sha512-7VT13fmjotKpGipCW9JEQAusEPE+Ei8nl6/g4FBAmIm0GOOLMua9NDDo/DWp0ZAxCr3cPq5ZpBqmPAQgDda2Pw==}
    engines: {node: '>= 8.10.0'}

  chokidar@4.0.0:
    resolution: {integrity: sha512-mxIojEAQcuEvT/lyXq+jf/3cO/KoA6z4CeNDGGevTybECPOMFCnQy3OPahluUkbqgPNGw5Bi78UC7Po6Lhy+NA==}
    engines: {node: '>= 14.16.0'}

  chownr@1.1.4:
    resolution: {integrity: sha512-jJ0bqzaylmJtVnNgzTeSOs8DPavpbYgEr/b0YL8/2GO3xJEhInFmhKMUnEJQjZumK7KXGFhUy89PrsJWlakBVg==}

  chownr@3.0.0:
    resolution: {integrity: sha512-+IxzY9BZOQd/XuYPRmrvEVjF/nqj5kgT4kEq7VofrDoM1MxoRjEWkrCC3EtLi59TVawxTAn+orJwFQcrqEN1+g==}
    engines: {node: '>=18'}

  chromium-bidi@0.11.0:
    resolution: {integrity: sha512-6CJWHkNRoyZyjV9Rwv2lYONZf1Xm0IuDyNq97nwSsxxP3wf5Bwy15K5rOvVKMtJ127jJBmxFUanSAOjgFRxgrA==}
    peerDependencies:
      devtools-protocol: '*'

  ci-info@3.9.0:
    resolution: {integrity: sha512-NIxF55hv4nSqQswkAeiOi1r83xy8JldOFDTWiug55KBu9Jnblncd2U6ViHmYgHf01TPZS77NJBhBMKdWj9HQMQ==}
    engines: {node: '>=8'}

  cjs-module-lexer@1.2.3:
    resolution: {integrity: sha512-0TNiGstbQmCFwt4akjjBg5pLRTSyj/PkWQ1ZoO2zntmg9yLqSRxwEa4iCfQLGjqhiqBfOJa7W/E8wfGrTDmlZQ==}

  class-variance-authority@0.7.1:
    resolution: {integrity: sha512-Ka+9Trutv7G8M6WT6SeiRWz792K5qEqIGEGzXKhAE6xOWAY6pPH8U+9IY3oCMv6kqTmLsv7Xh/2w2RigkePMsg==}

  cli-cursor@5.0.0:
    resolution: {integrity: sha512-aCj4O5wKyszjMmDT4tZj93kxyydN/K5zPWSCe6/0AV/AA1pqe5ZBIw0a2ZfPQV7lL5/yb5HsUreJ6UFAF1tEQw==}
    engines: {node: '>=18'}

  cli-spinners@2.9.2:
    resolution: {integrity: sha512-ywqV+5MmyL4E7ybXgKys4DugZbX0FC6LnwrhjuykIjnK9k8OQacQ7axGKnjDXWNhns0xot3bZI5h55H8yo9cJg==}
    engines: {node: '>=6'}

  cli-truncate@4.0.0:
    resolution: {integrity: sha512-nPdaFdQ0h/GEigbPClz11D0v/ZJEwxmeVZGeMo3Z5StPtUTkA9o1lD6QwoirYiSDzbcwn2XcjwmCp68W1IS4TA==}
    engines: {node: '>=18'}

  cli-width@4.1.0:
    resolution: {integrity: sha512-ouuZd4/dm2Sw5Gmqy6bGyNNNe1qt9RpmxveLSO7KcgsTnU7RXfsw+/bukWGo1abgBiMAic068rclZsO4IWmmxQ==}
    engines: {node: '>= 12'}

  cliui@7.0.4:
    resolution: {integrity: sha512-OcRE68cOsVMXp1Yvonl/fzkQOyjLSu/8bhPDfQt0e0/Eb283TKP20Fs2MqoPsr9SwA595rRCA+QMzYc9nBP+JQ==}

  cliui@8.0.1:
    resolution: {integrity: sha512-BSeNnyus75C4//NQ9gQt1/csTXyo/8Sb+afLAkzAptFuMsod9HFokGNudZpi/oQV73hnVK+sR+5PVRMd+Dr7YQ==}
    engines: {node: '>=12'}

  clsx@2.1.1:
    resolution: {integrity: sha512-eYm0QWBtUrBWZWG0d386OGAw16Z995PiOVo2B7bjWSbHedGl5e0ZWaq65kOGgUSNesEIDkB9ISbTg/JK9dhCZA==}
    engines: {node: '>=6'}

  cluster-key-slot@1.1.2:
    resolution: {integrity: sha512-RMr0FhtfXemyinomL4hrWcYJxmX6deFdCxpJzhDttxgO1+bcCnkk+9drydLVDmAMG7NE6aN/fl4F7ucU/90gAA==}
    engines: {node: '>=0.10.0'}

  code-block-writer@10.1.1:
    resolution: {integrity: sha512-67ueh2IRGst/51p0n6FvPrnRjAGHY5F8xdjkgrYE7DDzpJe6qA07RYQ9VcoUeo5ATOjSOiWpSL3SWBRRbempMw==}

  color-convert@1.9.3:
    resolution: {integrity: sha512-QfAUtd+vFdAtFQcC8CCyYt1fYWxSqAiK2cSD6zDB8N3cpsEBAvRxp9zOGg6G/SHHJYAT88/az/IuDGALsNVbGg==}

  color-convert@2.0.1:
    resolution: {integrity: sha512-RRECPsj7iu/xb5oKYcsFHSppFNnsj/52OVTRKb4zP5onXwVF3zVmmToNcOfGC+CRDpfK/U584fMg38ZHCaElKQ==}
    engines: {node: '>=7.0.0'}

  color-name@1.1.3:
    resolution: {integrity: sha512-72fSenhMw2HZMTVHeCA9KCmpEIbzWiQsjN+BHcBbS9vr1mtt+vJjPdksIBNUmKAW8TFUDPJK5SUU3QhE9NEXDw==}

  color-name@1.1.4:
    resolution: {integrity: sha512-dOy+3AuW3a2wNbZHIuMZpTcgjGuLU/uBL/ubcZF9OXbDo8ff4O8yVp5Bf0efS8uEoYo5q4Fx7dY9OgQGXgAsQA==}

  color-string@1.9.1:
    resolution: {integrity: sha512-shrVawQFojnZv6xM40anx4CkoDP+fZsw/ZerEMsW/pyzsRbElpsL/DBVW7q3ExxwusdNXI3lXpuhEZkzs8p5Eg==}

  color-support@1.1.3:
    resolution: {integrity: sha512-qiBjkpbMLO/HL68y+lh4q0/O1MZFj2RX6X/KmMa3+gJD3z+WwI1ZzDHysvqHGS3mP6mznPckpXmw1nI9cJjyRg==}
    hasBin: true

  color@3.2.1:
    resolution: {integrity: sha512-aBl7dZI9ENN6fUGC7mWpMTPNHmWUSNan9tuWN6ahh5ZLNk9baLJOnSMlrQkHcrfFgz2/RigjUVAjdx36VcemKA==}

  color@4.2.3:
    resolution: {integrity: sha512-1rXeuUUiGGrykh+CeBdu5Ie7OJwinCgQY0bc7GCRxy5xVHy+moaqkpL/jqQq0MtQOeYcrqEz4abc5f0KtU7W4A==}
    engines: {node: '>=12.5.0'}

  colorette@2.0.20:
    resolution: {integrity: sha512-IfEDxwoWIjkeXL1eXcDiow4UbKjhLdq6/EuSVR9GMN7KVH3r9gQ83e73hsz1Nd1T3ijd5xv1wcWRYO+D6kCI2w==}

  colorspace@1.1.4:
    resolution: {integrity: sha512-BgvKJiuVu1igBUF2kEjRCZXol6wiiGbY5ipL/oVPwm0BL9sIpMIzM8IK7vwuxIIzOXMV3Ey5w+vxhm0rR/TN8w==}

  combined-stream@1.0.8:
    resolution: {integrity: sha512-FQN4MRfuJeHf7cBbBMJFXhKSDq+2kAArBlmRBvcvFE5BB1HZKXtSFASDhdlz9zOYwxh8lDdnvmMOe/+5cdoEdg==}
    engines: {node: '>= 0.8'}

  commander@13.1.0:
    resolution: {integrity: sha512-/rFeCpNJQbhSZjGVwO9RFV3xPqbnERS8MmIQzCtD/zl6gpJuV/bMLuN92oG3F7d8oDEHHRrujSXNUr8fpjntKw==}
    engines: {node: '>=18'}

  commander@4.1.1:
    resolution: {integrity: sha512-NOKm8xhkzAjzFx8B2v5OAHT+u5pRQc2UCa2Vq9jYL/31o2wi9mxBA7LIFs3sV5VSC49z6pEhfbMULvShKj26WA==}
    engines: {node: '>= 6'}

  concat-map@0.0.1:
    resolution: {integrity: sha512-/Srv4dswyQNBfohGpz9o6Yb3Gz3SrUDqBH5rTuhGR7ahtlbYKnVxw2bCFMRljaA7EXHaXZ8wsHdodFvbkhKmqg==}

  concurrently@9.1.2:
    resolution: {integrity: sha512-H9MWcoPsYddwbOGM6difjVwVZHl63nwMEwDJG/L7VGtuaJhb12h2caPG2tVPWs7emuYix252iGfqOyrz1GczTQ==}
    engines: {node: '>=18'}
    hasBin: true

  console-control-strings@1.1.0:
    resolution: {integrity: sha512-ty/fTekppD2fIwRvnZAVdeOiGd1c7YXEixbgJTNzqcxJWKQnjJ/V1bNEEE6hygpM3WjwHFUVK6HTjWSzV4a8sQ==}

  content-disposition@0.5.4:
    resolution: {integrity: sha512-FveZTNuGw04cxlAiWbzi6zTAL/lhehaWbTtgluJh4/E95DqMwTmha3KZN1aAWA8cFIhHzMZUvLevkw5Rqk+tSQ==}
    engines: {node: '>= 0.6'}

  content-type@1.0.4:
    resolution: {integrity: sha512-hIP3EEPs8tB9AT1L+NUqtwOAps4mk2Zob89MWXMHjHWg9milF/j4osnnQLXBCBFBk/tvIG/tUc9mOUJiPBhPXA==}
    engines: {node: '>= 0.6'}

  content-type@1.0.5:
    resolution: {integrity: sha512-nTjqfcBFEipKdXCv4YDQWCfmcLZKm81ldF0pAopTvyrFGVbcR6P/VAAd5G7N+0tTr8QqiU0tFadD6FK4NtJwOA==}
    engines: {node: '>= 0.6'}

  convert-hrtime@3.0.0:
    resolution: {integrity: sha512-7V+KqSvMiHp8yWDuwfww06XleMWVVB9b9tURBx+G7UTADuo5hYPuowKloz4OzOqbPezxgo+fdQ1522WzPG4OeA==}
    engines: {node: '>=8'}

  convert-source-map@2.0.0:
    resolution: {integrity: sha512-Kvp459HrV2FEJ1CAsi1Ku+MY3kasH19TFykTz2xWmMeq6bk2NU3XXvfJ+Q61m0xktWwt+1HSYf3JZsTms3aRJg==}

  cookie-signature@1.0.6:
    resolution: {integrity: sha512-QADzlaHc8icV8I7vbaJXJwod9HWYp8uCqf1xa4OfNu1T7JVxQIrUgOWtHdNDtPiywmFbiS12VjotIXLrKM3orQ==}

  cookie@0.7.1:
    resolution: {integrity: sha512-6DnInpx7SJ2AK3+CTUE/ZM0vWTUboZCegxhC2xiIydHR9jNuTAASBrfEpHhiGOZw/nX51bHt6YQl8jsGo4y/0w==}
    engines: {node: '>= 0.6'}

  cookie@0.7.2:
    resolution: {integrity: sha512-yki5XnKuf750l50uGTllt6kKILY4nQ1eNIQatoXEByZ5dWgnKqbnqmTrBE5B4N7lrMJKQ2ytWMiTO2o0v6Ew/w==}
    engines: {node: '>= 0.6'}

  cookie@1.0.2:
    resolution: {integrity: sha512-9Kr/j4O16ISv8zBBhJoi4bXOYNTkFLOqSL3UDB0njXxCXNezjeyVrJyGOWtgfs/q2km1gwBcfH8q1yEGoMYunA==}
    engines: {node: '>=18'}

  core-js@3.29.1:
    resolution: {integrity: sha512-+jwgnhg6cQxKYIIjGtAHq2nwUOolo9eoFZ4sHfUH09BLXBgxnH4gA0zEd+t+BO2cNB8idaBtZFcFTRjQJRJmAw==}

  cosmiconfig@9.0.0:
    resolution: {integrity: sha512-itvL5h8RETACmOTFc4UfIyB2RfEHi71Ax6E/PivVxq9NseKbOWpeyHEOIbmAw1rs8Ak0VursQNww7lf7YtUwzg==}
    engines: {node: '>=14'}
    peerDependencies:
      typescript: '>=4.9.5'
    peerDependenciesMeta:
      typescript:
        optional: true

  create-require@1.1.1:
    resolution: {integrity: sha512-dcKFX3jn0MpIaXjisoRvexIJVEKzaq7z2rZKxf+MSr9TkdmHmsU4m2lcLojrj/FHl8mk5VxMmYA+ftRkP/3oKQ==}

  cross-fetch@4.1.0:
    resolution: {integrity: sha512-uKm5PU+MHTootlWEY+mZ4vvXoCn4fLQxT9dSc1sXVMSFkINTJVN8cAQROpwcKm8bJ/c7rgZVIBWzH5T78sNZZw==}

  cross-spawn@7.0.6:
    resolution: {integrity: sha512-uV2QOWP2nWzsy2aMp8aRibhi9dlzF5Hgh5SHaB9OiTGEyDTiJJyx0uy51QXdyWbtAHNua4XJzUKca3OzKUd3vA==}
    engines: {node: '>= 8'}

  css.escape@1.5.1:
    resolution: {integrity: sha512-YUifsXXuknHlUsmlgyY0PKzgPOr7/FjCePfHNt0jxm83wHZi44VDMQ7/fGNkjY3/jV1MC+1CmZbaHzugyeRtpg==}

  cssesc@3.0.0:
    resolution: {integrity: sha512-/Tb/JcjK111nNScGob5MNtsntNM1aCNUDipB/TkwZFhyDrrE47SOx/18wF2bbjgc3ZzCSKW1T5nt5EbFoAz/Vg==}
    engines: {node: '>=4'}
    hasBin: true

  cssstyle@4.1.0:
    resolution: {integrity: sha512-h66W1URKpBS5YMI/V8PyXvTMFT8SupJ1IzoIV8IeBC/ji8WVmrO8dGlTi+2dh6whmdk6BiKJLD/ZBkhWbcg6nA==}
    engines: {node: '>=18'}

  csstype@3.1.3:
    resolution: {integrity: sha512-M1uQkMl8rQK/szD0LNhtqxIPLpimGm8sOBwU7lLnCpSbTyY3yeU1Vc7l4KT5zT4s/yOxHH5O7tIuuLOCnLADRw==}

  data-uri-to-buffer@4.0.1:
    resolution: {integrity: sha512-0R9ikRb668HB7QDxT1vkpuUBtqc53YyAwMwGeUFKRojY/NWKvdZ+9UYtRfGmhqNbRkTSVpMbmyhXipFFv2cb/A==}
    engines: {node: '>= 12'}

  data-uri-to-buffer@6.0.2:
    resolution: {integrity: sha512-7hvf7/GW8e86rW0ptuwS3OcBGDjIi6SZva7hCyWC0yYry2cOPmLIjXAUHI6DK2HsnwJd9ifmt57i8eV2n4YNpw==}
    engines: {node: '>= 14'}

  data-urls@5.0.0:
    resolution: {integrity: sha512-ZYP5VBHshaDAiVZxjbRVcFJpc+4xGgT0bK3vzy1HLN8jTO975HEbuYzZJcHoQEY5K1a0z8YayJkyVETa08eNTg==}
    engines: {node: '>=18'}

  date-fns@4.1.0:
    resolution: {integrity: sha512-Ukq0owbQXxa/U3EGtsdVBkR1w7KOQ5gIBqdH2hkvknzZPYvBxb/aa6E8L7tmjFtkwZBu3UXBbjIgPo/Ez4xaNg==}

  debug@2.6.9:
    resolution: {integrity: sha512-bC7ElrdJaJnPbAP+1EotYvqZsb3ecl5wi6Bfi6BJTUcNowp6cvspg0jXznRTKDjm/E7AdgFBVeAPVMNcKGsHMA==}
    peerDependencies:
      supports-color: '*'
    peerDependenciesMeta:
      supports-color:
        optional: true

  debug@3.2.7:
    resolution: {integrity: sha512-CFjzYYAi4ThfiQvizrFQevTTXHtnCqWfe7x1AhgEscTz6ZbLbfoLRLPugTQyBth6f8ZERVUSyWHFD/7Wu4t1XQ==}
    peerDependencies:
      supports-color: '*'
    peerDependenciesMeta:
      supports-color:
        optional: true

  debug@4.1.1:
    resolution: {integrity: sha512-pYAIzeRo8J6KPEaJ0VWOh5Pzkbw/RetuzehGM7QRRX5he4fPHx2rdKMB256ehJCkX+XRQm16eZLqLNS8RSZXZw==}
    deprecated: Debug versions >=3.2.0 <3.2.7 || >=4 <4.3.1 have a low-severity ReDos regression when used in a Node.js environment. It is recommended you upgrade to 3.2.7 or 4.3.1. (https://github.com/visionmedia/debug/issues/797)
    peerDependencies:
      supports-color: '*'
    peerDependenciesMeta:
      supports-color:
        optional: true

  debug@4.4.0:
    resolution: {integrity: sha512-6WTZ/IxCY/T6BALoZHaE4ctp9xm+Z5kY/pzYaCHRFeyVhojxlrm+46y68HA6hr0TcwEssoxNiDEUJQjfPZ/RYA==}
    engines: {node: '>=6.0'}
    peerDependencies:
      supports-color: '*'
    peerDependenciesMeta:
      supports-color:
        optional: true

  decimal.js@10.4.3:
    resolution: {integrity: sha512-VBBaLc1MgL5XpzgIP7ny5Z6Nx3UrRkIViUkPUdtl9aya5amy3De1gsUUSB1g3+3sExYNjCAsAznmukyxCb1GRA==}

  decompress-response@6.0.0:
    resolution: {integrity: sha512-aW35yZM6Bb/4oJlZncMH2LCoZtJXTRxES17vE3hoRiowU2kWHaJKFkSBDnDR+cm9J+9QhXmREyIfv0pji9ejCQ==}
    engines: {node: '>=10'}

  deep-eql@5.0.2:
    resolution: {integrity: sha512-h5k/5U50IJJFpzfL6nO9jaaumfjO/f2NjK/oYB2Djzm4p9L+3T9qWpZqZ2hAbLPuuYq9wrU08WQyBTL5GbPk5Q==}
    engines: {node: '>=6'}

  deep-equal@2.2.3:
    resolution: {integrity: sha512-ZIwpnevOurS8bpT4192sqAowWM76JDKSHYzMLty3BZGSswgq6pBaH3DhCSW5xVAZICZyKdOBPjwww5wfgT/6PA==}
    engines: {node: '>= 0.4'}

  deep-extend@0.6.0:
    resolution: {integrity: sha512-LOHxIOaPYdHlJRtCQfDIVZtfw/ufM8+rVj649RIHzcm/vGwQRXFt6OPqIFWsm2XEMrNIEtWR64sY1LEKD2vAOA==}
    engines: {node: '>=4.0.0'}

  deep-is@0.1.4:
    resolution: {integrity: sha512-oIPzksmTg4/MriiaYGO+okXDT7ztn/w3Eptv/+gSIdMdKsJo0u4CfYNFJPy+4SKMuCqGw2wxnA+URMg3t8a/bQ==}

  define-data-property@1.1.4:
    resolution: {integrity: sha512-rBMvIzlpA8v6E+SJZoo++HAYqsLrkg7MSfIinMPFhmkorw7X+dOXVJQs+QT69zGkzMyfDnIMN2Wid1+NbL3T+A==}
    engines: {node: '>= 0.4'}

  define-lazy-prop@2.0.0:
    resolution: {integrity: sha512-Ds09qNh8yw3khSjiJjiUInaGX9xlqZDY7JVryGxdxV7NPeuqQfplOpQ66yJFZut3jLa5zOwkXw1g9EI2uKh4Og==}
    engines: {node: '>=8'}

  define-properties@1.2.1:
    resolution: {integrity: sha512-8QmQKqEASLd5nx0U1B1okLElbUuuttJ/AnYmRXbbbGDWh6uS208EjD4Xqq/I9wK7u0v6O08XhTWnt5XtEbR6Dg==}
    engines: {node: '>= 0.4'}

  degenerator@5.0.1:
    resolution: {integrity: sha512-TllpMR/t0M5sqCXfj85i4XaAzxmS5tVA16dqvdkMwGmzI+dXLXnw3J+3Vdv7VKw+ThlTMboK6i9rnZ6Nntj5CQ==}
    engines: {node: '>= 14'}

  delayed-stream@1.0.0:
    resolution: {integrity: sha512-ZySD7Nf91aLB0RxL4KGrKHBXl7Eds1DAmEdcoVawXnLD7SDhpNgtuII2aAkg7a7QS41jxPSZ17p4VdGnMHk3MQ==}
    engines: {node: '>=0.4.0'}

  delegates@1.0.0:
    resolution: {integrity: sha512-bd2L678uiWATM6m5Z1VzNCErI3jiGzt6HGY8OVICs40JQq/HALfbyNJmp0UDakEY4pMMaN0Ly5om/B1VI/+xfQ==}

  denque@2.1.0:
    resolution: {integrity: sha512-HVQE3AAb/pxF8fQAoiqpvg9i3evqug3hoiwakOyZAwJm+6vZehbkYXZ0l4JxS+I3QxM97v5aaRNhj8v5oBhekw==}
    engines: {node: '>=0.10'}

  depd@1.1.2:
    resolution: {integrity: sha512-7emPTl6Dpo6JRXOXjLRxck+FlLRX5847cLKEn00PLAgc3g2hTZZgr+e4c2v6QpSmLeFP3n5yUo7ft6avBK/5jQ==}
    engines: {node: '>= 0.6'}

  depd@2.0.0:
    resolution: {integrity: sha512-g7nH6P6dyDioJogAAGprGpCtVImJhpPk/roCzdb3fIh61/s/nPsfR6onyMwkCAR/OlC3yBC0lESvUoQEAssIrw==}
    engines: {node: '>= 0.8'}

  dequal@2.0.3:
    resolution: {integrity: sha512-0je+qPKHEMohvfRTCEo3CrPG6cAzAYgmzKyxRiYSSDkS6eGJdyVJm7WaYA5ECaAD9wLB2T4EEeymA5aFVcYXCA==}
    engines: {node: '>=6'}

  destroy@1.2.0:
    resolution: {integrity: sha512-2sJGJTaXIIaR1w4iJSNoN0hnMY7Gpc/n8D4qSCJw8QqFWXf7cuAgnEHxBpweaVcPevC2l3KpjYCx3NypQQgaJg==}
    engines: {node: '>= 0.8', npm: 1.2.8000 || >= 1.4.16}

  detect-libc@2.0.3:
    resolution: {integrity: sha512-bwy0MGW55bG41VqxxypOsdSdGqLwXPI/focwgTYCFMbdUiBAxLg9CFzG08sz2aqzknwiX7Hkl0bQENjg8iLByw==}
    engines: {node: '>=8'}

  detect-node-es@1.1.0:
    resolution: {integrity: sha512-ypdmJU/TbBby2Dxibuv7ZLW3Bs1QEmM7nHjEANfohJLvE0XVujisn1qPJcZxg+qDucsr+bP6fLD1rPS3AhJ7EQ==}

  devtools-protocol@0.0.1367902:
    resolution: {integrity: sha512-XxtPuC3PGakY6PD7dG66/o8KwJ/LkH2/EKe19Dcw58w53dv4/vSQEkn/SzuyhHE2q4zPgCkxQBxus3VV4ql+Pg==}

  didyoumean@1.2.2:
    resolution: {integrity: sha512-gxtyfqMg7GKyhQmb056K7M3xszy/myH8w+B4RT+QXBQsvAOdc3XymqDDPHx1BgPgsdAA5SIifona89YtRATDzw==}

  diff-match-patch@1.0.5:
    resolution: {integrity: sha512-IayShXAgj/QMXgB0IWmKx+rOPuGMhqm5w6jvFxmVenXKIzRqTAAsbBPT3kWQeGANj3jGgvcvv4yK6SxqYmikgw==}

  diff-sequences@29.6.3:
    resolution: {integrity: sha512-EjePK1srD3P08o2j4f0ExnylqRs5B9tJjcp9t1krH2qRi8CCdsYfwe9JgSLurFBWwq4uOlipzfk5fHNvwFKr8Q==}
    engines: {node: ^14.15.0 || ^16.10.0 || >=18.0.0}

  diff@4.0.2:
    resolution: {integrity: sha512-58lmxKSA4BNyLz+HHMUzlOEpg09FV+ev6ZMe3vJihgdxzgcwZ8VoEEPmALCZG9LmqfVoNMMKpttIYTVG6uDY7A==}
    engines: {node: '>=0.3.1'}

  dlv@1.1.3:
    resolution: {integrity: sha512-+HlytyjlPKnIG8XuRG8WvmBP8xs8P71y+SKKS6ZXWoEgLuePxtDoUEiH7WkdePWrQ5JBpE6aoVqfZfJUQkjXwA==}

  dom-accessibility-api@0.5.16:
    resolution: {integrity: sha512-X7BJ2yElsnOJ30pZF4uIIDfBEVgF4XEBxL9Bxhy6dnrm5hkzqmsWHGTiHqRiITNhMyFLyAiWndIJP7Z1NTteDg==}

  dom-accessibility-api@0.6.3:
    resolution: {integrity: sha512-7ZgogeTnjuHbo+ct10G9Ffp0mif17idi0IyWNVA/wcwcm7NPOD/WEHVP3n7n3MhXqxoIYm8d6MuZohYWIZ4T3w==}

  dotenv@16.4.7:
    resolution: {integrity: sha512-47qPchRCykZC03FhkYAhrvwU4xDBFIj1QPqaarj6mdM/hgUzfPHcpkHJOn3mJAufFeeAxAzeGsr5X0M4k6fLZQ==}
    engines: {node: '>=12'}

  dunder-proto@1.0.1:
    resolution: {integrity: sha512-KIN/nDJBQRcXw0MLVhZE9iQHmG68qAVIBg9CqmUYjmQIhgij9U5MFvrqkUL5FbtyyzZuOeOt0zdeRe4UY7ct+A==}
    engines: {node: '>= 0.4'}

  eastasianwidth@0.2.0:
    resolution: {integrity: sha512-I88TYZWc9XiYHRQ4/3c5rjjfgkjhLyW2luGIheGERbNQ6OY7yTybanSpDXZa8y7VUP9YmDcYa+eyq4ca7iLqWA==}

  edge-runtime@2.5.9:
    resolution: {integrity: sha512-pk+k0oK0PVXdlT4oRp4lwh+unuKB7Ng4iZ2HB+EZ7QCEQizX360Rp/F4aRpgpRgdP2ufB35N+1KppHmYjqIGSg==}
    engines: {node: '>=16'}
    hasBin: true

  ee-first@1.1.1:
    resolution: {integrity: sha512-WMwm9LhRUo+WUaRN+vRuETqG89IgZphVSNkdFgeb6sS/E4OrDIN7t48CAewSHXc6C8lefD8KKfr5vY61brQlow==}

  electron-to-chromium@1.5.76:
    resolution: {integrity: sha512-CjVQyG7n7Sr+eBXE86HIulnL5N8xZY1sgmOPGuq/F0Rr0FJq63lg0kEtOIDfZBk44FnDLf6FUJ+dsJcuiUDdDQ==}

  emoji-regex@10.4.0:
    resolution: {integrity: sha512-EC+0oUMY1Rqm4O6LLrgjtYDvcVYTy7chDnM4Q7030tP4Kwj3u/pR6gP9ygnp2CJMK5Gq+9Q2oqmrFJAz01DXjw==}

  emoji-regex@8.0.0:
    resolution: {integrity: sha512-MSjYzcWNOA0ewAHpz0MxpYFvwg6yjy1NG3xteoqz644VCo/RPgnr1/GGt+ic3iJTzQ8Eu3TdM14SawnVUmGE6A==}

  emoji-regex@9.2.2:
    resolution: {integrity: sha512-L18DaJsXSUk2+42pv8mLs5jJT2hqFkFE4j21wOmgbUqsZ2hL72NsUU785g9RXgo3s0ZNgVl42TiHp3ZtOv/Vyg==}

  enabled@2.0.0:
    resolution: {integrity: sha512-AKrN98kuwOzMIdAizXGI86UFBoo26CL21UM763y1h/GMSJ4/OHU9k2YlsmBpyScFo/wbLzWQJBMCW4+IO3/+OQ==}

  encodeurl@1.0.2:
    resolution: {integrity: sha512-TPJXq8JqFaVYm2CWmPvnP2Iyo4ZSM7/QKcSmuMLDObfpH5fi7RUGmd/rTDf+rut/saiDiQEeVTNgAmJEdAOx0w==}
    engines: {node: '>= 0.8'}

  encodeurl@2.0.0:
    resolution: {integrity: sha512-Q0n9HRi4m6JuGIV1eFlmvJB7ZEVxu93IrMyiMsGC0lrMJMWzRgx6WGquyfQgZVb31vhGgXnfmPNNXmxnOkRBrg==}
    engines: {node: '>= 0.8'}

  encoding@0.1.13:
    resolution: {integrity: sha512-ETBauow1T35Y/WZMkio9jiM0Z5xjHHmJ4XmjZOq1l/dXz3lr2sRn87nJy20RupqSh1F2m3HHPSp8ShIPQJrJ3A==}

  end-of-stream@1.1.0:
    resolution: {integrity: sha512-EoulkdKF/1xa92q25PbjuDcgJ9RDHYU2Rs3SCIvs2/dSQ3BpmxneNHmA/M7fe60M3PrV7nNGTTNbkK62l6vXiQ==}

  end-of-stream@1.4.4:
    resolution: {integrity: sha512-+uw1inIHVPQoaVuHzRyXd21icM+cnt4CzD5rW+NC1wjOUSTOs+Te7FOv7AhN7vS9x/oIyhLP5PR1H+phQAHu5Q==}

  entities@4.5.0:
    resolution: {integrity: sha512-V0hjH4dGPh9Ao5p0MoRY6BVqtwCjhz6vI5LT8AJ55H+4g9/4vbHx1I54fS0XuclLhDHArPQCiMjDxjaL8fPxhw==}
    engines: {node: '>=0.12'}

  env-paths@2.2.1:
    resolution: {integrity: sha512-+h1lkLKhZMTYjog1VEpJNG7NZJWcuc2DDk/qsqSTRRCOXiLjeQ1d1/udrUGhqMxUgAlwKNZ0cf2uqan5GLuS2A==}
    engines: {node: '>=6'}

  environment@1.1.0:
    resolution: {integrity: sha512-xUtoPkMggbz0MPyPiIWr1Kp4aeWJjDZ6SMvURhimjdZgsRuDplF5/s9hcgGhyXMhs+6vpnuoiZ2kFiu3FMnS8Q==}
    engines: {node: '>=18'}

  error-ex@1.3.2:
    resolution: {integrity: sha512-7dFHNmqeFSEt2ZBsCriorKnn3Z2pj+fd9kmI6QoWw4//DL+icEBfc0U7qJCisqrTsKTjw4fNFy2pW9OqStD84g==}

  es-define-property@1.0.1:
    resolution: {integrity: sha512-e3nRfgfUZ4rNGL232gUgX06QNyyez04KdjFrF+LTRoOXmrOgFKDg4BCdsjW8EnT69eqdYGmRpJwiPVYNrCaW3g==}
    engines: {node: '>= 0.4'}

  es-errors@1.3.0:
    resolution: {integrity: sha512-Zf5H2Kxt2xjTvbJvP2ZWLEICxA6j+hAmMzIlypy4xcBg1vKVnx89Wy0GbS+kf5cwCVFFzdCFh2XSCFNULS6csw==}
    engines: {node: '>= 0.4'}

  es-get-iterator@1.1.3:
    resolution: {integrity: sha512-sPZmqHBe6JIiTfN5q2pEi//TwxmAFHwj/XEuYjTuse78i8KxaqMTTzxPoFKuzRpDpTJ+0NAbpfenkmH2rePtuw==}

  es-module-lexer@1.4.1:
    resolution: {integrity: sha512-cXLGjP0c4T3flZJKQSuziYoq7MlT+rnvfZjfp7h+I7K9BNX54kP9nyWvdbwjQ4u1iWbOL4u96fgeZLToQlZC7w==}

  es-module-lexer@1.6.0:
    resolution: {integrity: sha512-qqnD1yMU6tk/jnaMosogGySTZP8YtUgAffA9nMN+E/rjxcfRQ6IEk7IiozUjgxKoFHBGjTLnrHB/YC45r/59EQ==}

  es-object-atoms@1.0.0:
    resolution: {integrity: sha512-MZ4iQ6JwHOBQjahnjwaC1ZtIBH+2ohjamzAO3oaHcXYup7qxjF2fixyH+Q71voWHeOkI2q/TnJao/KfXYIZWbw==}
    engines: {node: '>= 0.4'}

  es6-promise@4.2.8:
    resolution: {integrity: sha512-HJDGx5daxeIvxdBxvG2cb9g4tEvwIk3i8+nhX0yGrYmZUzbkdg8QbDevheDB8gd0//uPj4c1EQua8Q+MViT0/w==}

  es6-promisify@5.0.0:
    resolution: {integrity: sha512-C+d6UdsYDk0lMebHNR4S2NybQMMngAOnOwYBQjTOiv0MkoJMP0Myw2mgpDLBcpfCmRLxyFqYhS/CfOENq4SJhQ==}

  esbuild-android-64@0.14.47:
    resolution: {integrity: sha512-R13Bd9+tqLVFndncMHssZrPWe6/0Kpv2/dt4aA69soX4PRxlzsVpCvoJeFE8sOEoeVEiBkI0myjlkDodXlHa0g==}
    engines: {node: '>=12'}
    cpu: [x64]
    os: [android]

  esbuild-android-arm64@0.14.47:
    resolution: {integrity: sha512-OkwOjj7ts4lBp/TL6hdd8HftIzOy/pdtbrNA4+0oVWgGG64HrdVzAF5gxtJufAPOsEjkyh1oIYvKAUinKKQRSQ==}
    engines: {node: '>=12'}
    cpu: [arm64]
    os: [android]

  esbuild-darwin-64@0.14.47:
    resolution: {integrity: sha512-R6oaW0y5/u6Eccti/TS6c/2c1xYTb1izwK3gajJwi4vIfNs1s8B1dQzI1UiC9T61YovOQVuePDcfqHLT3mUZJA==}
    engines: {node: '>=12'}
    cpu: [x64]
    os: [darwin]

  esbuild-darwin-arm64@0.14.47:
    resolution: {integrity: sha512-seCmearlQyvdvM/noz1L9+qblC5vcBrhUaOoLEDDoLInF/VQ9IkobGiLlyTPYP5dW1YD4LXhtBgOyevoIHGGnw==}
    engines: {node: '>=12'}
    cpu: [arm64]
    os: [darwin]

  esbuild-freebsd-64@0.14.47:
    resolution: {integrity: sha512-ZH8K2Q8/Ux5kXXvQMDsJcxvkIwut69KVrYQhza/ptkW50DC089bCVrJZZ3sKzIoOx+YPTrmsZvqeZERjyYrlvQ==}
    engines: {node: '>=12'}
    cpu: [x64]
    os: [freebsd]

  esbuild-freebsd-arm64@0.14.47:
    resolution: {integrity: sha512-ZJMQAJQsIOhn3XTm7MPQfCzEu5b9STNC+s90zMWe2afy9EwnHV7Ov7ohEMv2lyWlc2pjqLW8QJnz2r0KZmeAEQ==}
    engines: {node: '>=12'}
    cpu: [arm64]
    os: [freebsd]

  esbuild-linux-32@0.14.47:
    resolution: {integrity: sha512-FxZOCKoEDPRYvq300lsWCTv1kcHgiiZfNrPtEhFAiqD7QZaXrad8LxyJ8fXGcWzIFzRiYZVtB3ttvITBvAFhKw==}
    engines: {node: '>=12'}
    cpu: [ia32]
    os: [linux]

  esbuild-linux-64@0.14.47:
    resolution: {integrity: sha512-nFNOk9vWVfvWYF9YNYksZptgQAdstnDCMtR6m42l5Wfugbzu11VpMCY9XrD4yFxvPo9zmzcoUL/88y0lfJZJJw==}
    engines: {node: '>=12'}
    cpu: [x64]
    os: [linux]

  esbuild-linux-arm64@0.14.47:
    resolution: {integrity: sha512-ywfme6HVrhWcevzmsufjd4iT3PxTfCX9HOdxA7Hd+/ZM23Y9nXeb+vG6AyA6jgq/JovkcqRHcL9XwRNpWG6XRw==}
    engines: {node: '>=12'}
    cpu: [arm64]
    os: [linux]

  esbuild-linux-arm@0.14.47:
    resolution: {integrity: sha512-ZGE1Bqg/gPRXrBpgpvH81tQHpiaGxa8c9Rx/XOylkIl2ypLuOcawXEAo8ls+5DFCcRGt/o3sV+PzpAFZobOsmA==}
    engines: {node: '>=12'}
    cpu: [arm]
    os: [linux]

  esbuild-linux-mips64le@0.14.47:
    resolution: {integrity: sha512-mg3D8YndZ1LvUiEdDYR3OsmeyAew4MA/dvaEJxvyygahWmpv1SlEEnhEZlhPokjsUMfRagzsEF/d/2XF+kTQGg==}
    engines: {node: '>=12'}
    cpu: [mips64el]
    os: [linux]

  esbuild-linux-ppc64le@0.14.47:
    resolution: {integrity: sha512-WER+f3+szmnZiWoK6AsrTKGoJoErG2LlauSmk73LEZFQ/iWC+KhhDsOkn1xBUpzXWsxN9THmQFltLoaFEH8F8w==}
    engines: {node: '>=12'}
    cpu: [ppc64]
    os: [linux]

  esbuild-linux-riscv64@0.14.47:
    resolution: {integrity: sha512-1fI6bP3A3rvI9BsaaXbMoaOjLE3lVkJtLxsgLHqlBhLlBVY7UqffWBvkrX/9zfPhhVMd9ZRFiaqXnB1T7BsL2g==}
    engines: {node: '>=12'}
    cpu: [riscv64]
    os: [linux]

  esbuild-linux-s390x@0.14.47:
    resolution: {integrity: sha512-eZrWzy0xFAhki1CWRGnhsHVz7IlSKX6yT2tj2Eg8lhAwlRE5E96Hsb0M1mPSE1dHGpt1QVwwVivXIAacF/G6mw==}
    engines: {node: '>=12'}
    cpu: [s390x]
    os: [linux]

  esbuild-netbsd-64@0.14.47:
    resolution: {integrity: sha512-Qjdjr+KQQVH5Q2Q1r6HBYswFTToPpss3gqCiSw2Fpq/ua8+eXSQyAMG+UvULPqXceOwpnPo4smyZyHdlkcPppQ==}
    engines: {node: '>=12'}
    cpu: [x64]
    os: [netbsd]

  esbuild-openbsd-64@0.14.47:
    resolution: {integrity: sha512-QpgN8ofL7B9z8g5zZqJE+eFvD1LehRlxr25PBkjyyasakm4599iroUpaj96rdqRlO2ShuyqwJdr+oNqWwTUmQw==}
    engines: {node: '>=12'}
    cpu: [x64]
    os: [openbsd]

  esbuild-sunos-64@0.14.47:
    resolution: {integrity: sha512-uOeSgLUwukLioAJOiGYm3kNl+1wJjgJA8R671GYgcPgCx7QR73zfvYqXFFcIO93/nBdIbt5hd8RItqbbf3HtAQ==}
    engines: {node: '>=12'}
    cpu: [x64]
    os: [sunos]

  esbuild-windows-32@0.14.47:
    resolution: {integrity: sha512-H0fWsLTp2WBfKLBgwYT4OTfFly4Im/8B5f3ojDv1Kx//kiubVY0IQunP2Koc/fr/0wI7hj3IiBDbSrmKlrNgLQ==}
    engines: {node: '>=12'}
    cpu: [ia32]
    os: [win32]

  esbuild-windows-64@0.14.47:
    resolution: {integrity: sha512-/Pk5jIEH34T68r8PweKRi77W49KwanZ8X6lr3vDAtOlH5EumPE4pBHqkCUdELanvsT14yMXLQ/C/8XPi1pAtkQ==}
    engines: {node: '>=12'}
    cpu: [x64]
    os: [win32]

  esbuild-windows-arm64@0.14.47:
    resolution: {integrity: sha512-HFSW2lnp62fl86/qPQlqw6asIwCnEsEoNIL1h2uVMgakddf+vUuMcCbtUY1i8sst7KkgHrVKCJQB33YhhOweCQ==}
    engines: {node: '>=12'}
    cpu: [arm64]
    os: [win32]

  esbuild@0.14.47:
    resolution: {integrity: sha512-wI4ZiIfFxpkuxB8ju4MHrGwGLyp1+awEHAHVpx6w7a+1pmYIq8T9FGEVVwFo0iFierDoMj++Xq69GXWYn2EiwA==}
    engines: {node: '>=12'}
    hasBin: true

  esbuild@0.23.1:
    resolution: {integrity: sha512-VVNz/9Sa0bs5SELtn3f7qhJCDPCF5oMEl5cO9/SSinpE9hbPVvxbd572HH5AKiP7WD8INO53GgfDDhRjkylHEg==}
    engines: {node: '>=18'}
    hasBin: true

  esbuild@0.24.2:
    resolution: {integrity: sha512-+9egpBW8I3CD5XPe0n6BfT5fxLzxrlDzqydF3aviG+9ni1lDC/OvMHcxqEFV0+LANZG5R1bFMWfUrjVsdwxJvA==}
    engines: {node: '>=18'}
    hasBin: true

  escalade@3.2.0:
    resolution: {integrity: sha512-WUj2qlxaQtO4g6Pq5c29GTcWGDyd8itL8zTlipgECz3JesAiiOKotd8JU6otB3PACgG6xkJUyVhboMS+bje/jA==}
    engines: {node: '>=6'}

  escape-html@1.0.3:
    resolution: {integrity: sha512-NiSupZ4OeuGwr68lGIeym/ksIZMJodUGOSCZ/FSnTxcrekbvqrgdUxlJOMpijaKZVjAJrWrGs/6Jy8OMuyj9ow==}

  escape-string-regexp@2.0.0:
    resolution: {integrity: sha512-UpzcLCXolUWcNu5HtVMHYdXJjArjsF9C0aNnquZYY4uW/Vu0miy5YoWvbV345HauVvcAUnpRuhMMcqTcGOY2+w==}
    engines: {node: '>=8'}

  escape-string-regexp@4.0.0:
    resolution: {integrity: sha512-TtpcNJ3XAzx3Gq8sWRzJaVajRs0uVxA2YAkdb1jm2YkPz4G6egUFAyA3n5vtEIZefPk5Wa4UXbKuS5fKkJWdgA==}
    engines: {node: '>=10'}

  escodegen@2.1.0:
    resolution: {integrity: sha512-2NlIDTwUWJN0mRPQOdtQBzbUHvdGY2P1VXSyU83Q3xKxM7WHX2Ql8dKq782Q9TgQUNOLEzEYu9bzLNj1q88I5w==}
    engines: {node: '>=6.0'}
    hasBin: true

  eslint-plugin-react-hooks@5.1.0:
    resolution: {integrity: sha512-mpJRtPgHN2tNAvZ35AMfqeB3Xqeo273QxrHJsbBEPWODRM4r0yB6jfoROqKEYrOn27UtRPpcpHc2UqyBSuUNTw==}
    engines: {node: '>=10'}
    peerDependencies:
      eslint: ^3.0.0 || ^4.0.0 || ^5.0.0 || ^6.0.0 || ^7.0.0 || ^8.0.0-0 || ^9.0.0

  eslint-plugin-react-refresh@0.4.19:
    resolution: {integrity: sha512-eyy8pcr/YxSYjBoqIFSrlbn9i/xvxUFa8CjzAYo9cFjgGXqq1hyjihcpZvxRLalpaWmueWR81xn7vuKmAFijDQ==}
    peerDependencies:
      eslint: '>=8.40'

  eslint-scope@8.2.0:
    resolution: {integrity: sha512-PHlWUfG6lvPc3yvP5A4PNyBL1W8fkDUccmI21JUu/+GKZBoH/W5u6usENXUrWFRsyoW5ACUjFGgAFQp5gUlb/A==}
    engines: {node: ^18.18.0 || ^20.9.0 || >=21.1.0}

  eslint-visitor-keys@3.4.3:
    resolution: {integrity: sha512-wpc+LXeiyiisxPlEkUzU6svyS1frIO3Mgxj1fdy7Pm8Ygzguax2N3Fa/D/ag1WqbOprdI+uY6wMUl8/a2G+iag==}
    engines: {node: ^12.22.0 || ^14.17.0 || >=16.0.0}

  eslint-visitor-keys@4.2.0:
    resolution: {integrity: sha512-UyLnSehNt62FFhSwjZlHmeokpRK59rcz29j+F1/aDgbkbRTk7wIc9XzdoasMUbRNKDM0qQt/+BJ4BrpFeABemw==}
    engines: {node: ^18.18.0 || ^20.9.0 || >=21.1.0}

  eslint@9.20.1:
    resolution: {integrity: sha512-m1mM33o6dBUjxl2qb6wv6nGNwCAsns1eKtaQ4l/NPHeTvhiUPbtdfMyktxN4B3fgHIgsYh1VT3V9txblpQHq+g==}
    engines: {node: ^18.18.0 || ^20.9.0 || >=21.1.0}
    hasBin: true
    peerDependencies:
      jiti: '*'
    peerDependenciesMeta:
      jiti:
        optional: true

  esm-env@1.2.2:
    resolution: {integrity: sha512-Epxrv+Nr/CaL4ZcFGPJIYLWFom+YeV1DqMLHJoEd9SYRxNbaFruBwfEX/kkHUJf55j2+TUbmDcmuilbP1TmXHA==}

  espree@10.3.0:
    resolution: {integrity: sha512-0QYC8b24HWY8zjRnDTL6RiHfDbAWn63qb4LMj1Z4b076A4une81+z03Kg7l7mn/48PUTqoLptSXez8oknU8Clg==}
    engines: {node: ^18.18.0 || ^20.9.0 || >=21.1.0}

  esprima@4.0.1:
    resolution: {integrity: sha512-eGuFFw7Upda+g4p+QHvnW0RyTX/SVeJBDM/gCtMARO0cLuT2HcEKnTPvhjV6aGeqrCB/sbNop0Kszm0jsaWU4A==}
    engines: {node: '>=4'}
    hasBin: true

  esquery@1.6.0:
    resolution: {integrity: sha512-ca9pw9fomFcKPvFLXhBKUK90ZvGibiGOvRJNbjljY7s7uq/5YO4BOzcYtJqExdx99rF6aAcnRxHmcUHcz6sQsg==}
    engines: {node: '>=0.10'}

  esrap@1.4.5:
    resolution: {integrity: sha512-CjNMjkBWWZeHn+VX+gS8YvFwJ5+NDhg8aWZBSFJPR8qQduDNjbJodA2WcwCm7uQa5Rjqj+nZvVmceg1RbHFB9g==}

  esrecurse@4.3.0:
    resolution: {integrity: sha512-KmfKL3b6G+RXvP8N1vr3Tq1kL/oCFgn2NYXEtqP8/L3pKapUA4G8cFVaoF3SU323CD4XypR/ffioHmkti6/Tag==}
    engines: {node: '>=4.0'}

  estraverse@5.3.0:
    resolution: {integrity: sha512-MMdARuVEQziNTeJD8DgMqmhwR11BRQ/cBP+pLtYdSTnf3MIO8fFeiINEbX36ZdNlfU/7A9f3gUw49B3oQsvwBA==}
    engines: {node: '>=4.0'}

  estree-walker@2.0.2:
    resolution: {integrity: sha512-Rfkk/Mp/DL7JVje3u18FxFujQlTNR2q6QfMSMB7AvCBx91NGj/ba3kCfza0f6dVDbw7YlRf/nDrn7pQrCCyQ/w==}

  estree-walker@3.0.3:
    resolution: {integrity: sha512-7RUKfXgSMMkzt6ZuXmqapOurLGPPfgj6l9uRZ7lRGolvk0y2yocc35LdcxKC5PQZdn2DMqioAQ2NoWcrTKmm6g==}

  esutils@2.0.3:
    resolution: {integrity: sha512-kVscqXk4OCp68SZ0dkgEKVi6/8ij300KBWTJq32P/dYeWTSwK41WyTxalN1eRmA5Z9UU/LX9D7FWSmV9SAYx6g==}
    engines: {node: '>=0.10.0'}

  etag@1.8.1:
    resolution: {integrity: sha512-aIL5Fx7mawVa300al2BnEE4iNvo1qETxLrPI/o05L7z6go7fCw1J6EQmbK4FmJ2AS7kgVF/KEZWufBfdClMcPg==}
    engines: {node: '>= 0.6'}

  event-target-shim@5.0.1:
    resolution: {integrity: sha512-i/2XbnSz/uxRCU6+NdVJgKWDTM427+MqYbkQzD321DuCQJUqOuJKIA0IM2+W2xtYHdKOmZ4dR6fExsd4SXL+WQ==}
    engines: {node: '>=6'}

  eventemitter3@4.0.7:
    resolution: {integrity: sha512-8guHBZCwKnFhYdHr2ysuRWErTwhoN2X8XELRlrRwpmfeY2jjuUN4taQMsULKUVo1K4DvZl+0pgfyoysHxvmvEw==}

  eventemitter3@5.0.1:
    resolution: {integrity: sha512-GWkBvjiSZK87ELrYOSESUYeVIc9mvLLf/nXalMOS5dYrgZq9o5OVkbZAVM06CVxYsCwH9BDZFPlQTlPA1j4ahA==}

  events-intercept@2.0.0:
    resolution: {integrity: sha512-blk1va0zol9QOrdZt0rFXo5KMkNPVSp92Eju/Qz8THwKWKRKeE0T8Br/1aW6+Edkyq9xHYgYxn2QtOnUKPUp+Q==}

  eventsource-parser@1.1.2:
    resolution: {integrity: sha512-v0eOBUbiaFojBu2s2NPBfYUoRR9GjcDNvCXVaqEf5vVfpIAh9f8RCo4vXTP8c63QRKCFwoLpMpTdPwwhEKVgzA==}
    engines: {node: '>=14.18'}

  execa@3.2.0:
    resolution: {integrity: sha512-kJJfVbI/lZE1PZYDI5VPxp8zXPO9rtxOkhpZ0jMKha56AI9y2gGVC6bkukStQf0ka5Rh15BA5m7cCCH4jmHqkw==}
    engines: {node: ^8.12.0 || >=9.7.0}

  execa@8.0.1:
    resolution: {integrity: sha512-VyhnebXciFV2DESc+p6B+y0LjSm0krU4OgJN44qFAhBY0TJ+1V61tYD2+wHusZ6F9n5K+vl8k0sTy7PEfV4qpg==}
    engines: {node: '>=16.17'}

  expand-template@2.0.3:
    resolution: {integrity: sha512-XYfuKMvj4O35f/pOXLObndIRvyQ+/+6AhODh+OKWj9S9498pHHn/IMszH+gt0fBCRWMNfk1ZSp5x3AifmnI2vg==}
    engines: {node: '>=6'}

  expect-type@1.1.0:
    resolution: {integrity: sha512-bFi65yM+xZgk+u/KRIpekdSYkTB5W1pEf0Lt8Q8Msh7b+eQ7LXVtIB1Bkm4fvclDEL1b2CZkMhv2mOeF8tMdkA==}
    engines: {node: '>=12.0.0'}

  expect@29.7.0:
    resolution: {integrity: sha512-2Zks0hf1VLFYI1kbh0I5jP3KHHyCHpkfyHBzsSXRFgl/Bg9mWYfMW8oD+PdMPlEwy5HNsR9JutYy6pMeOh61nw==}
    engines: {node: ^14.15.0 || ^16.10.0 || >=18.0.0}

  express-rate-limit@7.5.0:
    resolution: {integrity: sha512-eB5zbQh5h+VenMPM3fh+nw1YExi5nMr6HUCR62ELSP11huvxm/Uir1H1QEyTkk5QX6A58pX6NmaTMceKZ0Eodg==}
    engines: {node: '>= 16'}
    peerDependencies:
      express: ^4.11 || 5 || ^5.0.0-beta.1

  express@4.21.2:
    resolution: {integrity: sha512-28HqgMZAmih1Czt9ny7qr6ek2qddF4FclbMzwhCREB6OFfH+rXAnuNCwo1/wFvrtbgsQDb4kSbX9de9lFbrXnA==}
    engines: {node: '>= 0.10.0'}

  extract-zip@2.0.1:
    resolution: {integrity: sha512-GDhU9ntwuKyGXdZBUgTIe+vXnWj0fppUEtMDL0+idd5Sta8TGpHssn/eusA9mrPr9qNDym6SxAYZjNvCn/9RBg==}
    engines: {node: '>= 10.17.0'}
    hasBin: true

  fast-content-type-parse@2.0.1:
    resolution: {integrity: sha512-nGqtvLrj5w0naR6tDPfB4cUmYCqouzyQiz6C5y/LtcDllJdrcc6WaWW6iXyIIOErTa/XRybj28aasdn4LkVk6Q==}

  fast-deep-equal@3.1.3:
    resolution: {integrity: sha512-f3qQ9oQy9j2AhBe/H9VC91wLmKBCCU/gDOnKNAYG5hswO7BLKj09Hc5HYNz9cGI++xlpDCIgDaitVs03ATR84Q==}

  fast-fifo@1.3.2:
    resolution: {integrity: sha512-/d9sfos4yxzpwkDkuN7k2SqFKtYNmCTzgfEpz82x34IM9/zc8KGxQoXg1liNC/izpRM/MBdt44Nmx41ZWqk+FQ==}

  fast-glob@3.3.2:
    resolution: {integrity: sha512-oX2ruAFQwf/Orj8m737Y5adxDQO0LAB7/S5MnxCdTNDd4p6BsyIVsv9JQsATbTSq8KHRpLwIHbVlUNatxd+1Ow==}
    engines: {node: '>=8.6.0'}

  fast-json-stable-stringify@2.1.0:
    resolution: {integrity: sha512-lhd/wF+Lk98HZoTCtlVraHtfh5XYijIjalXck7saUtuanSDyLMxnHhSXEDJqHxD7msR8D0uCmqlkwjCV8xvwHw==}

  fast-levenshtein@2.0.6:
    resolution: {integrity: sha512-DCXu6Ifhqcks7TZKY3Hxp3y6qphY5SJZmrWMDrKcERSOXWQdMhU9Ig/PYrzyw/ul9jOIyh0N4M0tbC5hodg8dw==}

  fastq@1.18.0:
    resolution: {integrity: sha512-QKHXPW0hD8g4UET03SdOdunzSouc9N4AuHdsX8XNcTsuz+yYFILVNIX4l9yHABMhiEI9Db0JTTIpu0wB+Y1QQw==}

  fd-slicer@1.1.0:
    resolution: {integrity: sha512-cE1qsB/VwyQozZ+q1dGxR8LBYNZeofhEdUNGSMbQD3Gw2lAzX9Zb3uIU6Ebc/Fmyjo9AWWfnn0AUCHqtevs/8g==}

  fdir@6.4.3:
    resolution: {integrity: sha512-PMXmW2y1hDDfTSRc9gaXIuCCRpuoz3Kaz8cUelp3smouvfT632ozg2vrT6lJsHKKOF59YLbOGfAWGUcKEfRMQw==}
    peerDependencies:
      picomatch: ^3 || ^4
    peerDependenciesMeta:
      picomatch:
        optional: true

  fecha@4.2.3:
    resolution: {integrity: sha512-OP2IUU6HeYKJi3i0z4A19kHMQoLVs4Hc+DPqqxI2h/DPZHTm/vjsfC6P0b4jCMy14XizLBqvndQ+UilD7707Jw==}

  fetch-blob@3.2.0:
    resolution: {integrity: sha512-7yAQpD2UMJzLi1Dqv7qFYnPbaPx7ZfFK6PiIxQ4PfkGPyNyl2Ugx+a/umUonmKqjhM4DnfbMvdX6otXq83soQQ==}
    engines: {node: ^12.20 || >= 14.13}

  fflate@0.8.2:
    resolution: {integrity: sha512-cPJU47OaAoCbg0pBvzsgpTPhmhqI5eJjh/JIu8tPj5q+T7iLvW/JAYUqmE7KOB4R1ZyEhzBaIQpQpardBF5z8A==}

  file-entry-cache@8.0.0:
    resolution: {integrity: sha512-XXTUwCvisa5oacNGRP9SfNtYBNAMi+RPwBFmblZEF7N7swHYQS6/Zfk7SRwx4D5j3CH211YNRco1DEMNVfZCnQ==}
    engines: {node: '>=16.0.0'}

  file-uri-to-path@1.0.0:
    resolution: {integrity: sha512-0Zt+s3L7Vf1biwWZ29aARiVYLx7iMGnEUl9x33fbB/j3jR81u/O2LbqK+Bm1CDSNDKVtJ/YjwY7TUd5SkeLQLw==}

  fill-range@7.1.1:
    resolution: {integrity: sha512-YsGpe3WHLK8ZYi4tWDg2Jy3ebRz2rXowDxnld4bkQB00cc/1Zw9AWnC0i9ztDJitivtQvaI9KaLyKrc+hBW0yg==}
    engines: {node: '>=8'}

  finalhandler@1.3.1:
    resolution: {integrity: sha512-6BN9trH7bp3qvnrRyzsBz+g3lZxTNZTbVO2EV1CS0WIcDbawYVdYvGflME/9QP0h0pYlCDBCTjYa9nZzMDpyxQ==}
    engines: {node: '>= 0.8'}

  find-up@5.0.0:
    resolution: {integrity: sha512-78/PXT1wlLLDgTzDs7sjq9hzz0vXD+zn+7wypEe4fXQxCmdmqfGsEPQxmiCSQI3ajFV91bVSsvNtrJRiW6nGng==}
    engines: {node: '>=10'}

  flat-cache@4.0.1:
    resolution: {integrity: sha512-f7ccFPK3SXFHpx15UIGyRJ/FJQctuKZ0zVuN3frBo4HnK3cay9VEW0R6yPYFHC0AgqhukPzKjq22t5DmAyqGyw==}
    engines: {node: '>=16'}

  flatbuffers@1.12.0:
    resolution: {integrity: sha512-c7CZADjRcl6j0PlvFy0ZqXQ67qSEZfrVPynmnL+2zPc+NtMvrF8Y0QceMo7QqnSPc7+uWjUIAbvCQ5WIKlMVdQ==}

  flatted@3.3.2:
    resolution: {integrity: sha512-AiwGJM8YcNOaobumgtng+6NHuOqC3A7MixFeDafM3X9cIUM+xUXoS5Vfgf+OihAYe20fxqNM9yPBXJzRtZ/4eA==}

  fn.name@1.1.0:
    resolution: {integrity: sha512-GRnmB5gPyJpAhTQdSZTSp9uaPSvl09KoYcMQtsB9rQoOmzs9dH6ffeccH+Z+cv6P68Hu5bC6JjRh4Ah/mHSNRw==}

  follow-redirects@1.15.9:
    resolution: {integrity: sha512-gew4GsXizNgdoRyqmyfMHyAmXsZDk6mHkSxZFCzW9gwlbtOW44CDtYavM+y+72qD/Vq2l550kMF52DT8fOLJqQ==}
    engines: {node: '>=4.0'}
    peerDependencies:
      debug: '*'
    peerDependenciesMeta:
      debug:
        optional: true

  for-each@0.3.3:
    resolution: {integrity: sha512-jqYfLp7mo9vIyQf8ykW2v7A+2N4QjeCeI5+Dz9XraiO1ign81wjiH7Fb9vSOWvQfNtmSa4H2RoQTrrXivdUZmw==}

  foreground-child@3.3.0:
    resolution: {integrity: sha512-Ld2g8rrAyMYFXBhEqMz8ZAHBi4J4uS1i/CxGMDnjyFWddMXLVcDp051DZfu+t7+ab7Wv6SMqpWmyFIj5UbfFvg==}
    engines: {node: '>=14'}

  form-data-encoder@1.7.2:
    resolution: {integrity: sha512-qfqtYan3rxrnCk1VYaA4H+Ms9xdpPqvLZa6xmMgFvhO32x7/3J/ExcTd6qpxM0vH2GdMI+poehyBZvqfMTto8A==}

  form-data@4.0.1:
    resolution: {integrity: sha512-tzN8e4TX8+kkxGPK8D5u0FNmjPUjw3lwC9lSLxxoB/+GtsJG91CO8bSWy73APlgAZzZbXEYZJuxjkHH2w+Ezhw==}
    engines: {node: '>= 6'}

  formdata-node@4.4.1:
    resolution: {integrity: sha512-0iirZp3uVDjVGt9p49aTaqjk84TrglENEDuqfdlZQ1roC9CWlPk6Avf8EEnZNcAqPonwkG35x4n3ww/1THYAeQ==}
    engines: {node: '>= 12.20'}

  formdata-polyfill@4.0.10:
    resolution: {integrity: sha512-buewHzMvYL29jdeQTVILecSaZKnt/RJWjoZCF5OW60Z67/GmSLBkOFM7qh1PI3zFNtJbaZL5eQu1vLfazOwj4g==}
    engines: {node: '>=12.20.0'}

  forwarded@0.2.0:
    resolution: {integrity: sha512-buRG0fpBtRHSTCOASe6hD258tEubFoRLb4ZNA6NxMVHNw2gOcwHo9wyablzMzOA5z9xA9L1KNjk/Nt6MT9aYow==}
    engines: {node: '>= 0.6'}

  fraction.js@4.3.7:
    resolution: {integrity: sha512-ZsDfxO51wGAXREY55a7la9LScWpwv9RxIrYABrlvOFBlH/ShPnrtsXeuUIfXKKOVicNxQ+o8JTbJvjS4M89yew==}

<<<<<<< HEAD
  framer-motion@11.18.2:
    resolution: {integrity: sha512-5F5Och7wrvtLVElIpclDT0CBzMVg3dL22B64aZwHtsIY8RB4mXICLrkajK4G9R+ieSAGcgrLeae2SeUTg2pr6w==}
=======
  framer-motion@12.4.3:
    resolution: {integrity: sha512-rsMeO7w3dKyNG09o3cGwSH49iHU+VgDmfSSfsX+wfkO3zDA6WWkh4sUsMXd155YROjZP+7FTIhDrBYfgZeHjKQ==}
>>>>>>> 73851666
    peerDependencies:
      '@emotion/is-prop-valid': '*'
      react: ^18.0.0 || ^19.0.0
      react-dom: ^18.0.0 || ^19.0.0
    peerDependenciesMeta:
      '@emotion/is-prop-valid':
        optional: true
      react:
        optional: true
      react-dom:
        optional: true

  fresh@0.5.2:
    resolution: {integrity: sha512-zJ2mQYM18rEFOudeV4GShTGIQ7RbzA7ozbU9I/XBpm7kqgMywgmylMwXHxZJmkVoYkna9d2pVXVXPdYTP9ej8Q==}
    engines: {node: '>= 0.6'}

  fs-constants@1.0.0:
    resolution: {integrity: sha512-y6OAwoSIf7FyjMIv94u+b5rdheZEjzR63GTyZJm5qh4Bi+2YgwLCcI/fPFZkL5PSixOt6ZNKm+w+Hfp/Bciwow==}

  fs-extra@10.1.0:
    resolution: {integrity: sha512-oRXApq54ETRj4eMiFzGnHWGy+zo5raudjuxN0b8H7s/RU2oW0Wvsx9O0ACRN/kRq9E8Vu/ReskGB5o3ji+FzHQ==}
    engines: {node: '>=12'}

  fs-extra@11.1.0:
    resolution: {integrity: sha512-0rcTq621PD5jM/e0a3EJoGC/1TC5ZBCERW82LQuwfGnCa1V8w7dpYH1yNu+SLb6E5dkeCBzKEyLGlFrnr+dUyw==}
    engines: {node: '>=14.14'}

  fs-extra@8.1.0:
    resolution: {integrity: sha512-yhlQgA6mnOJUKOsRUFsgJdQCvkKhcz8tlZG5HBQfReYZy46OwLcY+Zia0mtdHsOo9y/hP+CxMN0TU9QxoOtG4g==}
    engines: {node: '>=6 <7 || >=8'}

  fs.realpath@1.0.0:
    resolution: {integrity: sha512-OO0pH2lK6a0hZnAdau5ItzHPI6pUlvI7jMVnxUQRtw4owF2wk8lOSabtGDCTP4Ggrg2MbGnWO9X8K1t4+fGMDw==}

  fsevents@2.3.2:
    resolution: {integrity: sha512-xiqMQR4xAeHTuB9uWm+fFRcIOgKBMiOBP+eXiyT7jsgVCq1bkVygt00oASowB7EdtpOHaaPgKt812P9ab+DDKA==}
    engines: {node: ^8.16.0 || ^10.6.0 || >=11.0.0}
    os: [darwin]

  fsevents@2.3.3:
    resolution: {integrity: sha512-5xoDfX+fL7faATnagmWPpbFtwh/R77WmMMqqHGS65C3vvB0YHrgF+B1YmZ3441tMj5n63k0212XNoJwzlhffQw==}
    engines: {node: ^8.16.0 || ^10.6.0 || >=11.0.0}
    os: [darwin]

  function-bind@1.1.2:
    resolution: {integrity: sha512-7XHNxH7qX9xG5mIwxkhumTox/MIRNcOgDrxWsMt2pAr23WHp6MrRlN7FBSFpCpr+oVO0F744iUgR82nJMfG2SA==}

  functions-have-names@1.2.3:
    resolution: {integrity: sha512-xckBUXyTIqT97tq2x2AMb+g163b5JFysYk0x4qxNFwbfQkmNZoiRHb6sPzI9/QV33WeuvVYBUIiD4NzNIyqaRQ==}

  gauge@3.0.2:
    resolution: {integrity: sha512-+5J6MS/5XksCuXq++uFRsnUd7Ovu1XenbeuIuNRJxYWjgQbPuFhT14lAvsWfqfAmnwluf1OwMjz39HjfLPci0Q==}
    engines: {node: '>=10'}
    deprecated: This package is no longer supported.

  generic-pool@3.4.2:
    resolution: {integrity: sha512-H7cUpwCQSiJmAHM4c/aFu6fUfrhWXW1ncyh8ftxEPMu6AiYkHw9K8br720TGPZJbk5eOH2bynjZD1yPvdDAmag==}
    engines: {node: '>= 4'}

  generic-pool@3.9.0:
    resolution: {integrity: sha512-hymDOu5B53XvN4QT9dBmZxPX4CWhBPPLguTZ9MMFeFa/Kg0xWVfylOVNlJji/E7yTZWFd/q9GO5TxDLq156D7g==}
    engines: {node: '>= 4'}

  gensync@1.0.0-beta.2:
    resolution: {integrity: sha512-3hN7NaskYvMDLQY55gnW3NQ+mesEAepTqlg+VEbj7zzqEMBVNhzcGYYeqFo/TlYz6eQiFcp1HcsCZO+nGgS8zg==}
    engines: {node: '>=6.9.0'}

  get-caller-file@2.0.5:
    resolution: {integrity: sha512-DyFP3BM/3YHTQOCUL/w0OZHR0lpKeGrxotcHWcqNEdnltqFwXVfhEBQ94eIo34AfQpo0rGki4cyIiftY06h2Fg==}
    engines: {node: 6.* || 8.* || >= 10.*}

  get-east-asian-width@1.3.0:
    resolution: {integrity: sha512-vpeMIQKxczTD/0s2CdEWHcb0eeJe6TFjxb+J5xgX7hScxqrGuyjmv4c1D4A/gelKfyox0gJJwIHF+fLjeaM8kQ==}
    engines: {node: '>=18'}

  get-intrinsic@1.2.6:
    resolution: {integrity: sha512-qxsEs+9A+u85HhllWJJFicJfPDhRmjzoYdl64aMWW9yRIJmSyxdn8IEkuIM530/7T+lv0TIHd8L6Q/ra0tEoeA==}
    engines: {node: '>= 0.4'}

  get-nonce@1.0.1:
    resolution: {integrity: sha512-FJhYRoDaiatfEkUK8HKlicmu/3SGFD51q3itKDGoSTysQJBnfOcxU5GxnhE1E6soB76MbT0MBtnKJuXyAx+96Q==}
    engines: {node: '>=6'}

  get-stream@5.2.0:
    resolution: {integrity: sha512-nBF+F1rAZVCu/p7rjzgA+Yb4lfYXrpl7a6VmJrU8wF9I1CKvP/QwPNZHnOlwbTkY6dvtFIzFMSyQXbLoTQPRpA==}
    engines: {node: '>=8'}

  get-stream@8.0.1:
    resolution: {integrity: sha512-VaUJspBffn/LMCJVoMvSAdmscJyS1auj5Zulnn5UoYcY531UWmdwhRWkcGKnGU93m5HSXP9LP2usOryrBtQowA==}
    engines: {node: '>=16'}

  get-tsconfig@4.8.1:
    resolution: {integrity: sha512-k9PN+cFBmaLWtVz29SkUoqU5O0slLuHJXt/2P+tMVFT+phsSGXGkp9t3rQIqdz0e+06EHNGs3oM6ZX1s2zHxRg==}

  get-uri@6.0.4:
    resolution: {integrity: sha512-E1b1lFFLvLgak2whF2xDBcOy6NLVGZBqqjJjsIhvopKfWWEi64pLVTWWehV8KlLerZkfNTA95sTe2OdJKm1OzQ==}
    engines: {node: '>= 14'}

  github-from-package@0.0.0:
    resolution: {integrity: sha512-SyHy3T1v2NUXn29OsWdxmK6RwHD+vkj3v8en8AOBZ1wBQ/hCAQ5bAQTD02kW4W9tUp/3Qh6J8r9EvntiyCmOOw==}

  glob-parent@5.1.2:
    resolution: {integrity: sha512-AOIgSQCepiJYwP3ARnGx+5VnTu2HBYdzbGP45eLw1vr3zB3vZLeyed1sC9hnbcOc9/SrMyM5RPQrkGz4aS9Zow==}
    engines: {node: '>= 6'}

  glob-parent@6.0.2:
    resolution: {integrity: sha512-XxwI8EOhVQgWp6iDL+3b0r86f4d6AX6zSU55HfB4ydCEuXLXc5FcYeOu+nnGftS4TEju/11rt4KJPTMgbfmv4A==}
    engines: {node: '>=10.13.0'}

  glob@10.4.5:
    resolution: {integrity: sha512-7Bv8RF0k6xjo7d4A/PxYLbUCfb6c+Vpd2/mB2yRDlew7Jb5hEXiCD9ibfO7wpk8i4sevK6DFny9h7EYbM3/sHg==}
    hasBin: true

  glob@11.0.0:
    resolution: {integrity: sha512-9UiX/Bl6J2yaBbxKoEBRm4Cipxgok8kQYcOPEhScPwebu2I0HoQOuYdIO6S3hLuWoZgpDpwQZMzTFxgpkyT76g==}
    engines: {node: 20 || >=22}
    hasBin: true

  glob@7.2.3:
    resolution: {integrity: sha512-nFR0zLpU2YCaRxwoCJvL6UvCH2JFyFVIvwTLsIf21AuHlMskA1hhTdk+LlYJtOlYt9v6dvszD2BGRqBL+iQK9Q==}
    deprecated: Glob versions prior to v9 are no longer supported

  globals@11.12.0:
    resolution: {integrity: sha512-WOBp/EEGUiIsJSp7wcv/y6MO+lV9UoncWqxuFfm8eBwzWNgyfBd6Gz+IeKQ9jCmyhoH99g15M3T+QaVHFjizVA==}
    engines: {node: '>=4'}

  globals@14.0.0:
    resolution: {integrity: sha512-oahGvuMGQlPw/ivIYBjVSrWAfWLBeku5tpPE2fOPLi+WHffIWbuh2tCjhyQhTBPMf5E9jDEH4FOmTYgYwbKwtQ==}
    engines: {node: '>=18'}

  globrex@0.1.2:
    resolution: {integrity: sha512-uHJgbwAMwNFf5mLst7IWLNg14x1CkeqglJb/K3doi4dw6q2IvAAmM/Y81kevy83wP+Sst+nutFTYOGg3d1lsxg==}

  goober@2.1.16:
    resolution: {integrity: sha512-erjk19y1U33+XAMe1VTvIONHYoSqE4iS7BYUZfHaqeohLmnC0FdxEh7rQU+6MZ4OajItzjZFSRtVANrQwNq6/g==}
    peerDependencies:
      csstype: ^3.0.10

  google-protobuf@3.21.4:
    resolution: {integrity: sha512-MnG7N936zcKTco4Jd2PX2U96Kf9PxygAPKBug+74LHzmHXmceN16MmRcdgZv+DGef/S9YvQAfRsNCn4cjf9yyQ==}

  gopd@1.2.0:
    resolution: {integrity: sha512-ZUKRh6/kUFoAiTAtTYPZJ3hw9wNxx+BIBOijnlG9PnrJsCcSjs1wyyD6vJpaYtgnzDrKYRSqf3OO6Rfa93xsRg==}
    engines: {node: '>= 0.4'}

  gpt-tokenizer@2.8.1:
    resolution: {integrity: sha512-8+a9ojzqfgiF3TK4oivGYjlycD8g5igLt8NQw3ndOIgLVKSGJDhUDNAfYSbtyyuTkha3R/R9F8XrwC7/B5TKfQ==}

  graceful-fs@4.2.11:
    resolution: {integrity: sha512-RbJ5/jmFcNNCcDV5o9eTnBLJ/HszWV0P73bc+Ff4nS/rJj+YaS6IGyiOL0VoBYX+l1Wrl3k63h/KrH+nhJ0XvQ==}

  graphemer@1.4.0:
    resolution: {integrity: sha512-EtKwoO6kxCL9WO5xipiHTZlSzBm7WLT627TqC/uVRd0HKmq8NXyebnNYxDoBi7wt8eTWrUrKXCOVaFq9x1kgag==}

  graphql@16.10.0:
    resolution: {integrity: sha512-AjqGKbDGUFRKIRCP9tCKiIGHyriz2oHEbPIbEtcSLSs4YjReZOIPQQWek4+6hjw62H9QShXHyaGivGiYVLeYFQ==}
    engines: {node: ^12.22.0 || ^14.16.0 || ^16.0.0 || >=17.0.0}

  guid-typescript@1.0.9:
    resolution: {integrity: sha512-Y8T4vYhEfwJOTbouREvG+3XDsjr8E3kIr7uf+JZ0BYloFsttiHU0WfvANVsR7TxNUJa/WpCnw/Ino/p+DeBhBQ==}

  happy-dom@16.2.6:
    resolution: {integrity: sha512-pl9wpbvThd2BGptDW/DbeZgCVjjFJAe1+rGJ4SdXd1nLhGngaklpGohKlX6bSJwLH8vSi4VDhQsC2Mqa6eiyhg==}
    engines: {node: '>=18.0.0'}

  has-bigints@1.1.0:
    resolution: {integrity: sha512-R3pbpkcIqv2Pm3dUwgjclDRVmWpTJW2DcMzcIhEXEx1oh/CEMObMm3KLmRJOdvhM7o4uQBnwr8pzRK2sJWIqfg==}
    engines: {node: '>= 0.4'}

  has-flag@4.0.0:
    resolution: {integrity: sha512-EykJT/Q1KjTWctppgIAgfSO0tKVuZUjhgMr17kqTumMl6Afv3EISleU7qZUzoXDFTAHTDC4NOoG/ZxU3EvlMPQ==}
    engines: {node: '>=8'}

  has-property-descriptors@1.0.2:
    resolution: {integrity: sha512-55JNKuIW+vq4Ke1BjOTjM2YctQIvCT7GFzHwmfZPGo5wnrgkid0YQtnAleFSqumZm4az3n2BS+erby5ipJdgrg==}

  has-symbols@1.1.0:
    resolution: {integrity: sha512-1cDNdwJ2Jaohmb3sg4OmKaMBwuC48sYni5HUw2DvsC8LjGTLK9h+eb1X6RyuOHe4hT0ULCW68iomhjUoKUqlPQ==}
    engines: {node: '>= 0.4'}

  has-tostringtag@1.0.2:
    resolution: {integrity: sha512-NqADB8VjPFLM2V0VvHUewwwsw0ZWBaIdgo+ieHtK3hasLz4qeCRjYcqfB6AQrBggRKppKF8L52/VqdVsO47Dlw==}
    engines: {node: '>= 0.4'}

  has-unicode@2.0.1:
    resolution: {integrity: sha512-8Rf9Y83NBReMnx0gFzA8JImQACstCYWUplepDa9xprwwtmgEZUF0h/i5xSA625zB/I37EtrswSST6OXxwaaIJQ==}

  hasown@2.0.2:
    resolution: {integrity: sha512-0hJU9SCPvmMzIBdZFqNPXWa6dqh7WdH0cII9y+CyS8rG3nL48Bclra9HmKhVVUHyPWNH5Y7xDwAB7bfgSjkUMQ==}
    engines: {node: '>= 0.4'}

  headers-polyfill@4.0.3:
    resolution: {integrity: sha512-IScLbePpkvO846sIwOtOTDjutRMWdXdJmXdMvk6gCBHxFO8d+QKOQedyZSxFTTFYRSmlgSTDtXqqq4pcenBXLQ==}

  helmet@8.0.0:
    resolution: {integrity: sha512-VyusHLEIIO5mjQPUI1wpOAEu+wl6Q0998jzTxqUYGE45xCIcAxy3MsbEK/yyJUJ3ADeMoB6MornPH6GMWAf+Pw==}
    engines: {node: '>=18.0.0'}

  highlight.js@11.11.1:
    resolution: {integrity: sha512-Xwwo44whKBVCYoliBQwaPvtd/2tYFkRQtXDWj1nackaV2JPXx3L0+Jvd8/qCJ2p+ML0/XVkJ2q+Mr+UVdpJK5w==}
    engines: {node: '>=12.0.0'}

  hosted-git-info@2.8.9:
    resolution: {integrity: sha512-mxIDAb9Lsm6DoOJ7xH+5+X4y1LU/4Hi50L9C5sIswK3JzULS4bwk1FvjdBgvYR4bzT4tuUQiC15FE2f5HbLvYw==}

  html-encoding-sniffer@4.0.0:
    resolution: {integrity: sha512-Y22oTqIU4uuPgEemfz7NDJz6OeKf12Lsu+QC+s3BVpda64lTiMYCyGwg5ki4vFxkMwQdeZDl2adZoqUgdFuTgQ==}
    engines: {node: '>=18'}

  html-escaper@2.0.2:
    resolution: {integrity: sha512-H2iMtd0I4Mt5eYiapRdIDjp+XzelXQ0tFE4JS7YFwFevXXMmOp9myNrUvCg0D6ws8iqkRPBfKHgbwig1SmlLfg==}

  http-errors@1.4.0:
    resolution: {integrity: sha512-oLjPqve1tuOl5aRhv8GK5eHpqP1C9fb+Ol+XTLjKfLltE44zdDbEdjPSbU7Ch5rSNsVFqZn97SrMmZLdu1/YMw==}
    engines: {node: '>= 0.6'}

  http-errors@1.7.3:
    resolution: {integrity: sha512-ZTTX0MWrsQ2ZAhA1cejAwDLycFsd7I7nVtnkT3Ol0aqodaKW+0CTZDQ1uBv5whptCnc8e8HeRRJxRs0kmm/Qfw==}
    engines: {node: '>= 0.6'}

  http-errors@2.0.0:
    resolution: {integrity: sha512-FtwrG/euBzaEjYeRqOgly7G0qviiXoJWnvEH2Z1plBdXgbyjv34pHTSb9zoeHMyDy33+DWy5Wt9Wo+TURtOYSQ==}
    engines: {node: '>= 0.8'}

  http-proxy-agent@7.0.2:
    resolution: {integrity: sha512-T1gkAiYYDWYx3V5Bmyu7HcfcvL7mUrTWiM6yOfa3PIphViJ/gFPbvidQ+veqSOHci/PxBcDabeUNCzpOODJZig==}
    engines: {node: '>= 14'}

  http-proxy-middleware@3.0.3:
    resolution: {integrity: sha512-usY0HG5nyDUwtqpiZdETNbmKtw3QQ1jwYFZ9wi5iHzX2BcILwQKtYDJPo7XHTsu5Z0B2Hj3W9NNnbd+AjFWjqg==}
    engines: {node: ^14.15.0 || ^16.10.0 || >=18.0.0}

  http-proxy@1.18.1:
    resolution: {integrity: sha512-7mz/721AbnJwIVbnaSv1Cz3Am0ZLT/UBwkC92VlxhXv/k/BBQfM2fXElQNC27BVGr0uwUpplYPQM9LnaBMR5NQ==}
    engines: {node: '>=8.0.0'}

  https-proxy-agent@2.2.4:
    resolution: {integrity: sha512-OmvfoQ53WLjtA9HeYP9RNrWMJzzAz1JGaSFr1nijg0PVR1JaD/xbJq1mdEIIlxGpXp9eSe/O2LgU9DJmTPd0Eg==}
    engines: {node: '>= 4.5.0'}

  https-proxy-agent@5.0.1:
    resolution: {integrity: sha512-dFcAjpTQFgoLMzC2VwU+C/CbS7uRL0lWmxDITmqm7C+7F0Odmj6s9l6alZc6AELXhrnggM2CeWSXHGOdX2YtwA==}
    engines: {node: '>= 6'}

  https-proxy-agent@7.0.6:
    resolution: {integrity: sha512-vK9P5/iUfdl95AI+JVyUuIcVtd4ofvtrOr3HNtM2yxC9bnMbEdp3x01OhQNnjb8IJYi38VlTE3mBXwcfvywuSw==}
    engines: {node: '>= 14'}

  human-signals@1.1.1:
    resolution: {integrity: sha512-SEQu7vl8KjNL2eoGBLF3+wAjpsNfA9XMlXAYj/3EdaNfAlxKthD1xjEQfGOUhllCGGJVNY34bRr6lPINhNjyZw==}
    engines: {node: '>=8.12.0'}

  human-signals@5.0.0:
    resolution: {integrity: sha512-AXcZb6vzzrFAUE61HnN4mpLqd/cSIwNQjtNWR0euPm6y0iqx3G4gOXaIDdtdDwZmhwe82LA6+zinmW4UBWVePQ==}
    engines: {node: '>=16.17.0'}

  humanize-ms@1.2.1:
    resolution: {integrity: sha512-Fl70vYtsAFb/C06PTS9dZBo7ihau+Tu/DNCk/OyHhea07S+aeMWpFFkUaXRa8fI+ScZbEI8dfSxwY7gxZ9SAVQ==}

  husky@9.1.7:
    resolution: {integrity: sha512-5gs5ytaNjBrh5Ow3zrvdUUY+0VxIuWVL4i9irt6friV+BqdCfmV11CQTWMiBYWHbXhco+J1kHfTOUkePhCDvMA==}
    engines: {node: '>=18'}
    hasBin: true

  iconv-lite@0.4.24:
    resolution: {integrity: sha512-v3MXnZAcvnywkTUEZomIActle7RXXeedOR31wwl7VlyoXO4Qi9arvSenNQWne1TcRwhCL1HwLI21bEqdpj8/rA==}
    engines: {node: '>=0.10.0'}

  iconv-lite@0.6.3:
    resolution: {integrity: sha512-4fCk79wshMdzMp2rH06qWrJE4iolqLhCUH+OiuIgU++RB0+94NlDL81atO7GX55uUKueo0txHNtvEyI6D7WdMw==}
    engines: {node: '>=0.10.0'}

  ieee754@1.2.1:
    resolution: {integrity: sha512-dcyqhDvX1C46lXZcVqCpK+FtMRQVdIMN6/Df5js2zouUsqG7I6sFxitIC+7KYK29KdXOLHdu9zL4sFnoVQnqaA==}

  ignore@5.3.2:
    resolution: {integrity: sha512-hsBTNUqQTDwkWtcdYI2i06Y/nUBEsNEDJKjWdigLvegy8kDuJAS8uRlpkkcQpyEXL0Z/pjDy5HBmMjRCJ2gq+g==}
    engines: {node: '>= 4'}

  immer@10.1.1:
    resolution: {integrity: sha512-s2MPrmjovJcoMaHtx6K11Ra7oD05NT97w1IC5zpMkT6Atjr7H8LjaDd81iIxUYpMKSRRNMJE703M1Fhr/TctHw==}

  import-fresh@3.3.0:
    resolution: {integrity: sha512-veYYhQa+D1QBKznvhUHxb8faxlrwUnxseDAbAp457E0wLNio2bOSKnjYDhMj+YiAq61xrMGhQk9iXVk5FzgQMw==}
    engines: {node: '>=6'}

  imurmurhash@0.1.4:
    resolution: {integrity: sha512-JmXMZ6wuvDmLiHEml9ykzqO6lwFbof0GG4IkcGaENdCRDDmMVnny7s5HsIgHCbaq0w2MyPhDqkhTUgS2LU2PHA==}
    engines: {node: '>=0.8.19'}

  indent-string@4.0.0:
    resolution: {integrity: sha512-EdDDZu4A2OyIK7Lr/2zG+w5jmbuk1DVBnEwREQvBzspBJkCEbRa8GxU1lghYcaGJCnRWibjDXlq779X1/y5xwg==}
    engines: {node: '>=8'}

  inflight@1.0.6:
    resolution: {integrity: sha512-k92I/b08q4wvFscXCLvqfsHCrjrF7yiXsQuIVvVE7N82W3+aqpzuUdBbfhWcy/FZR3/4IgflMgKLOsvPDrGCJA==}
    deprecated: This module is not supported, and leaks memory. Do not use it. Check out lru-cache if you want a good and tested way to coalesce async requests by a key value, which is much more comprehensive and powerful.

  inherits@2.0.1:
    resolution: {integrity: sha512-8nWq2nLTAwd02jTqJExUYFSD/fKq6VH9Y/oG2accc/kdI0V98Bag8d5a4gi3XHz73rDWa2PvTtvcWYquKqSENA==}

  inherits@2.0.4:
    resolution: {integrity: sha512-k/vGaX4/Yla3WzyMCvTQOXYeIHvqOKtnqBduzTHpzpQZzAskKMhZ2K+EnBiSM9zGSoIFeMpXKxa4dYeZIQqewQ==}

  ini@1.3.8:
    resolution: {integrity: sha512-JV/yugV2uzW5iMRSiZAyDtQd+nxtUnjeLt0acNdw98kKLrvuRVyB80tsREOE7yvGVgalhZ6RNXCmEHkUKBKxew==}

  internal-slot@1.1.0:
    resolution: {integrity: sha512-4gd7VpWNQNB4UKKCFFVcp1AVv+FMOgs9NKzjHKusc8jTMhd5eL1NqQqOpE0KzMds804/yHlglp3uxgluOqAPLw==}
    engines: {node: '>= 0.4'}

  ioredis@5.4.2:
    resolution: {integrity: sha512-0SZXGNGZ+WzISQ67QDyZ2x0+wVxjjUndtD8oSeik/4ajifeiRufed8fCb8QW8VMyi4MXcS+UO1k/0NGhvq1PAg==}
    engines: {node: '>=12.22.0'}

  ip-address@9.0.5:
    resolution: {integrity: sha512-zHtQzGojZXTwZTHQqra+ETKd4Sn3vgi7uBmlPoXVWZqYvuKmtI0l/VZTjqGmJY9x88GGOaZ9+G9ES8hC4T4X8g==}
    engines: {node: '>= 12'}

  ipaddr.js@1.9.1:
    resolution: {integrity: sha512-0KI/607xoxSToH7GjN1FfSbLoU0+btTicjsQSWQlh/hZykN8KpmMf7uYwPW3R+akZ6R/w18ZlXSHBYXiYUPO3g==}
    engines: {node: '>= 0.10'}

  is-arguments@1.2.0:
    resolution: {integrity: sha512-7bVbi0huj/wrIAOzb8U1aszg9kdi3KN/CyU19CTI7tAoZYEZoL9yCDXpbXN+uPsuWnP02cyug1gleqq+TU+YCA==}
    engines: {node: '>= 0.4'}

  is-array-buffer@3.0.5:
    resolution: {integrity: sha512-DDfANUiiG2wC1qawP66qlTugJeL5HyzMpfr8lLK+jMQirGzNod0B12cFB/9q838Ru27sBwfw78/rdoU7RERz6A==}
    engines: {node: '>= 0.4'}

  is-arrayish@0.2.1:
    resolution: {integrity: sha512-zz06S8t0ozoDXMG+ube26zeCTNXcKIPJZJi8hBrF4idCLms4CG9QtK7qBl1boi5ODzFpjswb5JPmHCbMpjaYzg==}

  is-arrayish@0.3.2:
    resolution: {integrity: sha512-eVRqCvVlZbuw3GrM63ovNSNAeA1K16kaR/LRY/92w0zxQ5/1YzwblUX652i4Xs9RwAGjW9d9y6X88t8OaAJfWQ==}

  is-bigint@1.1.0:
    resolution: {integrity: sha512-n4ZT37wG78iz03xPRKJrHTdZbe3IicyucEtdRsV5yglwc3GyUfbAfpSeD0FJ41NbUNSt5wbhqfp1fS+BgnvDFQ==}
    engines: {node: '>= 0.4'}

  is-binary-path@2.1.0:
    resolution: {integrity: sha512-ZMERYes6pDydyuGidse7OsHxtbI7WVeUEozgR/g7rd0xUimYNlvZRE/K2MgZTjWy725IfelLeVcEM97mmtRGXw==}
    engines: {node: '>=8'}

  is-boolean-object@1.2.1:
    resolution: {integrity: sha512-l9qO6eFlUETHtuihLcYOaLKByJ1f+N4kthcU9YjHy3N+B3hWv0y/2Nd0mu/7lTFnRQHTrSdXF50HQ3bl5fEnng==}
    engines: {node: '>= 0.4'}

  is-callable@1.2.7:
    resolution: {integrity: sha512-1BC0BVFhS/p0qtw6enp8e+8OD0UrK0oFLztSjNzhcKA3WDuJxxAPXzPuPtKkjEY9UUoEWlX/8fgKeu2S8i9JTA==}
    engines: {node: '>= 0.4'}

  is-core-module@2.16.1:
    resolution: {integrity: sha512-UfoeMA6fIJ8wTYFEUjelnaGI67v6+N7qXJEvQuIGa99l4xsCruSYOVSQ0uPANn4dAzm8lkYPaKLrrijLq7x23w==}
    engines: {node: '>= 0.4'}

  is-date-object@1.1.0:
    resolution: {integrity: sha512-PwwhEakHVKTdRNVOw+/Gyh0+MzlCl4R6qKvkhuvLtPMggI1WAHt9sOwZxQLSGpUaDnrdyDsomoRgNnCfKNSXXg==}
    engines: {node: '>= 0.4'}

  is-docker@2.2.1:
    resolution: {integrity: sha512-F+i2BKsFrH66iaUFc0woD8sLy8getkwTwtOBjvs56Cx4CgJDeKQeqfz8wAYiSb8JOprWhHH5p77PbmYCvvUuXQ==}
    engines: {node: '>=8'}
    hasBin: true

  is-extglob@2.1.1:
    resolution: {integrity: sha512-SbKbANkN603Vi4jEZv49LeVJMn4yGwsbzZworEoyEiutsN3nJYdbO36zfhGJ6QEDpOZIFkDtnq5JRxmvl3jsoQ==}
    engines: {node: '>=0.10.0'}

  is-fullwidth-code-point@3.0.0:
    resolution: {integrity: sha512-zymm5+u+sCsSWyD9qNaejV3DFvhCKclKdizYaJUuHA83RLjb7nSuGnddCHGv0hk+KY7BMAlsWeK4Ueg6EV6XQg==}
    engines: {node: '>=8'}

  is-fullwidth-code-point@4.0.0:
    resolution: {integrity: sha512-O4L094N2/dZ7xqVdrXhh9r1KODPJpFms8B5sGdJLPy664AgvXsreZUyCQQNItZRDlYug4xStLjNp/sz3HvBowQ==}
    engines: {node: '>=12'}

  is-fullwidth-code-point@5.0.0:
    resolution: {integrity: sha512-OVa3u9kkBbw7b8Xw5F9P+D/T9X+Z4+JruYVNapTjPYZYUznQ5YfWeFkOj606XYYW8yugTfC8Pj0hYqvi4ryAhA==}
    engines: {node: '>=18'}

  is-glob@4.0.3:
    resolution: {integrity: sha512-xelSayHH36ZgE7ZWhli7pW34hNbNl8Ojv5KVmkJD4hBdD3th8Tfk9vYasLM+mXWOZhFkgZfxhLSnrwRr4elSSg==}
    engines: {node: '>=0.10.0'}

  is-interactive@2.0.0:
    resolution: {integrity: sha512-qP1vozQRI+BMOPcjFzrjXuQvdak2pHNUMZoeG2eRbiSqyvbEf/wQtEOTOX1guk6E3t36RkaqiSt8A/6YElNxLQ==}
    engines: {node: '>=12'}

  is-map@2.0.3:
    resolution: {integrity: sha512-1Qed0/Hr2m+YqxnM09CjA2d/i6YZNfF6R2oRAOj36eUdS6qIV/huPJNSEpKbupewFs+ZsJlxsjjPbc0/afW6Lw==}
    engines: {node: '>= 0.4'}

  is-node-process@1.2.0:
    resolution: {integrity: sha512-Vg4o6/fqPxIjtxgUH5QLJhwZ7gW5diGCVlXpuUfELC62CuxM1iHcRe51f2W1FDy04Ai4KJkagKjx3XaqyfRKXw==}

  is-number-object@1.1.1:
    resolution: {integrity: sha512-lZhclumE1G6VYD8VHe35wFaIif+CTy5SJIi5+3y4psDgWu4wPDoBhF8NxUOinEc7pHgiTsT6MaBb92rKhhD+Xw==}
    engines: {node: '>= 0.4'}

  is-number@7.0.0:
    resolution: {integrity: sha512-41Cifkg6e8TylSpdtTpeLVMqvSBEVzTttHvERD741+pnZ8ANv0004MRL43QKPDlK9cGvNp6NZWZUBlbGXYxxng==}
    engines: {node: '>=0.12.0'}

  is-plain-object@5.0.0:
    resolution: {integrity: sha512-VRSzKkbMm5jMDoKLbltAkFQ5Qr7VDiTFGXxYFXXowVj387GeGNOCsOH6Msy00SGZ3Fp84b1Naa1psqgcCIEP5Q==}
    engines: {node: '>=0.10.0'}

  is-potential-custom-element-name@1.0.1:
    resolution: {integrity: sha512-bCYeRA2rVibKZd+s2625gGnGF/t7DSqDs4dP7CrLA1m7jKWz6pps0LpYLJN8Q64HtmPKJ1hrN3nzPNKFEKOUiQ==}

  is-reference@3.0.3:
    resolution: {integrity: sha512-ixkJoqQvAP88E6wLydLGGqCJsrFUnqoH6HnaczB8XmDH1oaWU+xxdptvikTgaEhtZ53Ky6YXiBuUI2WXLMCwjw==}

  is-regex@1.2.1:
    resolution: {integrity: sha512-MjYsKHO5O7mCsmRGxWcLWheFqN9DJ/2TmngvjKXihe6efViPqc274+Fx/4fYj/r03+ESvBdTXK0V6tA3rgez1g==}
    engines: {node: '>= 0.4'}

  is-set@2.0.3:
    resolution: {integrity: sha512-iPAjerrse27/ygGLxw+EBR9agv9Y6uLeYVJMu+QNCoouJ1/1ri0mGrcWpfCqFZuzzx3WjtwxG098X+n4OuRkPg==}
    engines: {node: '>= 0.4'}

  is-shared-array-buffer@1.0.4:
    resolution: {integrity: sha512-ISWac8drv4ZGfwKl5slpHG9OwPNty4jOWPRIhBpxOoD+hqITiwuipOQ2bNthAzwA3B4fIjO4Nln74N0S9byq8A==}
    engines: {node: '>= 0.4'}

  is-stream@2.0.1:
    resolution: {integrity: sha512-hFoiJiTl63nn+kstHGBtewWSKnQLpyb155KHheA1l39uvtO9nWIop1p3udqPcUd/xbF1VLMO4n7OI6p7RbngDg==}
    engines: {node: '>=8'}

  is-stream@3.0.0:
    resolution: {integrity: sha512-LnQR4bZ9IADDRSkvpqMGvt/tEJWclzklNgSw48V5EAaAeDd6qGvN8ei6k5p0tvxSR171VmGyHuTiAOfxAbr8kA==}
    engines: {node: ^12.20.0 || ^14.13.1 || >=16.0.0}

  is-string@1.1.1:
    resolution: {integrity: sha512-BtEeSsoaQjlSPBemMQIrY1MY0uM6vnS1g5fmufYOtnxLGUZM2178PKbhsk7Ffv58IX+ZtcvoGwccYsh0PglkAA==}
    engines: {node: '>= 0.4'}

  is-symbol@1.1.1:
    resolution: {integrity: sha512-9gGx6GTtCQM73BgmHQXfDmLtfjjTUDSyoxTCbp5WtoixAhfgsDirWIcVQ/IHpvI5Vgd5i/J5F7B9cN/WlVbC/w==}
    engines: {node: '>= 0.4'}

  is-unicode-supported@1.3.0:
    resolution: {integrity: sha512-43r2mRvz+8JRIKnWJ+3j8JtjRKZ6GmjzfaE/qiBJnikNnYv/6bagRJ1kUhNk8R5EX/GkobD+r+sfxCPJsiKBLQ==}
    engines: {node: '>=12'}

  is-unicode-supported@2.1.0:
    resolution: {integrity: sha512-mE00Gnza5EEB3Ds0HfMyllZzbBrmLOX3vfWoj9A9PEnTfratQ/BcaJOuMhnkhjXvb2+FkY3VuHqtAGpTPmglFQ==}
    engines: {node: '>=18'}

  is-weakmap@2.0.2:
    resolution: {integrity: sha512-K5pXYOm9wqY1RgjpL3YTkF39tni1XajUIkawTLUo9EZEVUFga5gSQJF8nNS7ZwJQ02y+1YCNYcMh+HIf1ZqE+w==}
    engines: {node: '>= 0.4'}

  is-weakset@2.0.4:
    resolution: {integrity: sha512-mfcwb6IzQyOKTs84CQMrOwW4gQcaTOAWJ0zzJCl2WSPDrWk/OzDaImWFH3djXhb24g4eudZfLRozAvPGw4d9hQ==}
    engines: {node: '>= 0.4'}

  is-wsl@2.2.0:
    resolution: {integrity: sha512-fKzAra0rGJUUBwGBgNkHZuToZcn+TtXHpeCgmkMJMMYx1sQDYaCSyjJBSCa2nH1DGm7s3n1oBnohoVTBaN7Lww==}
    engines: {node: '>=8'}

  isarray@2.0.5:
    resolution: {integrity: sha512-xHjhDr3cNBK0BzdUJSPXZntQUx/mwMS5Rw4A7lPJ90XGAO6ISP/ePDNuo0vhqOZU+UD5JoodwCAAoZQd3FeAKw==}

  isexe@2.0.0:
    resolution: {integrity: sha512-RHxMLp9lnKHGHRng9QFhRCMbYAcVpn69smSGcq3f36xjgVVWThj4qqLbTLlq7Ssj8B+fIQ1EuCEGI2lKsyQeIw==}

  isomorphic-fetch@3.0.0:
    resolution: {integrity: sha512-qvUtwJ3j6qwsF3jLxkZ72qCgjMysPzDfeV240JHiGZsANBYd+EEuu35v7dfrJ9Up0Ak07D7GGSkGhCHTqg/5wA==}

  istanbul-lib-coverage@3.2.2:
    resolution: {integrity: sha512-O8dpsF+r0WV/8MNRKfnmrtCWhuKjxrq2w+jpzBL5UZKTi2LeVWnWOmWRxFlesJONmc+wLAGvKQZEOanko0LFTg==}
    engines: {node: '>=8'}

  istanbul-lib-report@3.0.1:
    resolution: {integrity: sha512-GCfE1mtsHGOELCU8e/Z7YWzpmybrx/+dSTfLrvY8qRmaY6zXTKWn6WQIjaAFw069icm6GVMNkgu0NzI4iPZUNw==}
    engines: {node: '>=10'}

  istanbul-lib-source-maps@5.0.6:
    resolution: {integrity: sha512-yg2d+Em4KizZC5niWhQaIomgf5WlL4vOOjZ5xGCmF8SnPE/mDWWXgvRExdcpCgh9lLRRa1/fSYp2ymmbJ1pI+A==}
    engines: {node: '>=10'}

  istanbul-reports@3.1.7:
    resolution: {integrity: sha512-BewmUXImeuRk2YY0PVbxgKAysvhRPUQE0h5QRM++nVWyubKGV0l8qQ5op8+B2DOmwSe63Jivj0BjkPQVf8fP5g==}
    engines: {node: '>=8'}

  jackspeak@3.4.3:
    resolution: {integrity: sha512-OGlZQpz2yfahA/Rd1Y8Cd9SIEsqvXkLVoSw/cgwhnhFMDbsQFeZYoJJ7bIZBS9BcamUW96asq/npPWugM+RQBw==}

  jackspeak@4.0.2:
    resolution: {integrity: sha512-bZsjR/iRjl1Nk1UkjGpAzLNfQtzuijhn2g+pbZb98HQ1Gk8vM9hfbxeMBP+M2/UUdwj0RqGG3mlvk2MsAqwvEw==}
    engines: {node: 20 || >=22}

  jest-diff@29.7.0:
    resolution: {integrity: sha512-LMIgiIrhigmPrs03JHpxUh2yISK3vLFPkAodPeo0+BuF7wA2FoQbkEg1u8gBYBThncu7e1oEDUfIXVuTqLRUjw==}
    engines: {node: ^14.15.0 || ^16.10.0 || >=18.0.0}

  jest-get-type@29.6.3:
    resolution: {integrity: sha512-zrteXnqYxfQh7l5FHyL38jL39di8H8rHoecLH3JNxH3BwOrBsNeabdap5e0I23lD4HHI8W5VFBZqG4Eaq5LNcw==}
    engines: {node: ^14.15.0 || ^16.10.0 || >=18.0.0}

  jest-matcher-utils@29.7.0:
    resolution: {integrity: sha512-sBkD+Xi9DtcChsI3L3u0+N0opgPYnCRPtGcQYrgXmR+hmt/fYfWAL0xRXYU8eWOdfuLgBe0YCW3AFtnRLagq/g==}
    engines: {node: ^14.15.0 || ^16.10.0 || >=18.0.0}

  jest-message-util@29.7.0:
    resolution: {integrity: sha512-GBEV4GRADeP+qtB2+6u61stea8mGcOT4mCtrYISZwfu9/ISHFJ/5zOMXYbpBE9RsS5+Gb63DW4FgmnKJ79Kf6w==}
    engines: {node: ^14.15.0 || ^16.10.0 || >=18.0.0}

  jest-util@29.7.0:
    resolution: {integrity: sha512-z6EbKajIpqGKU56y5KBUgy1dt1ihhQJgWzUlZHArA/+X2ad7Cb5iF+AK1EWVL/Bo7Rz9uurpqw6SiBCefUbCGA==}
    engines: {node: ^14.15.0 || ^16.10.0 || >=18.0.0}

  jiti@1.21.7:
    resolution: {integrity: sha512-/imKNG4EbWNrVjoNC/1H5/9GFy+tqjGBHCaSsN+P2RnPqjsLmv6UD3Ej+Kj8nBWaRAwyk7kK5ZUc+OEatnTR3A==}
    hasBin: true

  jose@4.15.9:
    resolution: {integrity: sha512-1vUQX+IdDMVPj4k8kOxgUqlcK518yluMuGZwqlr44FS1ppZB/5GWh4rZG89erpOBOJjU/OBsnCVFfapsRz6nEA==}

  js-tokens@4.0.0:
    resolution: {integrity: sha512-RdJUflcE3cUzKiMqQgsCu06FPu9UdIJO0beYbPhHN4k6apgJtifcoCtT9bcxOpYBtpD2kCM6Sbzg4CausW/PKQ==}

  js-yaml@4.1.0:
    resolution: {integrity: sha512-wpxZs9NoxZaJESJGIZTyDEaYpl0FKSA+FB9aJiyemKhMwkxQg63h4T1KJgUGHpTqPDNRcmmYLugrRjJlBtWvRA==}
    hasBin: true

  jsbn@1.1.0:
    resolution: {integrity: sha512-4bYVV3aAMtDTTu4+xsDYa6sy9GyJ69/amsu9sYF2zqjiEoZA5xJi3BrfX3uY+/IekIu7MwdObdbDWpoZdBv3/A==}

  jsdom@25.0.1:
    resolution: {integrity: sha512-8i7LzZj7BF8uplX+ZyOlIz86V6TAsSs+np6m1kpW9u0JWi4z/1t+FzcK1aek+ybTnAC4KhBL4uXCNT0wcUIeCw==}
    engines: {node: '>=18'}
    peerDependencies:
      canvas: ^2.11.2
    peerDependenciesMeta:
      canvas:
        optional: true

  jsesc@3.1.0:
    resolution: {integrity: sha512-/sM3dO2FOzXjKQhJuo0Q173wf2KOo8t4I8vHy6lF9poUp7bKT0/NHE8fPX23PwfhnykfqnC2xRxOnVw5XuGIaA==}
    engines: {node: '>=6'}
    hasBin: true

  json-buffer@3.0.1:
    resolution: {integrity: sha512-4bV5BfR2mqfQTJm+V5tPPdf+ZpuhiIvTuAB5g8kcrXOZpTT/QwwVRWBywX1ozr6lEuPdbHxwaJlm9G6mI2sfSQ==}

  json-parse-even-better-errors@2.3.1:
    resolution: {integrity: sha512-xyFwyhro/JEof6Ghe2iz2NcXoj2sloNsWr/XsERDK/oiPCfaNhl5ONfp+jQdAZRQQ0IJWNzH9zIZF7li91kh2w==}

  json-schema-to-ts@1.6.4:
    resolution: {integrity: sha512-pR4yQ9DHz6itqswtHCm26mw45FSNfQ9rEQjosaZErhn5J3J2sIViQiz8rDaezjKAhFGpmsoczYVBgGHzFw/stA==}

  json-schema-traverse@0.4.1:
    resolution: {integrity: sha512-xbbCH5dCYU5T8LcEhhuh7HJ88HXuW3qsI3Y0zOZFKfZEHcpWiHU/Jxzk629Brsab/mMiHQti9wMP+845RPe3Vg==}

  json-schema-traverse@1.0.0:
    resolution: {integrity: sha512-NM8/P9n3XjXhIZn1lLhkFaACTOURQXjWhV4BA/RnOv8xvgqtqpAX9IO4mRQxSx1Rlo4tqzeqb0sOlruaOy3dug==}

  json-schema@0.4.0:
    resolution: {integrity: sha512-es94M3nTIfsEPisRafak+HDLfHXnKBhV3vU5eqPcS3flIWqcxJWgXHXiey3YrpaNsanY5ei1VoYEbOzijuq9BA==}

  json-stable-stringify-without-jsonify@1.0.1:
    resolution: {integrity: sha512-Bdboy+l7tA3OGW6FjyFHWkP5LuByj1Tk33Ljyq0axyzdk9//JSi2u3fP1QSmd1KNwq6VOKYGlAu87CisVir6Pw==}

  json5@2.2.3:
    resolution: {integrity: sha512-XmOWe7eyHYH14cLdVPoyg+GOH3rYX++KpzrylJwSW98t3Nk+U8XOl8FWKOgwtzdb8lXGf6zYwDUzeHMWfxasyg==}
    engines: {node: '>=6'}
    hasBin: true

  jsondiffpatch@0.6.0:
    resolution: {integrity: sha512-3QItJOXp2AP1uv7waBkao5nCvhEv+QmJAd38Ybq7wNI74Q+BBmnLn4EDKz6yI9xGAIQoUF87qHt+kc1IVxB4zQ==}
    engines: {node: ^18.0.0 || >=20.0.0}
    hasBin: true

  jsonfile@4.0.0:
    resolution: {integrity: sha512-m6F1R3z8jjlf2imQHS2Qez5sjKWQzbuuhuJ/FKYFRZvPE3PuHcSMVZzfsLhGVOkfd20obL5SWEBew5ShlquNxg==}

  jsonfile@6.1.0:
    resolution: {integrity: sha512-5dgndWOriYSm5cnYaJNhalLNDKOqFwyDB/rr1E9ZsGciGvKPs8R2xYGCacuf3z6K1YKDz182fd+fY3cn3pMqXQ==}

  keyv@4.5.4:
    resolution: {integrity: sha512-oxVHkHR/EJf2CNXnWxRLW6mg7JyCCUcG0DtEGmL2ctUo1PNTin1PUil+r/+4r5MpVgC/fn1kjsx7mjSujKqIpw==}

  kuler@2.0.0:
    resolution: {integrity: sha512-Xq9nH7KlWZmXAtodXDDRE7vs6DU1gTU8zYDHDiWLSip45Egwq3plLHzPn27NgvzL2r1LMPC1vdqh98sQxtqj4A==}

  levn@0.4.1:
    resolution: {integrity: sha512-+bT2uH4E5LGE7h/n3evcS/sQlJXCpIp6ym8OWJ5eV6+67Dsql/LaaT7qJBAt2rzfoa/5QBGBhxDix1dMt2kQKQ==}
    engines: {node: '>= 0.8.0'}

  lilconfig@3.1.3:
    resolution: {integrity: sha512-/vlFKAoH5Cgt3Ie+JLhRbwOsCQePABiU3tJ1egGvyQ+33R/vcwM2Zl2QR/LzjsBeItPt3oSVXapn+m4nQDvpzw==}
    engines: {node: '>=14'}

  lines-and-columns@1.2.4:
    resolution: {integrity: sha512-7ylylesZQ/PV29jhEDl3Ufjo6ZX7gCqJr5F7PKrqc93v7fzSymt1BpwEU8nAUXs8qzzvqhbjhK5QZg6Mt/HkBg==}

  lint-staged@15.4.3:
    resolution: {integrity: sha512-FoH1vOeouNh1pw+90S+cnuoFwRfUD9ijY2GKy5h7HS3OR7JVir2N2xrsa0+Twc1B7cW72L+88geG5cW4wIhn7g==}
    engines: {node: '>=18.12.0'}
    hasBin: true

  listr2@8.2.5:
    resolution: {integrity: sha512-iyAZCeyD+c1gPyE9qpFu8af0Y+MRtmKOncdGoA2S5EY8iFq99dmmvkNnHiWo+pj0s7yH7l3KPIgee77tKpXPWQ==}
    engines: {node: '>=18.0.0'}

  locate-character@3.0.0:
    resolution: {integrity: sha512-SW13ws7BjaeJ6p7Q6CO2nchbYEc3X3J6WrmTTDto7yMPqVSZTUyY5Tjbid+Ab8gLnATtygYtiDIJGQRRn2ZOiA==}

  locate-path@6.0.0:
    resolution: {integrity: sha512-iPZK6eYjbxRu3uB4/WZ3EsEIMJFMqAoopl3R+zuq0UjcAm/MO6KCweDgPfP3elTztoKP3KtnVHxTn2NHBSDVUw==}
    engines: {node: '>=10'}

  lodash.castarray@4.4.0:
    resolution: {integrity: sha512-aVx8ztPv7/2ULbArGJ2Y42bG1mEQ5mGjpdvrbJcJFU3TbYybe+QlLS4pst9zV52ymy2in1KpFPiZnAOATxD4+Q==}

  lodash.defaults@4.2.0:
    resolution: {integrity: sha512-qjxPLHd3r5DnsdGacqOMU6pb/avJzdh9tFX2ymgoZE27BmjXrNy/y4LoaiTeAb+O3gL8AfpJGtqfX/ae2leYYQ==}

  lodash.isarguments@3.1.0:
    resolution: {integrity: sha512-chi4NHZlZqZD18a0imDHnZPrDeBbTtVN7GXMwuGdRH9qotxAjYs3aVLKc7zNOG9eddR5Ksd8rvFEBc9SsggPpg==}

  lodash.isplainobject@4.0.6:
    resolution: {integrity: sha512-oSXzaWypCMHkPC3NvBEaPHf0KsA5mvPrOPgQWDsbg8n7orZ290M0BmC/jgRZ4vcJ6DTAhjrsSYgdsW/F+MFOBA==}

  lodash.merge@4.6.2:
    resolution: {integrity: sha512-0KpjqXRVvrYyCsX1swR/XTK0va6VQkQM6MNo7PqW77ByjAhoARA8EfrP1N4+KlKj8YS0ZUCtRT/YUuhyYDujIQ==}

  lodash@4.17.21:
    resolution: {integrity: sha512-v2kDEe57lecTulaDIuNTPy3Ry4gLGJ6Z1O3vE1krgXZNrsQ+LFTGHVxVjcXPs17LhbZVGedAJv8XZ1tvj5FvSg==}

  log-symbols@6.0.0:
    resolution: {integrity: sha512-i24m8rpwhmPIS4zscNzK6MSEhk0DUWa/8iYQWxhffV8jkI4Phvs3F+quL5xvS0gdQR0FyTCMMH33Y78dDTzzIw==}
    engines: {node: '>=18'}

  log-update@6.1.0:
    resolution: {integrity: sha512-9ie8ItPR6tjY5uYJh8K/Zrv/RMZ5VOlOWvtZdEHYSTFKZfIBPQa9tOAEeAWhd+AnIneLJ22w5fjOYtoutpWq5w==}
    engines: {node: '>=18'}

  logform@2.7.0:
    resolution: {integrity: sha512-TFYA4jnP7PVbmlBIfhlSe+WKxs9dklXMTEGcBCIvLhE/Tn3H6Gk1norupVW7m5Cnd4bLcr08AytbyV/xj7f/kQ==}
    engines: {node: '>= 12.0.0'}

  long@4.0.0:
    resolution: {integrity: sha512-XsP+KhQif4bjX1kbuSiySJFNAehNxgLb6hPRGJ9QsUr8ajHkuXGdrHmFUTUUXhDwVX2R5bY4JNZEwbUiMhV+MA==}

  loupe@3.1.3:
    resolution: {integrity: sha512-kkIp7XSkP78ZxJEsSxW3712C6teJVoeHHwgo9zJ380de7IYyJ2ISlxojcH2pC5OFLewESmnRi/+XCDIEEVyoug==}

  lru-cache@10.4.3:
    resolution: {integrity: sha512-JNAzZcXrCt42VGLuYz0zfAzDfAvJWW6AfYlDBQyDV5DClI2m5sAmK+OIO7s59XfsRsWHp02jAJrRadPRGTt6SQ==}

  lru-cache@11.0.2:
    resolution: {integrity: sha512-123qHRfJBmo2jXDbo/a5YOQrJoHF/GNQTLzQ5+IdK5pWpceK17yRc6ozlWd25FxvGKQbIUs91fDFkXmDHTKcyA==}
    engines: {node: 20 || >=22}

  lru-cache@5.1.1:
    resolution: {integrity: sha512-KpNARQA3Iwv+jTA0utUVVbrh+Jlrr1Fv0e56GGzAFOXN7dk/FviaDW8LHmK52DlcH4WP2n6gI8vN1aesBFgo9w==}

  lru-cache@7.18.3:
    resolution: {integrity: sha512-jumlc0BIUrS3qJGgIkWZsyfAM7NCWiBcCDhnd+3NNM5KbBmLTgHVfWBcg6W+rLUsIpzpERPsvwUP7CckAQSOoA==}
    engines: {node: '>=12'}

  lucide-react@0.475.0:
    resolution: {integrity: sha512-NJzvVu1HwFVeZ+Gwq2q00KygM1aBhy/ZrhY9FsAgJtpB+E4R7uxRk9M2iKvHa6/vNxZydIB59htha4c2vvwvVg==}
    peerDependencies:
      react: ^16.5.1 || ^17.0.0 || ^18.0.0 || ^19.0.0

  lz-string@1.5.0:
    resolution: {integrity: sha512-h5bgJWpxJNswbU7qCrV0tIKQCaS3blPDrqKWx+QxzuzL1zGUzij9XCWLrSLsJPu5t+eWA/ycetzYAO5IOMcWAQ==}
    hasBin: true

  magic-string@0.30.17:
    resolution: {integrity: sha512-sNPKHvyjVf7gyjwS4xGTaW/mCnF8wnjtifKBEhxfZ7E/S8tQ0rssrwGNn6q8JH/ohItJfSQp9mBtQYuTlH5QnA==}

  magicast@0.3.5:
    resolution: {integrity: sha512-L0WhttDl+2BOsybvEOLK7fW3UA0OQ0IQ2d6Zl2x/a6vVRs3bAY0ECOSHHeL5jD+SbOpOCUEi0y1DgHEn9Qn1AQ==}

  make-dir@3.1.0:
    resolution: {integrity: sha512-g3FeP20LNwhALb/6Cz6Dd4F2ngze0jz7tbzrD2wAV+o9FeNHe4rL+yK2md0J/fiSf1sa1ADhXqi5+oVwOM/eGw==}
    engines: {node: '>=8'}

  make-dir@4.0.0:
    resolution: {integrity: sha512-hXdUTZYIVOt1Ex//jAQi+wTZZpUpwBj/0QsOzqegb3rGMMeJiSEu5xLHnYfBrRV4RH2+OCSOO95Is/7x1WJ4bw==}
    engines: {node: '>=10'}

  make-error@1.3.6:
    resolution: {integrity: sha512-s8UhlNe7vPKomQhC1qFelMokr/Sc3AgNbso3n74mVPA5LTZwkB9NlXf4XPamLxJE8h0gh73rM94xvwRT2CVInw==}

  marked-highlight@2.2.1:
    resolution: {integrity: sha512-SiCIeEiQbs9TxGwle9/OwbOejHCZsohQRaNTY2u8euEXYt2rYUFoiImUirThU3Gd/o6Q1gHGtH9qloHlbJpNIA==}
    peerDependencies:
      marked: '>=4 <16'

  marked@15.0.7:
    resolution: {integrity: sha512-dgLIeKGLx5FwziAnsk4ONoGwHwGPJzselimvlVskE9XLN4Orv9u2VA3GWw/lYUqjfA0rUT/6fqKwfZJapP9BEg==}
    engines: {node: '>= 18'}
    hasBin: true

  math-intrinsics@1.1.0:
    resolution: {integrity: sha512-/IXtbwEk5HTPyEwyKX6hGkYXxM9nbj64B+ilVJnC/R6B0pH5G4V3b0pVbL7DBj4tkhBAppbQUlf6F6Xl9LHu1g==}
    engines: {node: '>= 0.4'}

  media-typer@0.3.0:
    resolution: {integrity: sha512-dq+qelQ9akHpcOl/gUVRTxVIOkAJ1wR3QAvb4RsVjS8oVoFjDGTc679wJYmUmknUF5HwMLOgb5O+a3KxfWapPQ==}
    engines: {node: '>= 0.6'}

  memorystream@0.3.1:
    resolution: {integrity: sha512-S3UwM3yj5mtUSEfP41UZmt/0SCoVYUcU1rkXv+BQ5Ig8ndL4sPoJNBUJERafdPb5jjHJGuMgytgKvKIf58XNBw==}
    engines: {node: '>= 0.10.0'}

  merge-descriptors@1.0.3:
    resolution: {integrity: sha512-gaNvAS7TZ897/rVaZ0nMtAyxNyi/pdbjbAwUpFQpN70GqnVfOiXpeUUMKRBmzXaSQ8DdTX4/0ms62r2K+hE6mQ==}

  merge-stream@2.0.0:
    resolution: {integrity: sha512-abv/qOcuPfk3URPfDzmZU1LKmuw8kT+0nIHvKrKgFrwifol/doWcdA4ZqsWQ8ENrFKkd67Mfpo/LovbIUsbt3w==}

  merge2@1.4.1:
    resolution: {integrity: sha512-8q7VEgMJW4J8tcfVPy8g09NcQwZdbwFEqhe/WZkoIzjn/3TGDwtOCYtXGxA3O8tPzpczCCDgv+P2P5y00ZJOOg==}
    engines: {node: '>= 8'}

  meshoptimizer@0.18.1:
    resolution: {integrity: sha512-ZhoIoL7TNV4s5B6+rx5mC//fw8/POGyNxS/DZyCJeiZ12ScLfVwRE/GfsxwiTkMYYD5DmK2/JXnEVXqL4rF+Sw==}

  methods@1.1.2:
    resolution: {integrity: sha512-iclAHeNqNm68zFtnZ0e+1L2yUIdvzNoauKU4WBA3VvH/vPFieF7qfRlwUZU+DA9P9bPXIS90ulxoUoCH23sV2w==}
    engines: {node: '>= 0.6'}

  micro@9.3.5-canary.3:
    resolution: {integrity: sha512-viYIo9PefV+w9dvoIBh1gI44Mvx1BOk67B4BpC2QK77qdY0xZF0Q+vWLt/BII6cLkIc8rLmSIcJaB/OrXXKe1g==}
    engines: {node: '>= 8.0.0'}
    hasBin: true

  micromatch@4.0.8:
    resolution: {integrity: sha512-PXwfBhYu0hBCPw8Dn0E+WDYb7af3dSLVWKi3HGv84IdF4TyFoC0ysxFd0Goxw7nSv4T/PzEJQxsYsEiFCKo2BA==}
    engines: {node: '>=8.6'}

  mime-db@1.52.0:
    resolution: {integrity: sha512-sPU4uV7dYlvtWJxwwxHD0PuihVNiE7TyAbQ5SWxDCB9mUYvOgroQOwYQQOKPJ8CIbE+1ETVlOoK1UC2nU3gYvg==}
    engines: {node: '>= 0.6'}

  mime-types@2.1.35:
    resolution: {integrity: sha512-ZDY+bPm5zTTF+YpCrAU9nK0UgICYPT0QtT1NZWFv4s++TNkcgVaT0g6+4R2uI4MjQjzysHB1zxuWL50hzaeXiw==}
    engines: {node: '>= 0.6'}

  mime@1.6.0:
    resolution: {integrity: sha512-x0Vn8spI+wuJ1O6S7gnbaQg8Pxh4NNHb7KSINmEWKiPE4RKOplvijn+NkmYmmRgP68mc70j2EbeTFRsrswaQeg==}
    engines: {node: '>=4'}
    hasBin: true

  mimic-fn@2.1.0:
    resolution: {integrity: sha512-OqbOk5oEQeAZ8WXWydlu9HJjz9WVdEIvamMCcXmuqUYjTknH/sqsWvhQ3vgwKFRR1HpjvNBKQ37nbJgYzGqGcg==}
    engines: {node: '>=6'}

  mimic-fn@4.0.0:
    resolution: {integrity: sha512-vqiC06CuhBTUdZH+RYl8sFrL096vA45Ok5ISO6sE/Mr1jRbGH4Csnhi8f3wKVl7x8mO4Au7Ir9D3Oyv1VYMFJw==}
    engines: {node: '>=12'}

  mimic-function@5.0.1:
    resolution: {integrity: sha512-VP79XUPxV2CigYP3jWwAUFSku2aKqBH7uTAapFWCBqutsbmDo96KY5o8uh6U+/YSIn5OxJnXp73beVkpqMIGhA==}
    engines: {node: '>=18'}

  mimic-response@3.1.0:
    resolution: {integrity: sha512-z0yWI+4FDrrweS8Zmt4Ej5HdJmky15+L2e6Wgn3+iK5fWzb6T3fhNFq2+MeTRb064c6Wr4N/wv0DzQTjNzHNGQ==}
    engines: {node: '>=10'}

  min-indent@1.0.1:
    resolution: {integrity: sha512-I9jwMn07Sy/IwOj3zVkVik2JTvgpaykDZEigL6Rx6N9LbMywwUSMtxET+7lVoDLLd3O3IXwJwvuuns8UB/HeAg==}
    engines: {node: '>=4'}

  mini-svg-data-uri@1.4.4:
    resolution: {integrity: sha512-r9deDe9p5FJUPZAk3A59wGH7Ii9YrjjWw0jmw/liSbHl2CHiyXj6FcDXDu2K3TjVAXqiJdaw3xxwlZZr9E6nHg==}
    hasBin: true

  minimatch@10.0.1:
    resolution: {integrity: sha512-ethXTt3SGGR+95gudmqJ1eNhRO7eGEGIgYA9vnPatK4/etz2MEVDno5GMCibdMTuBMyElzIlgxMna3K94XDIDQ==}
    engines: {node: 20 || >=22}

  minimatch@3.1.2:
    resolution: {integrity: sha512-J7p63hRiAjw1NDEww1W7i37+ByIrOWO5XQQAzZ3VOcL0PNybwpfmV/N05zFAzwQ9USyEcX6t3UO+K5aqBQOIHw==}

  minimatch@9.0.5:
    resolution: {integrity: sha512-G6T0ZX48xgozx7587koeX9Ys2NYy6Gmv//P89sEte9V9whIapMNF4idKxnW2QtCcLiTWlb/wfCabAtAFWhhBow==}
    engines: {node: '>=16 || 14 >=14.17'}

  minimist@1.2.8:
    resolution: {integrity: sha512-2yyAR8qBkN3YuheJanUpWC5U3bb5osDywNB8RzDVlDwDHbocAJveqqj1u8+SVD7jkWT4yvsHCpWqqWqAxb0zCA==}

  minipass@7.1.2:
    resolution: {integrity: sha512-qOOzS1cBTWYF4BH8fVePDBOO9iptMnGUEZwNc/cMWnTV2nVLZ7VoNWEPHkYczZA0pdoA7dl6e7FL659nX9S2aw==}
    engines: {node: '>=16 || 14 >=14.17'}

  minizlib@3.0.1:
    resolution: {integrity: sha512-umcy022ILvb5/3Djuu8LWeqUa8D68JaBzlttKeMWen48SjabqS3iY5w/vzeMzMUNhLDifyhbOwKDSznB1vvrwg==}
    engines: {node: '>= 18'}

  mitt@3.0.1:
    resolution: {integrity: sha512-vKivATfr97l2/QBCYAkXYDbrIWPM2IIKEl7YPhjCvKlG3kE2gm+uBo6nEXK3M5/Ffh/FLpKExzOQ3JJoJGFKBw==}

  mkdirp-classic@0.5.3:
    resolution: {integrity: sha512-gKLcREMhtuZRwRAfqP3RFW+TK4JqApVBtOIftVgjuABpAtpxhPGaDcfvbhNvD0B8iD1oUr/txX35NjcaY6Ns/A==}

  mkdirp@1.0.4:
    resolution: {integrity: sha512-vVqVZQyf3WLx2Shd0qJ9xuvqgAyKPLAiqITEtqW0oIUjzo3PePDd6fW9iFz30ef7Ysp/oiWqbhszeGWW2T6Gzw==}
    engines: {node: '>=10'}
    hasBin: true

  mkdirp@3.0.1:
    resolution: {integrity: sha512-+NsyUUAZDmo6YVHzL/stxSu3t9YS1iljliy3BSDrXJ/dkn1KYdmtZODGGjLcc9XLgVVpH4KshHB8XmZgMhaBXg==}
    engines: {node: '>=10'}
    hasBin: true

<<<<<<< HEAD
  motion-dom@11.18.1:
    resolution: {integrity: sha512-g76KvA001z+atjfxczdRtw/RXOM3OMSdd1f4DL77qCTF/+avrRJiawSG4yDibEQ215sr9kpinSlX2pCTJ9zbhw==}

  motion-utils@11.18.1:
    resolution: {integrity: sha512-49Kt+HKjtbJKLtgO/LKj9Ld+6vw9BjH5d9sc40R/kVyH8GLAXgT42M2NnuPcJNuA3s9ZfZBUcwIgpmZWGEE+hA==}
=======
  motion-dom@12.0.0:
    resolution: {integrity: sha512-CvYd15OeIR6kHgMdonCc1ihsaUG4MYh/wrkz8gZ3hBX/uamyZCXN9S9qJoYF03GqfTt7thTV/dxnHYX4+55vDg==}

  motion-utils@12.0.0:
    resolution: {integrity: sha512-MNFiBKbbqnmvOjkPyOKgHUp3Q6oiokLkI1bEwm5QA28cxMZrv0CbbBGDNmhF6DIXsi1pCQBSs0dX8xjeER1tmA==}
>>>>>>> 73851666

  mri@1.2.0:
    resolution: {integrity: sha512-tzzskb3bG8LvYGFF/mDTpq3jpI6Q9wc3LEmBaghu+DdCssd1FakN7Bc0hVNmEyGq1bq3RgfkCb3cmQLpNPOroA==}
    engines: {node: '>=4'}

  mrmime@2.0.0:
    resolution: {integrity: sha512-eu38+hdgojoyq63s+yTpN4XMBdt5l8HhMhc4VKLO9KM5caLIBvUm4thi7fFaxyTmCKeNnXZ5pAlBwCUnhA09uw==}
    engines: {node: '>=10'}

  ms@2.0.0:
    resolution: {integrity: sha512-Tpp60P6IUJDTuOq/5Z8cdskzJujfwqfOTkrwIwj7IRISpnkJnT6SyJ4PCPnGMoFjC9ddhal5KVIYtAt97ix05A==}

  ms@2.1.1:
    resolution: {integrity: sha512-tgp+dl5cGk28utYktBsrFqA7HKgrhgPsg6Z/EfhWI4gl1Hwq8B/GmY/0oXZ6nF8hDVesS/FpnYaD/kOWhYQvyg==}

  ms@2.1.3:
    resolution: {integrity: sha512-6FlzubTLZG3J2a/NVCAleEhjzq5oxgHyaCU9yYXvcLsvoVaHJq/s5xXI6/XXP6tz7R9xAOtHnSO/tXtF3WRTlA==}

  msw@2.7.0:
    resolution: {integrity: sha512-BIodwZ19RWfCbYTxWTUfTXc+sg4OwjCAgxU1ZsgmggX/7S3LdUifsbUPJs61j0rWb19CZRGY5if77duhc0uXzw==}
    engines: {node: '>=18'}
    hasBin: true
    peerDependencies:
      typescript: '>= 4.8.x'
    peerDependenciesMeta:
      typescript:
        optional: true

  mute-stream@2.0.0:
    resolution: {integrity: sha512-WWdIxpyjEn+FhQJQQv9aQAYlHoNVdzIzUySNV1gHUPDSdZJ3yZn7pAAbQcV7B56Mvu881q9FZV+0Vx2xC44VWA==}
    engines: {node: ^18.17.0 || >=20.5.0}

  mz@2.7.0:
    resolution: {integrity: sha512-z81GNO7nnYMEhrGh9LeymoE4+Yr0Wn5McHIZMK5cfQCl+NDX08sCZgUc9/6MHni9IWuFLm1Z3HTCXu2z9fN62Q==}

  nanoid@3.3.8:
    resolution: {integrity: sha512-WNLf5Sd8oZxOm+TzppcYk8gVOgP+l58xNy58D0nbUnOxOWRWvlcCV4kUF7ltmI6PsrLl/BgKEyS4mqsGChFN0w==}
    engines: {node: ^10 || ^12 || ^13.7 || ^14 || >=15.0.1}
    hasBin: true

  napi-build-utils@1.0.2:
    resolution: {integrity: sha512-ONmRUqK7zj7DWX0D9ADe03wbwOBZxNAfF20PlGfCWQcD3+/MakShIHrMqx9YwPTfxDdF1zLeL+RGZiR9kGMLdg==}

  natural-compare@1.4.0:
    resolution: {integrity: sha512-OWND8ei3VtNC9h7V60qff3SVobHr996CTwgxubgyQYEpg290h9J0buyECNNJexkFm5sOajh5G116RYA1c8ZMSw==}

  negotiator@0.6.3:
    resolution: {integrity: sha512-+EUsqGPLsM+j/zdChZjsnX51g4XrHFOIXwfnCVPGlQk/k5giakcKsuxCObBRu6DSm9opw/O6slWbJdghQM4bBg==}
    engines: {node: '>= 0.6'}

  netmask@2.0.2:
    resolution: {integrity: sha512-dBpDMdxv9Irdq66304OLfEmQ9tbNRFnFTuZiLo+bD+r332bBmMJ8GBLXklIXXgxd3+v9+KUnZaUR5PJMa75Gsg==}
    engines: {node: '>= 0.4.0'}

  next-themes@0.4.4:
    resolution: {integrity: sha512-LDQ2qIOJF0VnuVrrMSMLrWGjRMkq+0mpgl6e0juCLqdJ+oo8Q84JRWT6Wh11VDQKkMMe+dVzDKLWs5n87T+PkQ==}
    peerDependencies:
      react: ^16.8 || ^17 || ^18 || ^19 || ^19.0.0-rc
      react-dom: ^16.8 || ^17 || ^18 || ^19 || ^19.0.0-rc

  node-abi@3.71.0:
    resolution: {integrity: sha512-SZ40vRiy/+wRTf21hxkkEjPJZpARzUMVcJoQse2EF8qkUWbbO2z7vd5oA/H6bVH6SZQ5STGcu0KRDS7biNRfxw==}
    engines: {node: '>=10'}

  node-addon-api@6.1.0:
    resolution: {integrity: sha512-+eawOlIgy680F0kBzPUNFhMZGtJ1YmqM6l4+Crf4IkImjYrO/mqPwRMh352g23uIaQKFItcQ64I7KMaJxHgAVA==}

  node-domexception@1.0.0:
    resolution: {integrity: sha512-/jKZoMpw0F8GRwl4/eLROPA3cfcXtLApP0QzLmUT/HuPCZWyB7IY9ZrMeKw2O/nFIqPQB3PVM9aYm0F312AXDQ==}
    engines: {node: '>=10.5.0'}

  node-fetch@2.6.13:
    resolution: {integrity: sha512-StxNAxh15zr77QvvkmveSQ8uCQ4+v5FkvNTj0OESmiHu+VRi/gXArXtkWMElOsOUNLtUEvI4yS+rdtOHZTwlQA==}
    engines: {node: 4.x || >=6.0.0}
    peerDependencies:
      encoding: ^0.1.0
    peerDependenciesMeta:
      encoding:
        optional: true

  node-fetch@2.6.7:
    resolution: {integrity: sha512-ZjMPFEfVx5j+y2yF35Kzx5sF7kDzxuDj6ziH4FFbOp87zKDZNx8yExJIb05OGF4Nlt9IHFIMBkRl41VdvcNdbQ==}
    engines: {node: 4.x || >=6.0.0}
    peerDependencies:
      encoding: ^0.1.0
    peerDependenciesMeta:
      encoding:
        optional: true

  node-fetch@2.6.9:
    resolution: {integrity: sha512-DJm/CJkZkRjKKj4Zi4BsKVZh3ValV5IR5s7LVZnW+6YMh0W1BfNA8XSs6DLMGYlId5F3KnA70uu2qepcR08Qqg==}
    engines: {node: 4.x || >=6.0.0}
    peerDependencies:
      encoding: ^0.1.0
    peerDependenciesMeta:
      encoding:
        optional: true

  node-fetch@2.7.0:
    resolution: {integrity: sha512-c4FRfUm/dbcWZ7U+1Wq0AwCyFL+3nt2bEw05wfxSz+DWpWsitgmSgYmy2dQdWyKC1694ELPqMs/YzUSNozLt8A==}
    engines: {node: 4.x || >=6.0.0}
    peerDependencies:
      encoding: ^0.1.0
    peerDependenciesMeta:
      encoding:
        optional: true

  node-fetch@3.3.2:
    resolution: {integrity: sha512-dRB78srN/l6gqWulah9SrxeYnxeddIG30+GOqK/9OlLVyLg3HPnr6SqOWTWOXKRwC2eGYCkZ59NNuSgvSrpgOA==}
    engines: {node: ^12.20.0 || ^14.13.1 || >=16.0.0}

  node-gyp-build@4.8.4:
    resolution: {integrity: sha512-LA4ZjwlnUblHVgq0oBF3Jl/6h/Nvs5fzBLwdEF4nuxnFdsfajde4WfxtJr3CaiH+F6ewcIB/q4jQ4UzPyid+CQ==}
    hasBin: true

  node-releases@2.0.19:
    resolution: {integrity: sha512-xxOWJsBKtzAq7DY0J+DTzuz58K8e7sJbdgwkbMWQe8UYB6ekmsQ45q0M/tJDsGaZmbC+l7n57UV8Hl5tHxO9uw==}

  nopt@5.0.0:
    resolution: {integrity: sha512-Tbj67rffqceeLpcRXrT7vKAN8CwfPeIBgM7E6iBkmKLV7bEMwpGgYLGv0jACUsECaa/vuxP0IjEont6umdMgtQ==}
    engines: {node: '>=6'}
    hasBin: true

  normalize-package-data@2.5.0:
    resolution: {integrity: sha512-/5CMN3T0R4XTj4DcGaexo+roZSdSFW/0AOOTROrjxzCG1wrWXEsGbRKevjlIL+ZDE4sZlJr5ED4YW0yqmkK+eA==}

  normalize-path@3.0.0:
    resolution: {integrity: sha512-6eZs5Ls3WtCisHWp9S2GUy8dqkpGi4BVSz3GaqiE6ezub0512ESztXUwUB6C6IKbQkY2Pnb/mD4WYojCRwcwLA==}
    engines: {node: '>=0.10.0'}

  normalize-range@0.1.2:
    resolution: {integrity: sha512-bdok/XvKII3nUpklnV6P2hxtMNrCboOjAcyBuQnWEhO665FwrSNRxU+AqpsyvO6LgGYPspN+lu5CLtw4jPRKNA==}
    engines: {node: '>=0.10.0'}

  npm-run-all2@5.0.2:
    resolution: {integrity: sha512-S2G6FWZ3pNWAAKm2PFSOtEAG/N+XO/kz3+9l6V91IY+Y3XFSt7Lp7DV92KCgEboEW0hRTu0vFaMe4zXDZYaOyA==}
    engines: {node: '>= 10'}
    hasBin: true

  npm-run-path@4.0.1:
    resolution: {integrity: sha512-S48WzZW777zhNIrn7gxOlISNAqi9ZC/uQFnRdbeIHhZhCA6UqpkOT8T1G7BvfdgP4Er8gF4sUbaS0i7QvIfCWw==}
    engines: {node: '>=8'}

  npm-run-path@5.3.0:
    resolution: {integrity: sha512-ppwTtiJZq0O/ai0z7yfudtBpWIoxM8yE6nHi1X47eFR2EWORqfbu6CnPlNsjeN683eT0qG6H/Pyf9fCcvjnnnQ==}
    engines: {node: ^12.20.0 || ^14.13.1 || >=16.0.0}

  npmlog@5.0.1:
    resolution: {integrity: sha512-AqZtDUWOMKs1G/8lwylVjrdYgqA4d9nu8hc+0gzRxlDb1I10+FHBGMXs6aiQHFdCUUlqH99MUMuLfzWDNDtfxw==}
    deprecated: This package is no longer supported.

  nwsapi@2.2.16:
    resolution: {integrity: sha512-F1I/bimDpj3ncaNDhfyMWuFqmQDBwDB0Fogc2qpL3BWvkQteFD/8BzWuIRl83rq0DXfm8SGt/HFhLXZyljTXcQ==}

  object-assign@4.1.1:
    resolution: {integrity: sha512-rJgTQnkUnH1sFw8yT6VSU3zD3sWmu6sZhIseY8VX+GRu3P6F7Fu+JNDoXfklElbLJSnc3FUQHVe4cU5hj+BcUg==}
    engines: {node: '>=0.10.0'}

  object-hash@3.0.0:
    resolution: {integrity: sha512-RSn9F68PjH9HqtltsSnqYC1XXoWe9Bju5+213R98cNGttag9q9yAOTzdbsqvIa7aNm5WffBZFpWYr2aWrklWAw==}
    engines: {node: '>= 6'}

  object-inspect@1.13.3:
    resolution: {integrity: sha512-kDCGIbxkDSXE3euJZZXzc6to7fCrKHNI/hSRQnRuQ+BWjFNzZwiFF8fj/6o2t2G9/jTj8PSIYTfCLelLZEeRpA==}
    engines: {node: '>= 0.4'}

  object-is@1.1.6:
    resolution: {integrity: sha512-F8cZ+KfGlSGi09lJT7/Nd6KJZ9ygtvYC0/UYYLI9nmQKLMnydpB9yvbv9K1uSkEu7FU9vYPmVwLg328tX+ot3Q==}
    engines: {node: '>= 0.4'}

  object-keys@1.1.1:
    resolution: {integrity: sha512-NuAESUOUMrlIXOfHKzD6bpPu3tYt3xvjNdRIQ+FeT0lNb4K8WR70CaDxhuNguS2XG+GjkyMwOzsN5ZktImfhLA==}
    engines: {node: '>= 0.4'}

  object.assign@4.1.7:
    resolution: {integrity: sha512-nK28WOo+QIjBkDduTINE4JkF/UJJKyf2EJxvJKfblDpyg0Q+pkOHNTL0Qwy6NP6FhE/EnzV73BxxqcJaXY9anw==}
    engines: {node: '>= 0.4'}

  obuf@1.1.2:
    resolution: {integrity: sha512-PX1wu0AmAdPqOL1mWhqmlOd8kOIZQwGZw6rh7uby9fTc5lhaOWFLX3I6R1hrF9k3zUY40e6igsLGkDXK92LJNg==}

  on-finished@2.4.1:
    resolution: {integrity: sha512-oVlzkg3ENAhCk2zdv7IJwd/QUD4z2RxRwpkcGY8psCVcCYZNq4wYnVWALHM+brtuJjePWiYF/ClmuDr8Ch5+kg==}
    engines: {node: '>= 0.8'}

  once@1.3.3:
    resolution: {integrity: sha512-6vaNInhu+CHxtONf3zw3vq4SP2DOQhjBvIa3rNcG0+P7eKWlYH6Peu7rHizSloRU2EwMz6GraLieis9Ac9+p1w==}

  once@1.4.0:
    resolution: {integrity: sha512-lNaJgI+2Q5URQBkccEKHTQOPaXdUxnZZElQTZY0MFUAuaEqe1E+Nyvgdz/aIyNi6Z9MzO5dv1H8n58/GELp3+w==}

  one-time@1.0.0:
    resolution: {integrity: sha512-5DXOiRKwuSEcQ/l0kGCF6Q3jcADFv5tSmRaJck/OqkVFcOzutB134KRSfF0xDrL39MNnqxbHBbUUcjZIhTgb2g==}

  onetime@5.1.2:
    resolution: {integrity: sha512-kbpaSSGJTWdAY5KPVeMOKXSrPtr8C8C7wodJbcsd51jRnmD+GZu8Y0VoU6Dm5Z4vWr0Ig/1NKuWRKf7j5aaYSg==}
    engines: {node: '>=6'}

  onetime@6.0.0:
    resolution: {integrity: sha512-1FlR+gjXK7X+AsAHso35MnyN5KqGwJRi/31ft6x0M194ht7S+rWAvd7PHss9xSKMzE0asv1pyIHaJYq+BbacAQ==}
    engines: {node: '>=12'}

  onetime@7.0.0:
    resolution: {integrity: sha512-VXJjc87FScF88uafS3JllDgvAm+c/Slfz06lorj2uAY34rlUu0Nt+v8wreiImcrgAjjIHp1rXpTDlLOGw29WwQ==}
    engines: {node: '>=18'}

  onnx-proto@4.0.4:
    resolution: {integrity: sha512-aldMOB3HRoo6q/phyB6QRQxSt895HNNw82BNyZ2CMh4bjeKv7g/c+VpAFtJuEMVfYLMbRx61hbuqnKceLeDcDA==}

  onnxruntime-common@1.14.0:
    resolution: {integrity: sha512-3LJpegM2iMNRX2wUmtYfeX/ytfOzNwAWKSq1HbRrKc9+uqG/FsEA0bbKZl1btQeZaXhC26l44NWpNUeXPII7Ew==}

  onnxruntime-node@1.14.0:
    resolution: {integrity: sha512-5ba7TWomIV/9b6NH/1x/8QEeowsb+jBEvFzU6z0T4mNsFwdPqXeFUM7uxC6QeSRkEbWu3qEB0VMjrvzN/0S9+w==}
    os: [win32, darwin, linux]

  onnxruntime-web@1.14.0:
    resolution: {integrity: sha512-Kcqf43UMfW8mCydVGcX9OMXI2VN17c0p6XvR7IPSZzBf/6lteBzXHvcEVWDPmCKuGombl997HgLqj91F11DzXw==}

  open@8.4.2:
    resolution: {integrity: sha512-7x81NCL719oNbsq/3mh+hVrAWmFuEYUqrq/Iw3kUzH8ReypT9QQ0BLoJS7/G9k6N81XjW4qHWtjWwe/9eLy1EQ==}
    engines: {node: '>=12'}

  openai@4.77.0:
    resolution: {integrity: sha512-WWacavtns/7pCUkOWvQIjyOfcdr9X+9n9Vvb0zFeKVDAqwCMDHB+iSr24SVaBAhplvSG6JrRXFpcNM9gWhOGIw==}
    hasBin: true
    peerDependencies:
      zod: ^3.23.8
    peerDependenciesMeta:
      zod:
        optional: true

  optionator@0.9.4:
    resolution: {integrity: sha512-6IpQ7mKUxRcZNLIObR0hz7lxsapSSIYNZJwXPGeF0mTVqGKFIXj1DQcMoT22S3ROcLyY/rz0PWaWZ9ayWmad9g==}
    engines: {node: '>= 0.8.0'}

  ora@8.2.0:
    resolution: {integrity: sha512-weP+BZ8MVNnlCm8c0Qdc1WSWq4Qn7I+9CJGm7Qali6g44e/PUzbjNqJX5NJ9ljlNMosfJvg1fKEGILklK9cwnw==}
    engines: {node: '>=18'}

  os-paths@4.4.0:
    resolution: {integrity: sha512-wrAwOeXp1RRMFfQY8Sy7VaGVmPocaLwSFOYCGKSyo8qmJ+/yaafCl5BCA1IQZWqFSRBrKDYFeR9d/VyQzfH/jg==}
    engines: {node: '>= 6.0'}

  outvariant@1.4.3:
    resolution: {integrity: sha512-+Sl2UErvtsoajRDKCE5/dBz4DIvHXQQnAxtQTF04OJxY0+DyZXSo5P5Bb7XYWOh81syohlYL24hbDwxedPUJCA==}

  p-finally@2.0.1:
    resolution: {integrity: sha512-vpm09aKwq6H9phqRQzecoDpD8TmVyGw70qmWlyq5onxY7tqyTTFVvxMykxQSQKILBSFlbXpypIw2T1Ml7+DDtw==}
    engines: {node: '>=8'}

  p-limit@3.1.0:
    resolution: {integrity: sha512-TYOanM3wGwNGsZN2cVTYPArw454xnXj5qmWF1bEoAc4+cU/ol7GVh7odevjp1FNHduHc3KZMcFduxU5Xc6uJRQ==}
    engines: {node: '>=10'}

  p-locate@5.0.0:
    resolution: {integrity: sha512-LaNjtRWUBY++zB5nE/NwcaoMylSPk+S+ZHNB1TzdbMJMny6dynpAGt7X/tl/QYq3TIeE6nxHppbo2LGymrG5Pw==}
    engines: {node: '>=10'}

  pac-proxy-agent@7.1.0:
    resolution: {integrity: sha512-Z5FnLVVZSnX7WjBg0mhDtydeRZ1xMcATZThjySQUHqr+0ksP8kqaw23fNKkaaN/Z8gwLUs/W7xdl0I75eP2Xyw==}
    engines: {node: '>= 14'}

  pac-resolver@7.0.1:
    resolution: {integrity: sha512-5NPgf87AT2STgwa2ntRMr45jTKrYBGkVU36yT0ig/n/GMAa3oPqhZfIQ2kMEimReg0+t9kZViDVZ83qfVUlckg==}
    engines: {node: '>= 14'}

  package-json-from-dist@1.0.1:
    resolution: {integrity: sha512-UEZIS3/by4OC8vL3P2dTXRETpebLI2NiI5vIrjaD/5UtrkFX/tNbwjTSRAGC/+7CAo2pIcBaRgWmcBBHcsaCIw==}

  parent-module@1.0.1:
    resolution: {integrity: sha512-GQ2EWRpQV8/o+Aw8YqtfZZPfNRWZYkbidE9k5rpl/hC3vtHHBfGm2Ifi6qWV+coDGkrUKZAxE3Lot5kcsRlh+g==}
    engines: {node: '>=6'}

  parse-json@5.2.0:
    resolution: {integrity: sha512-ayCKvm/phCGxOkYRSCM82iDwct8/EonSEgCSxWxD7ve6jHggsFl4fZVQBPRNgQoKiuV/odhFrGzQXZwbifC8Rg==}
    engines: {node: '>=8'}

  parse-ms@2.1.0:
    resolution: {integrity: sha512-kHt7kzLoS9VBZfUsiKjv43mr91ea+U05EyKkEtqp7vNbHxmaVuEqN7XxeEVnGrMtYOAxGrDElSi96K7EgO1zCA==}
    engines: {node: '>=6'}

  parse5@7.2.1:
    resolution: {integrity: sha512-BuBYQYlv1ckiPdQi/ohiivi9Sagc9JG+Ozs0r7b/0iK3sKmrb0b9FdWdBbOdx6hBCM/F9Ir82ofnBhtZOjCRPQ==}

  parseurl@1.3.3:
    resolution: {integrity: sha512-CiyeOxFT/JZyN5m0z9PfXw4SCBJ6Sygz1Dpl0wqjlhDEGGBP1GnsUVEL0p63hoG1fcj3fHynXi9NYO4nWOL+qQ==}
    engines: {node: '>= 0.8'}

  path-browserify@1.0.1:
    resolution: {integrity: sha512-b7uo2UCUOYZcnF/3ID0lulOJi/bafxa1xPe7ZPsammBSpjSWQkjNxlt635YGS2MiR9GjvuXCtz2emr3jbsz98g==}

  path-exists@4.0.0:
    resolution: {integrity: sha512-ak9Qy5Q7jYb2Wwcey5Fpvg2KoAc/ZIhLSLOSBmRmygPsGwkVVt0fZa0qrtMz+m6tJTAHfZQ8FnmB4MG4LWy7/w==}
    engines: {node: '>=8'}

  path-is-absolute@1.0.1:
    resolution: {integrity: sha512-AVbw3UJ2e9bq64vSaS9Am0fje1Pa8pbGqTTsmXfaIiMpnr5DlDhfJOuLj9Sf95ZPVDAUerDfEk88MPmPe7UCQg==}
    engines: {node: '>=0.10.0'}

  path-key@3.1.1:
    resolution: {integrity: sha512-ojmeN0qd+y0jszEtoY48r0Peq5dwMEkIlCOu6Q5f41lfkswXuKtYrhgoTpLnyIcHm24Uhqx+5Tqm2InSwLhE6Q==}
    engines: {node: '>=8'}

  path-key@4.0.0:
    resolution: {integrity: sha512-haREypq7xkM7ErfgIyA0z+Bj4AGKlMSdlQE2jvJo6huWD1EdkKYV+G/T4nq0YEF2vgTT8kqMFKo1uHn950r4SQ==}
    engines: {node: '>=12'}

  path-match@1.2.4:
    resolution: {integrity: sha512-UWlehEdqu36jmh4h5CWJ7tARp1OEVKGHKm6+dg9qMq5RKUTV5WJrGgaZ3dN2m7WFAXDbjlHzvJvL/IUpy84Ktw==}

  path-parse@1.0.7:
    resolution: {integrity: sha512-LDJzPVEEEPR+y48z93A0Ed0yXb8pAByGWo/k5YYdYgpY2/2EsOsksJrq7lOHxryrVOn1ejG6oAp8ahvOIQD8sw==}

  path-scurry@1.11.1:
    resolution: {integrity: sha512-Xa4Nw17FS9ApQFJ9umLiJS4orGjm7ZzwUrwamcGQuHSzDyth9boKDaycYdDcZDuqYATXw4HFXgaqWTctW/v1HA==}
    engines: {node: '>=16 || 14 >=14.18'}

  path-scurry@2.0.0:
    resolution: {integrity: sha512-ypGJsmGtdXUOeM5u93TyeIEfEhM6s+ljAhrk5vAvSx8uyY/02OvrZnA0YNGUrPXfpJMgI1ODd3nwz8Npx4O4cg==}
    engines: {node: 20 || >=22}

  path-to-regexp@8.2.0:
    resolution: {integrity: sha512-TdrF7fW9Rphjq4RjrW0Kp2AW0Ahwu9sRGTkS6bvDi0SCwZlEZYmcfDbEsTz8RVk0EHIS/Vd1bv3JhG+1xZuAyQ==}
    engines: {node: '>=16'}

  pathe@2.0.3:
    resolution: {integrity: sha512-WUjGcAqP1gQacoQe+OBJsFA7Ld4DyXuUIjZ5cc75cLHvJ7dtNsTugphxIADwspS+AraAUePCKrSVtPLFj/F88w==}

  pathval@2.0.0:
    resolution: {integrity: sha512-vE7JKRyES09KiunauX7nd2Q9/L7lhok4smP9RZTDeD4MVs72Dp2qNFVz39Nz5a0FVEW0BJR6C0DYrq6unoziZA==}
    engines: {node: '>= 14.16'}

  pend@1.2.0:
    resolution: {integrity: sha512-F3asv42UuXchdzt+xXqfW1OGlVBe+mxa2mqI0pg5yAHZPvFmY3Y6drSf/GQ1A86WgWEN9Kzh/WrgKa6iGcHXLg==}

  pg-int8@1.0.1:
    resolution: {integrity: sha512-WCtabS6t3c8SkpDBUlb1kjOs7l66xsGdKpIPZsg4wR+B3+u9UAum2odSsF9tnvxg80h4ZxLWMy4pRjOsFIqQpw==}
    engines: {node: '>=4.0.0'}

  pg-numeric@1.0.2:
    resolution: {integrity: sha512-BM/Thnrw5jm2kKLE5uJkXqqExRUY/toLHda65XgFTBTFYZyopbKjBe29Ii3RbkvlsMoFwD+tHeGaCjjv0gHlyw==}
    engines: {node: '>=4'}

  pg-protocol@1.7.0:
    resolution: {integrity: sha512-hTK/mE36i8fDDhgDFjy6xNOG+LCorxLG3WO17tku+ij6sVHXh1jQUJ8hYAnRhNla4QVD2H8er/FOjc/+EgC6yQ==}

  pg-types@4.0.2:
    resolution: {integrity: sha512-cRL3JpS3lKMGsKaWndugWQoLOCoP+Cic8oseVcbr0qhPzYD5DWXK+RZ9LY9wxRf7RQia4SCwQlXk0q6FCPrVng==}
    engines: {node: '>=10'}

  picocolors@1.0.0:
    resolution: {integrity: sha512-1fygroTLlHu66zi26VoTDv8yRgm0Fccecssto+MhsZ0D/DGW2sm8E8AjW7NU5VVTRt5GxbeZ5qBuJr+HyLYkjQ==}

  picocolors@1.1.1:
    resolution: {integrity: sha512-xceH2snhtb5M9liqDsmEw56le376mTZkEX/jEb/RxNFyegNul7eNslCXP9FDj/Lcu0X8KEyMceP2ntpaHrDEVA==}

  picomatch@2.3.1:
    resolution: {integrity: sha512-JU3teHTNjmE2VCGFzuY8EXzCDVwEqB2a8fsIvwaStHhAWJEeVd1o1QD80CU6+ZdEXXSLbSsuLwJjkCBWqRQUVA==}
    engines: {node: '>=8.6'}

  picomatch@4.0.2:
    resolution: {integrity: sha512-M7BAV6Rlcy5u+m6oPhAPFgJTzAioX/6B0DxyvDlo9l8+T3nLKbrczg2WLUyzd45L8RqfUMyGPzekbMvX2Ldkwg==}
    engines: {node: '>=12'}

  pidtree@0.5.0:
    resolution: {integrity: sha512-9nxspIM7OpZuhBxPg73Zvyq7j1QMPMPsGKTqRc2XOaFQauDvoNz9fM1Wdkjmeo7l9GXOZiRs97sPkuayl39wjA==}
    engines: {node: '>=0.10'}
    hasBin: true

  pidtree@0.6.0:
    resolution: {integrity: sha512-eG2dWTVw5bzqGRztnHExczNxt5VGsE6OwTeCG3fdUf9KBsZzO3R5OIIIzWR+iZA0NtZ+RDVdaoE2dK1cn6jH4g==}
    engines: {node: '>=0.10'}
    hasBin: true

  pify@2.3.0:
    resolution: {integrity: sha512-udgsAY+fTnvv7kI7aaxbqwWNb0AHiB0qBO89PZKPkoTmGOgdbrHDKD+0B2X4uTfJ/FT1R09r9gTsjUjNJotuog==}
    engines: {node: '>=0.10.0'}

  pirates@4.0.6:
    resolution: {integrity: sha512-saLsH7WeYYPiD25LDuLRRY/i+6HaPYr6G1OUlN39otzkSTxKnubR9RTxS3/Kk50s1g2JTgFwWQDQyplC5/SHZg==}
    engines: {node: '>= 6'}

  platform@1.3.6:
    resolution: {integrity: sha512-fnWVljUchTro6RiCFvCXBbNhJc2NijN7oIQxbwsyL0buWJPG85v81ehlHI9fXrJsMNgTofEoWIQeClKpgxFLrg==}

  playwright-core@1.50.1:
    resolution: {integrity: sha512-ra9fsNWayuYumt+NiM069M6OkcRb1FZSK8bgi66AtpFoWkg2+y0bJSNmkFrWhMbEBbVKC/EruAHH3g0zmtwGmQ==}
    engines: {node: '>=18'}
    hasBin: true

  playwright@1.50.1:
    resolution: {integrity: sha512-G8rwsOQJ63XG6BbKj2w5rHeavFjy5zynBA9zsJMMtBoe/Uf757oG12NXz6e6OirF7RCrTVAKFXbLmn1RbL7Qaw==}
    engines: {node: '>=18'}
    hasBin: true

  possible-typed-array-names@1.0.0:
    resolution: {integrity: sha512-d7Uw+eZoloe0EHDIYoe+bQ5WXnGMOpmiZFTuMWCwpjzzkL2nTjcKiAk4hh8TjnGye2TwWOk3UXucZ+3rbmBa8Q==}
    engines: {node: '>= 0.4'}

  postcss-import@15.1.0:
    resolution: {integrity: sha512-hpr+J05B2FVYUAXHeK1YyI267J/dDDhMU6B6civm8hSY1jYJnBXxzKDKDswzJmtLHryrjhnDjqqp/49t8FALew==}
    engines: {node: '>=14.0.0'}
    peerDependencies:
      postcss: ^8.0.0

  postcss-js@4.0.1:
    resolution: {integrity: sha512-dDLF8pEO191hJMtlHFPRa8xsizHaM82MLfNkUHdUtVEV3tgTp5oj+8qbEqYM57SLfc74KSbw//4SeJma2LRVIw==}
    engines: {node: ^12 || ^14 || >= 16}
    peerDependencies:
      postcss: ^8.4.21

  postcss-load-config@4.0.2:
    resolution: {integrity: sha512-bSVhyJGL00wMVoPUzAVAnbEoWyqRxkjv64tUl427SKnPrENtq6hJwUojroMz2VB+Q1edmi4IfrAPpami5VVgMQ==}
    engines: {node: '>= 14'}
    peerDependencies:
      postcss: '>=8.0.9'
      ts-node: '>=9.0.0'
    peerDependenciesMeta:
      postcss:
        optional: true
      ts-node:
        optional: true

  postcss-nested@6.2.0:
    resolution: {integrity: sha512-HQbt28KulC5AJzG+cZtj9kvKB93CFCdLvog1WFLf1D+xmMvPGlBstkpTEZfK5+AN9hfJocyBFCNiqyS48bpgzQ==}
    engines: {node: '>=12.0'}
    peerDependencies:
      postcss: ^8.2.14

  postcss-selector-parser@6.0.10:
    resolution: {integrity: sha512-IQ7TZdoaqbT+LCpShg46jnZVlhWD2w6iQYAcYXfHARZ7X1t/UGhhceQDs5X0cGqKvYlHNOuv7Oa1xmb0oQuA3w==}
    engines: {node: '>=4'}

  postcss-selector-parser@6.1.2:
    resolution: {integrity: sha512-Q8qQfPiZ+THO/3ZrOrO0cJJKfpYCagtMUkXbnEfmgUjwXg6z/WBeOyS9APBBPCTSiDV+s4SwQGu8yFsiMRIudg==}
    engines: {node: '>=4'}

  postcss-value-parser@4.2.0:
    resolution: {integrity: sha512-1NNCs6uurfkVbeXG4S8JFT9t19m45ICnif8zWLd5oPSZ50QnwMfK+H3jv408d4jw/7Bttv5axS5IiHoLaVNHeQ==}

  postcss@8.5.2:
    resolution: {integrity: sha512-MjOadfU3Ys9KYoX0AdkBlFEF1Vx37uCCeN4ZHnmwm9FfpbsGWMZeBLMmmpY+6Ocqod7mkdZ0DT31OlbsFrLlkA==}
    engines: {node: ^10 || ^12 || >=14}

  postgres-array@3.0.2:
    resolution: {integrity: sha512-6faShkdFugNQCLwucjPcY5ARoW1SlbnrZjmGl0IrrqewpvxvhSLHimCVzqeuULCbG0fQv7Dtk1yDbG3xv7Veog==}
    engines: {node: '>=12'}

  postgres-bytea@3.0.0:
    resolution: {integrity: sha512-CNd4jim9RFPkObHSjVHlVrxoVQXz7quwNFpz7RY1okNNme49+sVyiTvTRobiLV548Hx/hb1BG+iE7h9493WzFw==}
    engines: {node: '>= 6'}

  postgres-date@2.1.0:
    resolution: {integrity: sha512-K7Juri8gtgXVcDfZttFKVmhglp7epKb1K4pgrkLxehjqkrgPhfG6OO8LHLkfaqkbpjNRnra018XwAr1yQFWGcA==}
    engines: {node: '>=12'}

  postgres-interval@3.0.0:
    resolution: {integrity: sha512-BSNDnbyZCXSxgA+1f5UU2GmwhoI0aU5yMxRGO8CdFEcY2BQF9xm/7MqKnYoM1nJDk8nONNWDk9WeSmePFhQdlw==}
    engines: {node: '>=12'}

  postgres-range@1.1.4:
    resolution: {integrity: sha512-i/hbxIE9803Alj/6ytL7UHQxRvZkI9O4Sy+J3HGc4F4oo/2eQAjTSNJ0bfxyse3bH0nuVesCk+3IRLaMtG3H6w==}

  prebuild-install@7.1.2:
    resolution: {integrity: sha512-UnNke3IQb6sgarcZIDU3gbMeTp/9SSU1DAIkil7PrqG1vZlBtY5msYccSKSHDqa3hNg436IXK+SNImReuA1wEQ==}
    engines: {node: '>=10'}
    hasBin: true

  prelude-ls@1.2.1:
    resolution: {integrity: sha512-vkcDPrRZo1QZLbn5RLGPpg/WmIQ65qoWWhcGKf/b5eplkkarX0m9z8ppCat4mlOqUsWpyNuYgO3VRyrYHSzX5g==}
    engines: {node: '>= 0.8.0'}

  prettier-plugin-tailwindcss@0.6.11:
    resolution: {integrity: sha512-YxaYSIvZPAqhrrEpRtonnrXdghZg1irNg4qrjboCXrpybLWVs55cW2N3juhspVJiO0JBvYJT8SYsJpc8OQSnsA==}
    engines: {node: '>=14.21.3'}
    peerDependencies:
      '@ianvs/prettier-plugin-sort-imports': '*'
      '@prettier/plugin-pug': '*'
      '@shopify/prettier-plugin-liquid': '*'
      '@trivago/prettier-plugin-sort-imports': '*'
      '@zackad/prettier-plugin-twig': '*'
      prettier: ^3.0
      prettier-plugin-astro: '*'
      prettier-plugin-css-order: '*'
      prettier-plugin-import-sort: '*'
      prettier-plugin-jsdoc: '*'
      prettier-plugin-marko: '*'
      prettier-plugin-multiline-arrays: '*'
      prettier-plugin-organize-attributes: '*'
      prettier-plugin-organize-imports: '*'
      prettier-plugin-sort-imports: '*'
      prettier-plugin-style-order: '*'
      prettier-plugin-svelte: '*'
    peerDependenciesMeta:
      '@ianvs/prettier-plugin-sort-imports':
        optional: true
      '@prettier/plugin-pug':
        optional: true
      '@shopify/prettier-plugin-liquid':
        optional: true
      '@trivago/prettier-plugin-sort-imports':
        optional: true
      '@zackad/prettier-plugin-twig':
        optional: true
      prettier-plugin-astro:
        optional: true
      prettier-plugin-css-order:
        optional: true
      prettier-plugin-import-sort:
        optional: true
      prettier-plugin-jsdoc:
        optional: true
      prettier-plugin-marko:
        optional: true
      prettier-plugin-multiline-arrays:
        optional: true
      prettier-plugin-organize-attributes:
        optional: true
      prettier-plugin-organize-imports:
        optional: true
      prettier-plugin-sort-imports:
        optional: true
      prettier-plugin-style-order:
        optional: true
      prettier-plugin-svelte:
        optional: true

  prettier@3.5.1:
    resolution: {integrity: sha512-hPpFQvHwL3Qv5AdRvBFMhnKo4tYxp0ReXiPn2bxkiohEX6mBeBwEpBSQTkD458RaaDKQMYSp4hX4UtfUTA5wDw==}
    engines: {node: '>=14'}
    hasBin: true

  pretty-format@27.5.1:
    resolution: {integrity: sha512-Qb1gy5OrP5+zDf2Bvnzdl3jsTf1qXVMazbvCoKhtKqVs4/YK4ozX4gKQJJVyNe+cajNPn0KoC0MC3FUmaHWEmQ==}
    engines: {node: ^10.13.0 || ^12.13.0 || ^14.15.0 || >=15.0.0}

  pretty-format@29.7.0:
    resolution: {integrity: sha512-Pdlw/oPxN+aXdmM9R00JVC9WVFoCLTKJvDVLgmJ+qAffBMxsV85l/Lu7sNx4zSzPyoL2euImuEwHhOXdEgNFZQ==}
    engines: {node: ^14.15.0 || ^16.10.0 || >=18.0.0}

  pretty-ms@7.0.1:
    resolution: {integrity: sha512-973driJZvxiGOQ5ONsFhOF/DtzPMOMtgC11kCpUrPGMTgqp2q/1gwzCquocrN33is0VZ5GFHXZYMM9l6h67v2Q==}
    engines: {node: '>=10'}

  progress@2.0.3:
    resolution: {integrity: sha512-7PiHtLll5LdnKIMw100I+8xJXR5gW2QwWYkT6iJva0bXitZKa/XMrSbdmg3r2Xnaidz9Qumd0VPaMrZlF9V9sA==}
    engines: {node: '>=0.4.0'}

  prom-client@15.1.3:
    resolution: {integrity: sha512-6ZiOBfCywsD4k1BN9IX0uZhF+tJkV8q8llP64G5Hajs4JOeVLPCwpPVcpXy3BwYiUGgyJzsJJQeOIv7+hDSq8g==}
    engines: {node: ^16 || ^18 || >=20}

  promisepipe@3.0.0:
    resolution: {integrity: sha512-V6TbZDJ/ZswevgkDNpGt/YqNCiZP9ASfgU+p83uJE6NrGtvSGoOcHLiDCqkMs2+yg7F5qHdLV8d0aS8O26G/KA==}

  protobufjs@6.11.4:
    resolution: {integrity: sha512-5kQWPaJHi1WoCpjTGszzQ32PG2F4+wRY6BmAT4Vfw56Q2FZ4YZzK20xUYQH4YkfehY1e6QSICrJquM6xXZNcrw==}
    hasBin: true

  proxy-addr@2.0.7:
    resolution: {integrity: sha512-llQsMLSUDUPT44jdrU/O37qlnifitDP+ZwrmmZcoSKyLKvtZxpyV0n2/bD/N4tBAAZ/gJEdZU7KMraoK1+XYAg==}
    engines: {node: '>= 0.10'}

  proxy-agent@6.5.0:
    resolution: {integrity: sha512-TmatMXdr2KlRiA2CyDu8GqR8EjahTG3aY3nXjdzFyoZbmB8hrBsTyMezhULIXKnC0jpfjlmiZ3+EaCzoInSu/A==}
    engines: {node: '>= 14'}

  proxy-from-env@1.1.0:
    resolution: {integrity: sha512-D+zkORCbA9f1tdWRK0RaCR3GPv50cMxcrz4X8k5LTSUD1Dkw47mKJEZQNunItRTkWwgtaUSo1RVFRIG9ZXiFYg==}

  psl@1.15.0:
    resolution: {integrity: sha512-JZd3gMVBAVQkSs6HdNZo9Sdo0LNcQeMNP3CozBJb3JYC/QUYZTnKxP+f8oWRX4rHP5EurWxqAHTSwUCjlNKa1w==}

  pump@3.0.2:
    resolution: {integrity: sha512-tUPXtzlGM8FE3P0ZL6DVs/3P58k9nk8/jZeQCurTJylQA8qFYzHFfhBJkuqyE0FifOsQ0uKWekiZ5g8wtr28cw==}

  punycode@2.3.1:
    resolution: {integrity: sha512-vYt7UD1U9Wg6138shLtLOvdAu+8DsC/ilFtEVHcH+wydcSpNE20AfSOduf6MkRFahL5FY7X1oU7nKVZFtfq8Fg==}
    engines: {node: '>=6'}

  puppeteer-core@23.11.1:
    resolution: {integrity: sha512-3HZ2/7hdDKZvZQ7dhhITOUg4/wOrDRjyK2ZBllRB0ZCOi9u0cwq1ACHDjBB+nX+7+kltHjQvBRdeY7+W0T+7Gg==}
    engines: {node: '>=18'}

  puppeteer@23.11.1:
    resolution: {integrity: sha512-53uIX3KR5en8l7Vd8n5DUv90Ae9QDQsyIthaUFVzwV6yU750RjqRznEtNMBT20VthqAdemnJN+hxVdmMHKt7Zw==}
    engines: {node: '>=18'}
    hasBin: true

  qs@6.13.0:
    resolution: {integrity: sha512-+38qI9SOr8tfZ4QmJNplMUxqjbe7LKvvZgWdExBOmd+egZTtjLB67Gu0HRX3u/XOq7UU2Nx6nsjvS16Z9uwfpg==}
    engines: {node: '>=0.6'}

  querystringify@2.2.0:
    resolution: {integrity: sha512-FIqgj2EUvTa7R50u0rGsyTftzjYmv/a3hO345bZNrqabNqjtgiDMgmo4mkUjd+nzU5oF3dClKqFIPUKybUyqoQ==}

  queue-microtask@1.2.3:
    resolution: {integrity: sha512-NuaNSa6flKT5JaSYQzJok04JzTL1CA6aGhv5rfLW3PgqA+M2ChpZQnAC8h8i4ZFkBS8X5RqkDBHA7r4hej3K9A==}

  queue-tick@1.0.1:
    resolution: {integrity: sha512-kJt5qhMxoszgU/62PLP1CJytzd2NKetjSRnyuj31fDd3Rlcz3fzlFdFLD1SItunPwyqEOkca6GbV612BWfaBag==}

  range-parser@1.2.1:
    resolution: {integrity: sha512-Hrgsx+orqoygnmhFbKaHE6c296J+HTAQXoxEF6gNupROmmGJRoyzfG3ccAveqCBrwr/2yxQ5BVd/GTl5agOwSg==}
    engines: {node: '>= 0.6'}

  raw-body@2.4.1:
    resolution: {integrity: sha512-9WmIKF6mkvA0SLmA2Knm9+qj89e+j1zqgyn8aXGd7+nAduPoqgI9lO57SAZNn/Byzo5P7JhXTyg9PzaJbH73bA==}
    engines: {node: '>= 0.8'}

  raw-body@2.5.2:
    resolution: {integrity: sha512-8zGqypfENjCIqGhgXToC8aB2r7YrBX+AQAfIPs/Mlk+BtPTztOvTS01NRW/3Eh60J+a48lt8qsCzirQ6loCVfA==}
    engines: {node: '>= 0.8'}

  rc@1.2.8:
    resolution: {integrity: sha512-y3bGgqKj3QBdxLbLkomlohkvsA8gdAiUQlSBJnBhfn+BPxg4bc62d8TcBW15wavDfgexCgccckhcZvywyQYPOw==}
    hasBin: true

  react-chartjs-2@5.3.0:
    resolution: {integrity: sha512-UfZZFnDsERI3c3CZGxzvNJd02SHjaSJ8kgW1djn65H1KK8rehwTjyrRKOG3VTMG8wtHZ5rgAO5oTHtHi9GCCmw==}
    peerDependencies:
      chart.js: ^4.1.1
      react: ^16.8.0 || ^17.0.0 || ^18.0.0 || ^19.0.0

  react-dom@19.0.0:
    resolution: {integrity: sha512-4GV5sHFG0e/0AD4X+ySy6UJd3jVl1iNsNHdpad0qhABJ11twS3TTBnseqsKurKcsNqCEFeGL3uLpVChpIO3QfQ==}
    peerDependencies:
      react: ^19.0.0

  react-error-boundary@5.0.0:
    resolution: {integrity: sha512-tnjAxG+IkpLephNcePNA7v6F/QpWLH8He65+DmedchDwg162JZqx4NmbXj0mlAYVVEd81OW7aFhmbsScYfiAFQ==}
    peerDependencies:
      react: '>=16.13.1'

  react-hot-toast@2.5.2:
    resolution: {integrity: sha512-Tun3BbCxzmXXM7C+NI4qiv6lT0uwGh4oAfeJyNOjYUejTsm35mK9iCaYLGv8cBz9L5YxZLx/2ii7zsIwPtPUdw==}
    engines: {node: '>=10'}
    peerDependencies:
      react: '>=16'
      react-dom: '>=16'

  react-is@17.0.2:
    resolution: {integrity: sha512-w2GsyukL62IJnlaff/nRegPQR94C/XXamvMWmSHRJ4y7Ts/4ocGRmTHvOs8PSE6pB3dWOrD/nueuU5sduBsQ4w==}

  react-is@18.3.1:
    resolution: {integrity: sha512-/LLMVyas0ljjAtoYiPqYiL8VWXzUUdThrmU5+n20DZv+a+ClRoevUzw5JxU+Ieh5/c87ytoTBV9G1FiKfNJdmg==}

  react-refresh@0.14.2:
    resolution: {integrity: sha512-jCvmsr+1IUSMUyzOkRcvnVbX3ZYC6g9TDrDbFuFmRDq7PD4yaGbLKNQL6k2jnArV8hjYxh7hVhAZB6s9HDGpZA==}
    engines: {node: '>=0.10.0'}

  react-remove-scroll-bar@2.3.8:
    resolution: {integrity: sha512-9r+yi9+mgU33AKcj6IbT9oRCO78WriSj6t/cF8DWBZJ9aOGPOTEDvdUDz1FwKim7QXWwmHqtdHnRJfhAxEG46Q==}
    engines: {node: '>=10'}
    peerDependencies:
      '@types/react': ^19.0.0
      react: ^16.8.0 || ^17.0.0 || ^18.0.0 || ^19.0.0
    peerDependenciesMeta:
      '@types/react':
        optional: true

  react-remove-scroll@2.6.3:
    resolution: {integrity: sha512-pnAi91oOk8g8ABQKGF5/M9qxmmOPxaAnopyTHYfqYEwJhyFrbbBtHuSgtKEoH0jpcxx5o3hXqH1mNd9/Oi+8iQ==}
    engines: {node: '>=10'}
    peerDependencies:
      '@types/react': ^19.0.0
      react: ^16.8.0 || ^17.0.0 || ^18.0.0 || ^19.0.0 || ^19.0.0-rc
    peerDependenciesMeta:
      '@types/react':
        optional: true

  react-router-dom@6.29.0:
    resolution: {integrity: sha512-pkEbJPATRJ2iotK+wUwHfy0xs2T59YPEN8BQxVCPeBZvK7kfPESRc/nyxzdcxR17hXgUPYx2whMwl+eo9cUdnQ==}
    engines: {node: '>=14.0.0'}
    peerDependencies:
      react: '>=16.8'
      react-dom: '>=16.8'

  react-router@6.29.0:
    resolution: {integrity: sha512-DXZJoE0q+KyeVw75Ck6GkPxFak63C4fGqZGNijnWgzB/HzSP1ZfTlBj5COaGWwhrMQ/R8bXiq5Ooy4KG+ReyjQ==}
    engines: {node: '>=14.0.0'}
    peerDependencies:
      react: '>=16.8'

  react-style-singleton@2.2.3:
    resolution: {integrity: sha512-b6jSvxvVnyptAiLjbkWLE/lOnR4lfTtDAl+eUC7RZy+QQWc6wRzIV2CE6xBuMmDxc2qIihtDCZD5NPOFl7fRBQ==}
    engines: {node: '>=10'}
    peerDependencies:
      '@types/react': ^19.0.0
      react: ^16.8.0 || ^17.0.0 || ^18.0.0 || ^19.0.0 || ^19.0.0-rc
    peerDependenciesMeta:
      '@types/react':
        optional: true

  react@19.0.0:
    resolution: {integrity: sha512-V8AVnmPIICiWpGfm6GLzCR/W5FXLchHop40W4nXBmdlEceh16rCN8O8LNWm5bh5XUX91fh7KpA+W0TgMKmgTpQ==}
    engines: {node: '>=0.10.0'}

  read-cache@1.0.0:
    resolution: {integrity: sha512-Owdv/Ft7IjOgm/i0xvNDZ1LrRANRfew4b2prF3OWMQLxLfu3bS8FVhCsrSCMK4lR56Y9ya+AThoTpDCTxCmpRA==}

  read-pkg@5.2.0:
    resolution: {integrity: sha512-Ug69mNOpfvKDAc2Q8DRpMjjzdtrnv9HcSMX+4VsZxD1aZ6ZzrIE7rlzXBtWTyhULSMKg076AW6WR5iZpD0JiOg==}
    engines: {node: '>=8'}

  readable-stream@3.6.2:
    resolution: {integrity: sha512-9u/sniCrY3D5WdsERHzHE4G2YCXqoG5FTHUiCC4SIbr6XcLZBY05ya9EKjYek9O5xOAwjGq+1JdGBAS7Q9ScoA==}
    engines: {node: '>= 6'}

  readdirp@3.6.0:
    resolution: {integrity: sha512-hOS089on8RduqdbhvQ5Z37A0ESjsqz6qnRcffsMU3495FuTdqSm+7bhJ29JvIOsBDEEnan5DPu9t3To9VRlMzA==}
    engines: {node: '>=8.10.0'}

  readdirp@4.0.2:
    resolution: {integrity: sha512-yDMz9g+VaZkqBYS/ozoBJwaBhTbZo3UNYQHNRw1D3UFQB8oHB4uS/tAODO+ZLjGWmUbKnIlOWO+aaIiAxrUWHA==}
    engines: {node: '>= 14.16.0'}

  redent@3.0.0:
    resolution: {integrity: sha512-6tDA8g98We0zd0GvVeMT9arEOnTw9qM03L9cJXaCjrip1OO764RDBLBfrB4cwzNGDj5OA5ioymC9GkizgWJDUg==}
    engines: {node: '>=8'}

  redis-errors@1.2.0:
    resolution: {integrity: sha512-1qny3OExCf0UvUV/5wpYKf2YwPcOqXzkwKKSmKHiE6ZMQs5heeE/c8eXK+PNllPvmjgAbfnsbpkGZWy8cBpn9w==}
    engines: {node: '>=4'}

  redis-parser@3.0.0:
    resolution: {integrity: sha512-DJnGAeenTdpMEH6uAJRK/uiyEIH9WVsUmoLwzudwGJUwZPp80PDBWPHXSAGNPwNvIXAbe7MSUB1zQFugFml66A==}
    engines: {node: '>=4'}

  redis@4.7.0:
    resolution: {integrity: sha512-zvmkHEAdGMn+hMRXuMBtu4Vo5P6rHQjLoHftu+lBqq8ZTA3RCVC/WzD790bkKKiNFp7d5/9PcSD19fJyyRvOdQ==}

  reflect-metadata@0.2.2:
    resolution: {integrity: sha512-urBwgfrvVP/eAyXx4hluJivBKzuEbSQs9rKWCrCkbSxNv8mxPcUZKeuoF3Uy4mJl3Lwprp6yy5/39VWigZ4K6Q==}

  regenerator-runtime@0.13.11:
    resolution: {integrity: sha512-kY1AZVr2Ra+t+piVaJ4gxaFaReZVH40AKNo7UCX6W+dEwBo/2oZJzqfuN1qLq1oL45o56cPaTXELwrTh8Fpggg==}

  regenerator-runtime@0.14.1:
    resolution: {integrity: sha512-dYnhHh0nJoMfnkZs6GmmhFknAGRrLznOu5nc9ML+EJxGvrx6H7teuevqVqCuPcPK//3eDrrjQhehXVx9cnkGdw==}

  regexp.prototype.flags@1.5.3:
    resolution: {integrity: sha512-vqlC04+RQoFalODCbCumG2xIOvapzVMHwsyIGM/SIE8fRhFFsXeH8/QQ+s0T0kDAhKc4k30s73/0ydkHQz6HlQ==}
    engines: {node: '>= 0.4'}

  require-directory@2.1.1:
    resolution: {integrity: sha512-fGxEI7+wsG9xrvdjsrlmL22OMTTiHRwAMroiEeMgq8gzoLC/PQr7RsRDSTLUg/bZAZtF+TVIkHc6/4RIKrui+Q==}
    engines: {node: '>=0.10.0'}

  require-from-string@2.0.2:
    resolution: {integrity: sha512-Xf0nWe6RseziFMu+Ap9biiUbmplq6S9/p+7w7YXP/JBHhrUDDUhwa+vANyubuqfZWTveU//DYVGsDG7RKL/vEw==}
    engines: {node: '>=0.10.0'}

  requires-port@1.0.0:
    resolution: {integrity: sha512-KigOCHcocU3XODJxsu8i/j8T9tzT4adHiecwORRQ0ZZFcp7ahwXuRU1m+yuO90C5ZUyGeGfocHDI14M3L3yDAQ==}

  resolve-from@4.0.0:
    resolution: {integrity: sha512-pb/MYmXstAkysRFx8piNI1tGFNQIFA3vkE3Gq4EuA1dF6gHp/+vgZqsCGJapvy8N3Q+4o7FwvquPJcnZ7RYy4g==}
    engines: {node: '>=4'}

  resolve-from@5.0.0:
    resolution: {integrity: sha512-qYg9KP24dD5qka9J47d0aVky0N+b4fTU89LN9iDnjB5waksiC49rvMB0PrUJQGoTmH50XPiqOvAjDfaijGxYZw==}
    engines: {node: '>=8'}

  resolve-pkg-maps@1.0.0:
    resolution: {integrity: sha512-seS2Tj26TBVOC2NIc2rOe2y2ZO7efxITtLZcGSOnHHNOQ7CkiUBfw0Iw2ck6xkIhPwLhKNLS8BO+hEpngQlqzw==}

  resolve@1.22.10:
    resolution: {integrity: sha512-NPRy+/ncIMeDlTAsuqwKIiferiawhefFJtkNSW0qZJEqMEb+qBt/77B/jGeeek+F0uOeN05CDa6HXbbIgtVX4w==}
    engines: {node: '>= 0.4'}
    hasBin: true

  restore-cursor@5.1.0:
    resolution: {integrity: sha512-oMA2dcrw6u0YfxJQXm342bFKX/E4sG9rbTzO9ptUcR/e8A33cHuvStiYOwH7fszkZlZ1z/ta9AAoPk2F4qIOHA==}
    engines: {node: '>=18'}

  reusify@1.0.4:
    resolution: {integrity: sha512-U9nH88a3fc/ekCF1l0/UP1IosiuIjyTh7hBvXVMHYgVcfGvt897Xguj2UOLDeI5BG2m7/uwyaLVT6fbtCwTyzw==}
    engines: {iojs: '>=1.0.0', node: '>=0.10.0'}

  rfdc@1.4.1:
    resolution: {integrity: sha512-q1b3N5QkRUWUl7iyylaaj3kOpIT0N2i9MqIEQXP73GVsN9cw3fdx8X63cEmWhJGi2PPCF23Ijp7ktmd39rawIA==}

  rimraf@2.7.1:
    resolution: {integrity: sha512-uWjbaKIK3T1OSVptzX7Nl6PvQ3qAGtKEtVRjRuazjfL3Bx5eI409VZSqgND+4UNnmzLVdPj9FqFJNPqBZFve4w==}
    deprecated: Rimraf versions prior to v4 are no longer supported
    hasBin: true

  rimraf@3.0.2:
    resolution: {integrity: sha512-JZkJMZkAGFFPP2YqXZXPbMlMBgsxzE8ILs4lMIX/2o0L9UBw9O/Y3o6wFw/i9YLapcUJWwqbi3kdxIPdC62TIA==}
    deprecated: Rimraf versions prior to v4 are no longer supported
    hasBin: true

  rimraf@5.0.10:
    resolution: {integrity: sha512-l0OE8wL34P4nJH/H2ffoaniAokM2qSmrtXHmlpvYr5AVVX8msAyW0l8NVJFDxlSK4u3Uh/f41cQheDVdnYijwQ==}
    hasBin: true

  rimraf@6.0.1:
    resolution: {integrity: sha512-9dkvaxAsk/xNXSJzMgFqqMCuFgt2+KsOFek3TMLfo8NCPfWpBmqwyNn5Y+NX56QUYfCtsyhF3ayiboEoUmJk/A==}
    engines: {node: 20 || >=22}
    hasBin: true

  rollup-plugin-visualizer@5.14.0:
    resolution: {integrity: sha512-VlDXneTDaKsHIw8yzJAFWtrzguoJ/LnQ+lMpoVfYJ3jJF4Ihe5oYLAqLklIK/35lgUY+1yEzCkHyZ1j4A5w5fA==}
    engines: {node: '>=18'}
    hasBin: true
    peerDependencies:
      rolldown: 1.x
      rollup: 2.x || 3.x || 4.x
    peerDependenciesMeta:
      rolldown:
        optional: true
      rollup:
        optional: true

  rollup@4.34.8:
    resolution: {integrity: sha512-489gTVMzAYdiZHFVA/ig/iYFllCcWFHMvUHI1rpFmkoUtRlQxqh6/yiNqnYibjMZ2b/+FUQwldG+aLsEt6bglQ==}
    engines: {node: '>=18.0.0', npm: '>=8.0.0'}
    hasBin: true

  rrweb-cssom@0.7.1:
    resolution: {integrity: sha512-TrEMa7JGdVm0UThDJSx7ddw5nVm3UJS9o9CCIZ72B1vSyEZoziDqBYP3XIoi/12lKrJR8rE3jeFHMok2F/Mnsg==}

  run-parallel@1.2.0:
    resolution: {integrity: sha512-5l4VyZR86LZ/lDxZTR6jqL8AFE2S0IFLMP26AbjsLVADxHdhB/c0GUsH+y39UfCi3dzz8OlQuPmnaJOMoDHQBA==}

  rxjs@7.8.1:
    resolution: {integrity: sha512-AA3TVj+0A2iuIoQkWEK/tqFjBq2j+6PO6Y0zJcvzLAFhEFIO3HL0vls9hWLncZbAAbK0mar7oZ4V079I/qPMxg==}

  safe-buffer@5.2.1:
    resolution: {integrity: sha512-rp3So07KcdmmKbGvgaNxQSJr7bGVSVk5S9Eq1F+ppbRo70+YeaDxkw5Dd8NPN+GD6bjnYm2VuPuCXmpuYvmCXQ==}

  safe-regex-test@1.1.0:
    resolution: {integrity: sha512-x/+Cz4YrimQxQccJf5mKEbIa1NzeCRNI5Ecl/ekmlYaampdNLPalVyIcCZNNH3MvmqBugV5TMYZXv0ljslUlaw==}
    engines: {node: '>= 0.4'}

  safe-stable-stringify@2.5.0:
    resolution: {integrity: sha512-b3rppTKm9T+PsVCBEOUR46GWI7fdOs00VKZ1+9c1EWDaDMvjQc6tUwuFyIprgGgTcWoVHSKrU8H31ZHA2e0RHA==}
    engines: {node: '>=10'}

  safer-buffer@2.1.2:
    resolution: {integrity: sha512-YZo3K82SD7Riyi0E1EQPojLz7kpepnSQI9IyPbHHg1XXXevb5dJI7tpyN2ADxGcQbHG7vcyRHk0cbwqcQriUtg==}

  saxes@6.0.0:
    resolution: {integrity: sha512-xAg7SOnEhrm5zI3puOOKyy1OMcMlIJZYNJY7xLBwSze0UjhPLnWfj2GF2EpT0jmzaJKIWKHLsaSSajf35bcYnA==}
    engines: {node: '>=v12.22.7'}

  scheduler@0.25.0:
    resolution: {integrity: sha512-xFVuu11jh+xcO7JOAGJNOXld8/TcEHK/4CituBUeUb5hqxJLj9YuemAEuvm9gQ/+pgXYfbQuqAkiYu+u7YEsNA==}

  secure-json-parse@2.7.0:
    resolution: {integrity: sha512-6aU+Rwsezw7VR8/nyvKTx8QpWH9FrcYiXXlqC4z5d5XQBDRqtbfsRjnwGyqbi3gddNtWHuEk9OANUotL26qKUw==}

  seedrandom@3.0.5:
    resolution: {integrity: sha512-8OwmbklUNzwezjGInmZ+2clQmExQPvomqjL7LFqOYqtmuxRgQYqOD3mHaU+MvZn5FLUeVxVfQjwLZW/n/JFuqg==}

  semver@7.7.1:
    resolution: {integrity: sha512-hlq8tAfn0m/61p4BVRcPzIGr6LKiMwo4VM6dGi6pt4qcRkmNzTcWq6eCEjEh+qXjkMDvPlOFFSGwQjoEa6gyMA==}
    engines: {node: '>=10'}
    hasBin: true

  send@0.19.0:
    resolution: {integrity: sha512-dW41u5VfLXu8SJh5bwRmyYUbAoSB3c9uQh6L8h/KtsFREPWpbX1lrljJo186Jc4nmci/sGUZ9a0a0J2zgfq2hw==}
    engines: {node: '>= 0.8.0'}

  serve-static@1.16.2:
    resolution: {integrity: sha512-VqpjJZKadQB/PEbEwvFdO43Ax5dFBZ2UECszz8bQ7pi7wt//PWe1P6MN7eCnjsatYtBT6EuiClbjSWP2WrIoTw==}
    engines: {node: '>= 0.8.0'}

  set-blocking@2.0.0:
    resolution: {integrity: sha512-KiKBS8AnWGEyLzofFfmvKwpdPzqiy16LvQfK3yv/fVH7Bj13/wl3JSR1J+rfgRE9q7xUJK4qvgS8raSOeLUehw==}

  set-cookie-parser@2.7.1:
    resolution: {integrity: sha512-IOc8uWeOZgnb3ptbCURJWNjWUPcO3ZnTTdzsurqERrP6nPyv+paC55vJM0LpOlT2ne+Ix+9+CRG1MNLlyZ4GjQ==}

  set-function-length@1.2.2:
    resolution: {integrity: sha512-pgRc4hJ4/sNjWCSS9AmnS40x3bNMDTknHgL5UaMBTMyJnU90EgWh1Rz+MC9eFu4BuN/UwZjKQuY/1v3rM7HMfg==}
    engines: {node: '>= 0.4'}

  set-function-name@2.0.2:
    resolution: {integrity: sha512-7PGFlmtwsEADb0WYyvCMa1t+yke6daIG4Wirafur5kcf+MhUnPms1UeR0CKQdTZD81yESwMHbtn+TR+dMviakQ==}
    engines: {node: '>= 0.4'}

  setprototypeof@1.1.1:
    resolution: {integrity: sha512-JvdAWfbXeIGaZ9cILp38HntZSFSo3mWg6xGcJJsd+d4aRMOqauag1C63dJfDw7OaMYwEbHMOxEZ1lqVRYP2OAw==}

  setprototypeof@1.2.0:
    resolution: {integrity: sha512-E5LDX7Wrp85Kil5bhZv46j8jOeboKq5JMmYM3gVGdGH8xFpPWXUMsNrlODCrkoxMEeNi/XZIwuRvY4XNwYMJpw==}

  sharp@0.32.6:
    resolution: {integrity: sha512-KyLTWwgcR9Oe4d9HwCwNM2l7+J0dUQwn/yf7S0EnTtb0eVS4RxO0eUSvxPtzT4F3SY+C4K6fqdv/DO27sJ/v/w==}
    engines: {node: '>=14.15.0'}

  shebang-command@2.0.0:
    resolution: {integrity: sha512-kHxr2zZpYtdmrN1qDjrrX/Z1rR1kG8Dx+gkpK1G4eXmvXswmcE1hTWBWYUzlraYw1/yZp6YuDY77YtvbN0dmDA==}
    engines: {node: '>=8'}

  shebang-regex@3.0.0:
    resolution: {integrity: sha512-7++dFhtcx3353uBaq8DDR4NuxBetBzC7ZQOhmTQInHEd6bSrXdiEyzCvG07Z44UYdLShWUyXt5M/yhz8ekcb1A==}
    engines: {node: '>=8'}

  shell-quote@1.8.2:
    resolution: {integrity: sha512-AzqKpGKjrj7EM6rKVQEPpB288oCfnrEIuyoT9cyF4nmGa7V8Zk6f7RRqYisX8X9m+Q7bd632aZW4ky7EhbQztA==}
    engines: {node: '>= 0.4'}

  side-channel-list@1.0.0:
    resolution: {integrity: sha512-FCLHtRD/gnpCiCHEiJLOwdmFP+wzCmDEkc9y7NsYxeF4u7Btsn1ZuwgwJGxImImHicJArLP4R0yX4c2KCrMrTA==}
    engines: {node: '>= 0.4'}

  side-channel-map@1.0.1:
    resolution: {integrity: sha512-VCjCNfgMsby3tTdo02nbjtM/ewra6jPHmpThenkTYh8pG9ucZ/1P8So4u4FGBek/BjpOVsDCMoLA/iuBKIFXRA==}
    engines: {node: '>= 0.4'}

  side-channel-weakmap@1.0.2:
    resolution: {integrity: sha512-WPS/HvHQTYnHisLo9McqBHOJk2FkHO/tlpvldyrnem4aeQp4hai3gythswg6p01oSoTl58rcpiFAjF2br2Ak2A==}
    engines: {node: '>= 0.4'}

  side-channel@1.1.0:
    resolution: {integrity: sha512-ZX99e6tRweoUXqR+VBrslhda51Nh5MTQwou5tnUDgbtyM0dBgmhEDtWGP/xbKn6hqfPRHujUNwz5fy/wbbhnpw==}
    engines: {node: '>= 0.4'}

  siginfo@2.0.0:
    resolution: {integrity: sha512-ybx0WO1/8bSBLEWXZvEd7gMW3Sn3JFlW3TvX1nREbDLRNQNaeNN8WK0meBwPdAaOI7TtRRRJn/Es1zhrrCHu7g==}

  signal-exit@3.0.7:
    resolution: {integrity: sha512-wnD2ZE+l+SPC/uoS0vXeE9L1+0wuaMqKlfz9AMUo38JsyLSBWSFcHR1Rri62LZc12vLr1gb3jl7iwQhgwpAbGQ==}

  signal-exit@4.0.2:
    resolution: {integrity: sha512-MY2/qGx4enyjprQnFaZsHib3Yadh3IXyV2C321GY0pjGfVBu4un0uDJkwgdxqO+Rdx8JMT8IfJIRwbYVz3Ob3Q==}
    engines: {node: '>=14'}

  signal-exit@4.1.0:
    resolution: {integrity: sha512-bzyZ1e88w9O1iNJbKnOlvYTrWPDl46O1bG0D3XInv+9tkPrxrN8jUUTiFlDkkmKWgn1M6CfIA13SuGqOa9Korw==}
    engines: {node: '>=14'}

  simple-concat@1.0.1:
    resolution: {integrity: sha512-cSFtAPtRhljv69IK0hTVZQ+OfE9nePi/rtJmw5UjHeVyVroEqJXP1sFztKUy1qU+xvz3u/sfYJLa947b7nAN2Q==}

  simple-get@4.0.1:
    resolution: {integrity: sha512-brv7p5WgH0jmQJr1ZDDfKDOSeWWg+OVypG99A/5vYGPqJ6pxiaHLy8nxtFjBA7oMa01ebA9gfh1uMCFqOuXxvA==}

  simple-swizzle@0.2.2:
    resolution: {integrity: sha512-JA//kQgZtbuY83m+xT+tXJkmJncGMTFT+C+g2h2R9uxkYIrE2yy9sgmcLhCnw57/WSD+Eh3J97FPEDFnbXnDUg==}

  sirv@3.0.0:
    resolution: {integrity: sha512-BPwJGUeDaDCHihkORDchNyyTvWFhcusy1XMmhEVTQTwGeybFbp8YEmB+njbPnth1FibULBSBVwCQni25XlCUDg==}
    engines: {node: '>=18'}

  slash@3.0.0:
    resolution: {integrity: sha512-g9Q1haeby36OSStwb4ntCGGGaKsaVSjQ68fBxoQcutl5fS1vuY18H3wSt3jFyFtrkx+Kz0V1G85A4MyAdDMi2Q==}
    engines: {node: '>=8'}

  slice-ansi@5.0.0:
    resolution: {integrity: sha512-FC+lgizVPfie0kkhqUScwRu1O/lF6NOgJmlCgK+/LYxDCTk8sGelYaHDhFcDN+Sn3Cv+3VSa4Byeo+IMCzpMgQ==}
    engines: {node: '>=12'}

  slice-ansi@7.1.0:
    resolution: {integrity: sha512-bSiSngZ/jWeX93BqeIAbImyTbEihizcwNjFoRUIY/T1wWQsfsm2Vw1agPKylXvQTU7iASGdHhyqRlqQzfz+Htg==}
    engines: {node: '>=18'}

  smart-buffer@4.2.0:
    resolution: {integrity: sha512-94hK0Hh8rPqQl2xXc3HsaBoOXKV20MToPkcXvwbISWLEs+64sBq5kFgn2kJDHb1Pry9yrP0dxrCI9RRci7RXKg==}
    engines: {node: '>= 6.0.0', npm: '>= 3.0.0'}

  socks-proxy-agent@8.0.5:
    resolution: {integrity: sha512-HehCEsotFqbPW9sJ8WVYB6UbmIMv7kUUORIF2Nncq4VQvBfNBLibW9YZR5dlYCSUhwcD628pRllm7n+E+YTzJw==}
    engines: {node: '>= 14'}

  socks@2.8.3:
    resolution: {integrity: sha512-l5x7VUUWbjVFbafGLxPWkYsHIhEvmF85tbIeFZWc8ZPtoMyybuEhL7Jye/ooC4/d48FgOjSJXgsF/AJPYCW8Zw==}
    engines: {node: '>= 10.0.0', npm: '>= 3.0.0'}

  source-map-js@1.2.1:
    resolution: {integrity: sha512-UXWMKhLOwVKb728IUtQPXxfYU+usdybtUrK/8uGE8CQMvrhOpwvzDBwj0QhSL7MQc7vIsISBG8VQ8+IDQxpfQA==}
    engines: {node: '>=0.10.0'}

  source-map@0.6.1:
    resolution: {integrity: sha512-UjgapumWlbMhkBgzT7Ykc5YXUT46F0iKu8SGXq0bcwP5dz/h0Plj6enJqjz1Zbq2l5WaqYnrVbwWOWMyF3F47g==}
    engines: {node: '>=0.10.0'}

  source-map@0.7.4:
    resolution: {integrity: sha512-l3BikUxvPOcn5E74dZiq5BGsTb5yEwhaTSzccU6t4sDOH8NWJCstKO5QT2CvtFoK6F0saL7p9xHAqHOlCPJygA==}
    engines: {node: '>= 8'}

  spdx-correct@3.2.0:
    resolution: {integrity: sha512-kN9dJbvnySHULIluDHy32WHRUu3Og7B9sbY7tsFLctQkIqnMh3hErYgdMjTYuqmcXX+lK5T1lnUt3G7zNswmZA==}

  spdx-exceptions@2.5.0:
    resolution: {integrity: sha512-PiU42r+xO4UbUS1buo3LPJkjlO7430Xn5SVAhdpzzsPHsjbYVflnnFdATgabnLude+Cqu25p6N+g2lw/PFsa4w==}

  spdx-expression-parse@3.0.1:
    resolution: {integrity: sha512-cbqHunsQWnJNE6KhVSMsMeH5H/L9EpymbzqTQ3uLwNCLZ1Q481oWaofqH7nO6V07xlXwY6PhQdQ2IedWx/ZK4Q==}

  spdx-license-ids@3.0.20:
    resolution: {integrity: sha512-jg25NiDV/1fLtSgEgyvVyDunvaNHbuwF9lfNV17gSmPFAlYzdfNBlLtLzXTevwkPj7DhGbmN9VnmJIgLnhvaBw==}

  sprintf-js@1.0.3:
    resolution: {integrity: sha512-D9cPgkvLlV3t3IzL0D0YLvGA9Ahk4PcvVwUbN0dSGr1aP0Nrt4AEnTUbuGvquEC0mA64Gqt1fzirlRs5ibXx8g==}

  sprintf-js@1.1.3:
    resolution: {integrity: sha512-Oo+0REFV59/rz3gfJNKQiBlwfHaSESl1pcGyABQsnnIfWOFt6JNj5gCog2U6MLZ//IGYD+nA8nI+mTShREReaA==}

  sswr@2.1.0:
    resolution: {integrity: sha512-Cqc355SYlTAaUt8iDPaC/4DPPXK925PePLMxyBKuWd5kKc5mwsG3nT9+Mq2tyguL5s7b4Jg+IRMpTRsNTAfpSQ==}
    peerDependencies:
      svelte: ^4.0.0 || ^5.0.0-next.0

  stack-trace@0.0.10:
    resolution: {integrity: sha512-KGzahc7puUKkzyMt+IqAep+TVNbKP+k2Lmwhub39m1AsTSkaDutx56aDCo+HLDzf/D26BIHTJWNiTG1KAJiQCg==}

  stack-utils@2.0.6:
    resolution: {integrity: sha512-XlkWvfIm6RmsWtNJx+uqtKLS8eqFbxUg0ZzLXqY0caEy9l7hruX8IpiDnjsLavoBgqCCR71TqWO8MaXYheJ3RQ==}
    engines: {node: '>=10'}

  stackback@0.0.2:
    resolution: {integrity: sha512-1XMJE5fQo1jGH6Y/7ebnwPOBEkIEnT4QF32d5R1+VXdXveM0IBMJt8zfaxX1P3QhVwrYe+576+jkANtSS2mBbw==}

  standard-as-callback@2.1.0:
    resolution: {integrity: sha512-qoRRSyROncaz1z0mvYqIE4lCd9p2R90i6GxW3uZv5ucSu8tU7B5HXUP1gG8pVZsYNVaXjk8ClXHPttLyxAL48A==}

  stat-mode@0.3.0:
    resolution: {integrity: sha512-QjMLR0A3WwFY2aZdV0okfFEJB5TRjkggXZjxP3A1RsWsNHNu3YPv8btmtc6iCFZ0Rul3FE93OYogvhOUClU+ng==}

  statuses@1.5.0:
    resolution: {integrity: sha512-OpZ3zP+jT1PI7I8nemJX4AKmAX070ZkYPVWV/AaKTJl+tXCTGyVdC1a4SL8RUQYEwk/f34ZX8UTykN68FwrqAA==}
    engines: {node: '>= 0.6'}

  statuses@2.0.1:
    resolution: {integrity: sha512-RwNA9Z/7PrK06rYLIzFMlaF+l73iwpzsqRIFgbMLbTcLD6cOao82TaWefPXQvB2fOC4AjuYSEndS7N/mTCbkdQ==}
    engines: {node: '>= 0.8'}

  std-env@3.8.0:
    resolution: {integrity: sha512-Bc3YwwCB+OzldMxOXJIIvC6cPRWr/LxOp48CdQTOkPyk/t4JWWJbrilwBd7RJzKV8QW7tJkcgAmeuLLJugl5/w==}

  stdin-discarder@0.2.2:
    resolution: {integrity: sha512-UhDfHmA92YAlNnCfhmq0VeNL5bDbiZGg7sZ2IvPsXubGkiNa9EC+tUTsjBRsYUAz87btI6/1wf4XoVvQ3uRnmQ==}
    engines: {node: '>=18'}

  stop-iteration-iterator@1.1.0:
    resolution: {integrity: sha512-eLoXW/DHyl62zxY4SCaIgnRhuMr6ri4juEYARS8E6sCEqzKpOiE521Ucofdx+KnDZl5xmvGYaaKCk5FEOxJCoQ==}
    engines: {node: '>= 0.4'}

  stream-to-array@2.3.0:
    resolution: {integrity: sha512-UsZtOYEn4tWU2RGLOXr/o/xjRBftZRlG3dEWoaHr8j4GuypJ3isitGbVyjQKAuMu+xbiop8q224TjiZWc4XTZA==}

  stream-to-promise@2.2.0:
    resolution: {integrity: sha512-HAGUASw8NT0k8JvIVutB2Y/9iBk7gpgEyAudXwNJmZERdMITGdajOa4VJfD/kNiA3TppQpTP4J+CtcHwdzKBAw==}

  streamx@2.21.1:
    resolution: {integrity: sha512-PhP9wUnFLa+91CPy3N6tiQsK+gnYyUNuk15S3YG/zjYE7RuPeCjJngqnzpC31ow0lzBHQ+QGO4cNJnd0djYUsw==}

  strict-event-emitter@0.5.1:
    resolution: {integrity: sha512-vMgjE/GGEPEFnhFub6pa4FmJBRBVOLpIII2hvCZ8Kzb7K0hlHo7mQv6xYrBvCL2LtAIBwFUK8wvuJgTVSQ5MFQ==}

  string-argv@0.3.2:
    resolution: {integrity: sha512-aqD2Q0144Z+/RqG52NeHEkZauTAUWJO8c6yTftGJKO3Tja5tUgIfmIl6kExvhtxSDP7fXB6DvzkfMpCd/F3G+Q==}
    engines: {node: '>=0.6.19'}

  string-width@4.2.3:
    resolution: {integrity: sha512-wKyQRQpjJ0sIp62ErSZdGsjMJWsap5oRNihHhu6G7JVO/9jIB6UyevL+tXuOqrng8j/cxKTWyWUwvSTriiZz/g==}
    engines: {node: '>=8'}

  string-width@5.1.2:
    resolution: {integrity: sha512-HnLOCR3vjcY8beoNLtcjZ5/nxn2afmME6lhrDrebokqMap+XbeW8n9TXpPDOqdGK5qcI3oT0GKTW6wC7EMiVqA==}
    engines: {node: '>=12'}

  string-width@7.2.0:
    resolution: {integrity: sha512-tsaTIkKW9b4N+AEj+SVA+WhJzV7/zMhcSu78mLKWSk7cXMOSHsBKFWUs0fWwq8QyK3MgJBQRX6Gbi4kYbdvGkQ==}
    engines: {node: '>=18'}

  string_decoder@1.3.0:
    resolution: {integrity: sha512-hkRX8U1WjJFd8LsDJ2yQ/wWWxaopEsABU1XfkM8A+j0+85JAGppt16cr1Whg6KIbb4okU6Mql6BOj+uup/wKeA==}

  strip-ansi@6.0.1:
    resolution: {integrity: sha512-Y38VPSHcqkFrCpFnQ9vuSXmquuv5oXOKpGeT6aGrr3o3Gc9AlVa6JBfUSOCnbxGGZF+/0ooI7KrPuUSztUdU5A==}
    engines: {node: '>=8'}

  strip-ansi@7.1.0:
    resolution: {integrity: sha512-iq6eVVI64nQQTRYq2KtEg2d2uU7LElhTJwsH4YzIHZshxlgZms/wIc4VoDQTlG/IvVIrBKG06CrZnp0qv7hkcQ==}
    engines: {node: '>=12'}

  strip-final-newline@2.0.0:
    resolution: {integrity: sha512-BrpvfNAE3dcvq7ll3xVumzjKjZQ5tI1sEUIKr3Uoks0XUl45St3FlatVqef9prk4jRDzhW6WZg+3bk93y6pLjA==}
    engines: {node: '>=6'}

  strip-final-newline@3.0.0:
    resolution: {integrity: sha512-dOESqjYr96iWYylGObzd39EuNTa5VJxyvVAEm5Jnh7KGo75V43Hk1odPQkNDyXNmUR6k+gEiDVXnjB8HJ3crXw==}
    engines: {node: '>=12'}

  strip-indent@3.0.0:
    resolution: {integrity: sha512-laJTa3Jb+VQpaC6DseHhF7dXVqHTfJPCRDaEbid/drOhgitgYku/letMUqOXFoWV0zIIUbjpdH2t+tYj4bQMRQ==}
    engines: {node: '>=8'}

  strip-json-comments@2.0.1:
    resolution: {integrity: sha512-4gB8na07fecVVkOI6Rs4e7T6NOTki5EmL7TUduTs6bu3EdnSycntVJ4re8kgZA+wx9IueI2Y11bfbgwtzuE0KQ==}
    engines: {node: '>=0.10.0'}

  strip-json-comments@3.1.1:
    resolution: {integrity: sha512-6fPc+R4ihwqP6N/aIv2f1gMH8lOVtWQHoqC4yK6oSDVVocumAsfCqjkXnqiYMhmMwS/mEHLp7Vehlt3ql6lEig==}
    engines: {node: '>=8'}

  sucrase@3.35.0:
    resolution: {integrity: sha512-8EbVDiu9iN/nESwxeSxDKe0dunta1GOlHufmSSXxMD2z2/tMZpDMpvXQGsc+ajGo8y2uYUmixaSRUc/QPoQ0GA==}
    engines: {node: '>=16 || 14 >=14.17'}
    hasBin: true

  supports-color@7.2.0:
    resolution: {integrity: sha512-qpCAvRl9stuOHveKsn7HncJRvv501qIacKzQlO/+Lwxc9+0q2wLyv4Dfvt80/DPn2pqOBsJdDiogXGR9+OvwRw==}
    engines: {node: '>=8'}

  supports-color@8.1.1:
    resolution: {integrity: sha512-MpUEN2OodtUzxvKQl72cUF7RQ5EiHsGvSsVG0ia9c5RbWGL2CI4C7EpPS8UTBIplnlzZiNuV56w+FuNxy3ty2Q==}
    engines: {node: '>=10'}

  supports-preserve-symlinks-flag@1.0.0:
    resolution: {integrity: sha512-ot0WnXS9fgdkgIcePe6RHNk1WA8+muPa6cSjeR3V8K27q9BB1rTE3R1p7Hv0z1ZyAc8s6Vvv8DIyWf681MAt0w==}
    engines: {node: '>= 0.4'}

  svelte@5.16.0:
    resolution: {integrity: sha512-Ygqsiac6UogVED2ruKclU+pOeMThxWtp9LG+li7BXeDKC2paVIsRTMkNmcON4Zejerd1s5sZHWx6ZtU85xklVg==}
    engines: {node: '>=18'}

  swr@2.3.0:
    resolution: {integrity: sha512-NyZ76wA4yElZWBHzSgEJc28a0u6QZvhb6w0azeL2k7+Q1gAzVK+IqQYXhVOC/mzi+HZIozrZvBVeSeOZNR2bqA==}
    peerDependencies:
      react: ^16.11.0 || ^17.0.0 || ^18.0.0 || ^19.0.0

  swrev@4.0.0:
    resolution: {integrity: sha512-LqVcOHSB4cPGgitD1riJ1Hh4vdmITOp+BkmfmXRh4hSF/t7EnS4iD+SOTmq7w5pPm/SiPeto4ADbKS6dHUDWFA==}

  swrv@1.0.4:
    resolution: {integrity: sha512-zjEkcP8Ywmj+xOJW3lIT65ciY/4AL4e/Or7Gj0MzU3zBJNMdJiT8geVZhINavnlHRMMCcJLHhraLTAiDOTmQ9g==}
    peerDependencies:
      vue: '>=3.2.26 < 4'

  symbol-tree@3.2.4:
    resolution: {integrity: sha512-9QNk5KwDF+Bvz+PyObkmSYjI5ksVUYtjW7AU22r2NKcfLJcXp96hkDWU3+XndOsUb+AQ9QhfzfCT2O+CNWT5Tw==}

  tailwind-merge@3.0.1:
    resolution: {integrity: sha512-AvzE8FmSoXC7nC+oU5GlQJbip2UO7tmOhOfQyOmPhrStOGXHU08j8mZEHZ4BmCqY5dWTCo4ClWkNyRNx1wpT0g==}

  tailwindcss-animate@1.0.7:
    resolution: {integrity: sha512-bl6mpH3T7I3UFxuvDEXLxy/VuFxBk5bbzplh7tXI68mwMokNYd1t9qPBHlnyTwfa4JGC4zP516I1hYYtQ/vspA==}
    peerDependencies:
      tailwindcss: '>=3.0.0 || insiders'

  tailwindcss@3.4.17:
    resolution: {integrity: sha512-w33E2aCvSDP0tW9RZuNXadXlkHXqFzSkQew/aIa2i/Sj8fThxwovwlXHSPXTbAHwEIhBFXAedUhP2tueAKP8Og==}
    engines: {node: '>=14.0.0'}
    hasBin: true

  tar-fs@2.1.1:
    resolution: {integrity: sha512-V0r2Y9scmbDRLCNex/+hYzvp/zyYjvFbHPNgVTKfQvVrb6guiE/fxP+XblDNR011utopbkex2nM4dHNV6GDsng==}

  tar-fs@3.0.6:
    resolution: {integrity: sha512-iokBDQQkUyeXhgPYaZxmczGPhnhXZ0CmrqI+MOb/WFGS9DW5wnfrLgtjUJBvz50vQ3qfRwJ62QVoCFu8mPVu5w==}

  tar-stream@2.2.0:
    resolution: {integrity: sha512-ujeqbceABgwMZxEJnk2HDY2DlnUZ+9oEcb1KzTVfYHio0UE6dG71n60d8D2I4qNvleWrrXpmjpt7vZeF1LnMZQ==}
    engines: {node: '>=6'}

  tar-stream@3.1.7:
    resolution: {integrity: sha512-qJj60CXt7IU1Ffyc3NJMjh6EkuCFej46zUqJ4J7pqYlThyd9bO0XBTmcOIhSzZJVWfsLks0+nle/j538YAW9RQ==}

  tar@7.4.3:
    resolution: {integrity: sha512-5S7Va8hKfV7W5U6g3aYxXmlPoZVAwUMy9AOKyF2fVuZa2UD3qZjg578OrLRt8PcNN1PleVaL/5/yYATNL0ICUw==}
    engines: {node: '>=18'}

  tdigest@0.1.2:
    resolution: {integrity: sha512-+G0LLgjjo9BZX2MfdvPfH+MKLCrxlXSYec5DaPYP1fe6Iyhf0/fSmJ0bFiZ1F8BT6cGXl2LpltQptzjXKWEkKA==}

  test-exclude@7.0.1:
    resolution: {integrity: sha512-pFYqmTw68LXVjeWJMST4+borgQP2AyMNbg1BpZh9LbyhUeNkeaPF9gzfPGUAnSMV3qPYdWUwDIjjCLiSDOl7vg==}
    engines: {node: '>=18'}

  text-decoder@1.2.3:
    resolution: {integrity: sha512-3/o9z3X0X0fTupwsYvR03pJ/DjWuqqrfwBgTQzdWDiQSm9KitAyz/9WqsT2JQW7KV2m+bC2ol/zqpW37NHxLaA==}

  text-hex@1.0.0:
    resolution: {integrity: sha512-uuVGNWzgJ4yhRaNSiubPY7OjISw4sw4E5Uv0wbjp+OzcbmVU/rsT8ujgcXJhn9ypzsgr5vlzpPqP+MBBKcGvbg==}

  thenify-all@1.6.0:
    resolution: {integrity: sha512-RNxQH/qI8/t3thXJDwcstUO4zeqo64+Uy/+sNVRBx4Xn2OX+OZ9oP+iJnNFqplFra2ZUVeKCSa2oVWi3T4uVmA==}
    engines: {node: '>=0.8'}

  thenify@3.3.1:
    resolution: {integrity: sha512-RVZSIV5IG10Hk3enotrhvz0T9em6cyHBLkH/YAZuKqd8hRkKhSfCGIcP2KUY0EPxndzANBmNllzWPwak+bheSw==}

  throttleit@2.1.0:
    resolution: {integrity: sha512-nt6AMGKW1p/70DF/hGBdJB57B8Tspmbp5gfJ8ilhLnt7kkr2ye7hzD6NVG8GGErk2HWF34igrL2CXmNIkzKqKw==}
    engines: {node: '>=18'}

  through@2.3.8:
    resolution: {integrity: sha512-w89qg7PI8wAdvX60bMDP+bFoD5Dvhm9oLheFp5O4a2QF0cSBGsBX4qZmadPMvVqlLJBBci+WqGGOAPvcDeNSVg==}

  time-span@4.0.0:
    resolution: {integrity: sha512-MyqZCTGLDZ77u4k+jqg4UlrzPTPZ49NDlaekU6uuFaJLzPIN1woaRXCbGeqOfxwc3Y37ZROGAJ614Rdv7Olt+g==}
    engines: {node: '>=10'}

  tinybench@2.9.0:
    resolution: {integrity: sha512-0+DUvqWMValLmha6lr4kD8iAMK1HzV0/aKnCtWb9v9641TnP/MFb7Pc2bxoxQjTXAErryXVgUOfv2YqNllqGeg==}

  tinyexec@0.3.2:
    resolution: {integrity: sha512-KQQR9yN7R5+OSwaK0XQoj22pwHoTlgYqmUscPYoknOoWCWfj/5/ABTMRi69FrKU5ffPVh5QcFikpWJI/P1ocHA==}

  tinyglobby@0.2.10:
    resolution: {integrity: sha512-Zc+8eJlFMvgatPZTl6A9L/yht8QqdmUNtURHaKZLmKBE12hNPSrqNkUp2cs3M/UKmNVVAMFQYSjYIVHDjW5zew==}
    engines: {node: '>=12.0.0'}

  tinypool@1.0.2:
    resolution: {integrity: sha512-al6n+QEANGFOMf/dmUMsuS5/r9B06uwlyNjZZql/zv8J7ybHCgoihBNORZCY2mzUuAnomQa2JdhyHKzZxPCrFA==}
    engines: {node: ^18.0.0 || >=20.0.0}

  tinyrainbow@2.0.0:
    resolution: {integrity: sha512-op4nsTR47R6p0vMUUoYl/a+ljLFVtlfaXkLQmqfLR1qHma1h/ysYk4hEXZ880bf2CYgTskvTa/e196Vd5dDQXw==}
    engines: {node: '>=14.0.0'}

  tinyspy@3.0.2:
    resolution: {integrity: sha512-n1cw8k1k0x4pgA2+9XrOkFydTerNcJ1zWCO5Nn9scWHTD+5tp8dghT2x1uduQePZTZgd3Tupf+x9BxJjeJi77Q==}
    engines: {node: '>=14.0.0'}

  tldts-core@6.1.70:
    resolution: {integrity: sha512-RNnIXDB1FD4T9cpQRErEqw6ZpjLlGdMOitdV+0xtbsnwr4YFka1zpc7D4KD+aAn8oSG5JyFrdasZTE04qDE9Yg==}

  tldts@6.1.70:
    resolution: {integrity: sha512-/W1YVgYVJd9ZDjey5NXadNh0mJXkiUMUue9Zebd0vpdo1sU+H4zFFTaJ1RKD4N6KFoHfcXy6l+Vu7bh+bdWCzA==}
    hasBin: true

  to-regex-range@5.0.1:
    resolution: {integrity: sha512-65P7iz6X5yEr1cwcgvQxbbIw7Uk3gOy5dIdtZ4rDveLqhrdJP+Li/Hx6tyK0NEb+2GCyneCMJiGqrADCSNk8sQ==}
    engines: {node: '>=8.0'}

  toidentifier@1.0.0:
    resolution: {integrity: sha512-yaOH/Pk/VEhBWWTlhI+qXxDFXlejDGcQipMlyxda9nthulaxLZUNcUqFxokp0vcYnvteJln5FNQDRrxj3YcbVw==}
    engines: {node: '>=0.6'}

  toidentifier@1.0.1:
    resolution: {integrity: sha512-o5sSPKEkg/DIQNmH43V0/uerLrpzVedkUh8tGNvaeXpfpuwjKenlSox/2O/BTlZUtEe+JG7s5YhEz608PlAHRA==}
    engines: {node: '>=0.6'}

  totalist@3.0.1:
    resolution: {integrity: sha512-sf4i37nQ2LBx4m3wB74y+ubopq6W/dIzXg0FDGjsYnZHVa1Da8FH853wlL2gtUhg+xJXjfk3kUZS3BRoQeoQBQ==}
    engines: {node: '>=6'}

  tough-cookie@4.1.4:
    resolution: {integrity: sha512-Loo5UUvLD9ScZ6jh8beX1T6sO1w2/MpCRpEP7V280GKMVUQ0Jzar2U3UJPsrdbziLEMMhu3Ujnq//rhiFuIeag==}
    engines: {node: '>=6'}

  tough-cookie@5.0.0:
    resolution: {integrity: sha512-FRKsF7cz96xIIeMZ82ehjC3xW2E+O2+v11udrDYewUbszngYhsGa8z6YUMMzO9QJZzzyd0nGGXnML/TReX6W8Q==}
    engines: {node: '>=16'}

  tr46@0.0.3:
    resolution: {integrity: sha512-N3WMsuqV66lT30CrXNbEjx4GEwlow3v6rr4mCcv6prnfwhS01rkgyFdjPNBYd9br7LpXV1+Emh01fHnq2Gdgrw==}

  tr46@5.0.0:
    resolution: {integrity: sha512-tk2G5R2KRwBd+ZN0zaEXpmzdKyOYksXwywulIX95MBODjSzMIuQnQ3m8JxgbhnL1LeVo7lqQKsYa1O3Htl7K5g==}
    engines: {node: '>=18'}

  tree-kill@1.2.2:
    resolution: {integrity: sha512-L0Orpi8qGpRG//Nd+H90vFB+3iHnue1zSSGmNOOCh1GLJ7rUKVwV2HvijphGQS2UmhUZewS9VgvxYIdgr+fG1A==}
    hasBin: true

  triple-beam@1.4.1:
    resolution: {integrity: sha512-aZbgViZrg1QNcG+LULa7nhZpJTZSLm/mXnHXnbAbjmN5aSa0y7V+wvv6+4WaBtpISJzThKy+PIPxc1Nq1EJ9mg==}
    engines: {node: '>= 14.0.0'}

  ts-api-utils@2.0.1:
    resolution: {integrity: sha512-dnlgjFSVetynI8nzgJ+qF62efpglpWRk8isUEWZGWlJYySCTD6aKvbUDu+zbPeDakk3bg5H4XpitHukgfL1m9w==}
    engines: {node: '>=18.12'}
    peerDependencies:
      typescript: '>=4.8.4'

  ts-interface-checker@0.1.13:
    resolution: {integrity: sha512-Y/arvbn+rrz3JCKl9C4kVNfTfSm2/mEp5FSz5EsZSANGPSlQrpRI5M4PKF+mJnE52jOO90PnPSc3Ur3bTQw0gA==}

  ts-morph@12.0.0:
    resolution: {integrity: sha512-VHC8XgU2fFW7yO1f/b3mxKDje1vmyzFXHWzOYmKEkCEwcLjDtbdLgBQviqj4ZwP4MJkQtRo6Ha2I29lq/B+VxA==}

  ts-node@10.9.1:
    resolution: {integrity: sha512-NtVysVPkxxrwFGUUxGYhfux8k78pQB3JqYBXlLRZgdGUqTO5wU/UyHop5p70iEbGhB7q5KmiZiU0Y3KlJrScEw==}
    hasBin: true
    peerDependencies:
      '@swc/core': '>=1.2.50'
      '@swc/wasm': '>=1.2.50'
      '@types/node': '*'
      typescript: '>=2.7'
    peerDependenciesMeta:
      '@swc/core':
        optional: true
      '@swc/wasm':
        optional: true

  ts-toolbelt@6.15.5:
    resolution: {integrity: sha512-FZIXf1ksVyLcfr7M317jbB67XFJhOO1YqdTcuGaq9q5jLUoTikukZ+98TPjKiP2jC5CgmYdWWYs0s2nLSU0/1A==}

  tsconfck@3.1.4:
    resolution: {integrity: sha512-kdqWFGVJqe+KGYvlSO9NIaWn9jT1Ny4oKVzAJsKii5eoE9snzTJzL4+MMVOMn+fikWGFmKEylcXL710V/kIPJQ==}
    engines: {node: ^18 || >=20}
    hasBin: true
    peerDependencies:
      typescript: ^5.0.0
    peerDependenciesMeta:
      typescript:
        optional: true

  tslib@2.8.1:
    resolution: {integrity: sha512-oJFu94HQb+KVduSUQL7wnpmqnfmLsOA/nAh6b6EH0wCEoK0/mPeXU6c3wKDV83MkOuHPRHtSXKKU99IBazS/2w==}

  tsx@4.19.2:
    resolution: {integrity: sha512-pOUl6Vo2LUq/bSa8S5q7b91cgNSjctn9ugq/+Mvow99qW6x/UZYwzxy/3NmqoT66eHYfCVvFvACC58UBPFf28g==}
    engines: {node: '>=18.0.0'}
    hasBin: true

  tunnel-agent@0.6.0:
    resolution: {integrity: sha512-McnNiV1l8RYeY8tBgEpuodCC1mLUdbSN+CYBL7kJsJNInOP8UjDDEwdk6Mw60vdLLrr5NHKZhMAOSrR2NZuQ+w==}

  type-check@0.4.0:
    resolution: {integrity: sha512-XleUoc9uwGXqjWwXaUTZAmzMcFZ5858QA2vvx1Ur5xIcixXIP+8LnFDgRplU30us6teqdlskFfu+ae4K79Ooew==}
    engines: {node: '>= 0.8.0'}

  type-fest@0.21.3:
    resolution: {integrity: sha512-t0rzBq87m3fVcduHDUFhKmyyX+9eo6WQjZvf51Ea/M0Q7+T374Jp1aUiyUl0GKxp8M/OETVHSDvmkyPgvX+X2w==}
    engines: {node: '>=10'}

  type-fest@0.6.0:
    resolution: {integrity: sha512-q+MB8nYR1KDLrgr4G5yemftpMC7/QLqVndBmEEdqzmNj5dcFOO4Oo8qlwZE3ULT3+Zim1F8Kq4cBnikNhlCMlg==}
    engines: {node: '>=8'}

  type-fest@4.31.0:
    resolution: {integrity: sha512-yCxltHW07Nkhv/1F6wWBr8kz+5BGMfP+RbRSYFnegVb0qV/UMT0G0ElBloPVerqn4M2ZV80Ir1FtCcYv1cT6vQ==}
    engines: {node: '>=16'}

  type-is@1.6.18:
    resolution: {integrity: sha512-TkRKr9sUTxEH8MdfuCSP7VizJyzRNMjj2J2do2Jr3Kym598JVdEksuzPQCnlFPW4ky9Q+iA+ma9BGm06XQBy8g==}
    engines: {node: '>= 0.6'}

  typed-query-selector@2.12.0:
    resolution: {integrity: sha512-SbklCd1F0EiZOyPiW192rrHZzZ5sBijB6xM+cpmrwDqObvdtunOHHIk9fCGsoK5JVIYXoyEp4iEdE3upFH3PAg==}

  typescript@4.9.5:
    resolution: {integrity: sha512-1FXk9E2Hm+QzZQ7z+McJiHL4NW1F2EzMu9Nq9i3zAaGqibafqYwCVU6WyWAuyQRRzOlxou8xZSyXLEN8oKj24g==}
    engines: {node: '>=4.2.0'}
    hasBin: true

  typescript@5.7.3:
    resolution: {integrity: sha512-84MVSjMEHP+FQRPy3pX9sTVV/INIex71s9TL2Gm5FG/WG1SqXeKyZ0k7/blY/4FdOzI12CBy1vGc4og/eus0fw==}
    engines: {node: '>=14.17'}
    hasBin: true

  uid-promise@1.0.0:
    resolution: {integrity: sha512-R8375j0qwXyIu/7R0tjdF06/sElHqbmdmWC9M2qQHpEVbvE4I5+38KJI7LUUmQMp7NVq4tKHiBMkT0NFM453Ig==}

  unbzip2-stream@1.4.3:
    resolution: {integrity: sha512-mlExGW4w71ebDJviH16lQLtZS32VKqsSfk80GCfUlwT/4/hNRFsoscrF/c++9xinkMzECL1uL9DDwXqFWkruPg==}

  undici-types@5.26.5:
    resolution: {integrity: sha512-JlCMO+ehdEIKqlFxk6IfVoAUVmgz7cU7zD/h9XZ0qzeosSHmUJVOzSQvvYSYWXkFXC+IfLKSIffhv0sVZup6pA==}

  undici-types@6.20.0:
    resolution: {integrity: sha512-Ny6QZ2Nju20vw1SRHe3d9jVu6gJ+4e3+MMpqu7pqE5HT6WsTSlce++GQmK5UXS8mzV8DSYHrQH+Xrf2jVcuKNg==}

  undici@5.28.5:
    resolution: {integrity: sha512-zICwjrDrcrUE0pyyJc1I2QzBkLM8FINsgOrt6WjA+BgajVq9Nxu2PbFFXUrAggLfDXlZGZBVZYw7WNV5KiBiBA==}
    engines: {node: '>=14.0'}

  universal-user-agent@7.0.2:
    resolution: {integrity: sha512-0JCqzSKnStlRRQfCdowvqy3cy0Dvtlb8xecj/H8JFZuCze4rwjPZQOgvFvn0Ws/usCHQFGpyr+pB9adaGwXn4Q==}

  universalify@0.1.2:
    resolution: {integrity: sha512-rBJeI5CXAlmy1pV+617WB9J63U6XcazHHF2f2dbJix4XzpUF0RS3Zbj0FGIOCAva5P/d/GBOYaACQ1w+0azUkg==}
    engines: {node: '>= 4.0.0'}

  universalify@0.2.0:
    resolution: {integrity: sha512-CJ1QgKmNg3CwvAv/kOFmtnEN05f0D/cn9QntgNOQlQF9dgvVTHj3t+8JPdjqawCHk7V/KA+fbUqzZ9XWhcqPUg==}
    engines: {node: '>= 4.0.0'}

  universalify@2.0.1:
    resolution: {integrity: sha512-gptHNQghINnc/vTGIk0SOFGFNXw7JVrlRUtConJRlvaw6DuX0wO5Jeko9sWrMBhh+PsYAZ7oXAiOnf/UKogyiw==}
    engines: {node: '>= 10.0.0'}

  unpipe@1.0.0:
    resolution: {integrity: sha512-pjy2bYhSsufwWlKwPc+l3cN7+wuJlK6uz0YdJEOlQDbl6jo/YlPi4mb8agUkVC8BF7V8NuzeyPNqRksA3hztKQ==}
    engines: {node: '>= 0.8'}

  update-browserslist-db@1.1.1:
    resolution: {integrity: sha512-R8UzCaa9Az+38REPiJ1tXlImTJXlVfgHZsglwBD/k6nj76ctsH1E3q4doGrukiLQd3sGQYu56r5+lo5r94l29A==}
    hasBin: true
    peerDependencies:
      browserslist: '>= 4.21.0'

  uri-js@4.4.1:
    resolution: {integrity: sha512-7rKUyy33Q1yc98pQ1DAmLtwX109F7TIfWlW1Ydo8Wl1ii1SeHieeh0HHfPeL2fMXK6z0s8ecKs9frCuLJvndBg==}

  url-parse@1.5.10:
    resolution: {integrity: sha512-WypcfiRhfeUP9vvF0j6rw0J3hrWrw6iZv3+22h6iRMJ/8z1Tj6XfLP4DsUix5MhMPnXpiHDoKyoZ/bdCkwBCiQ==}

  use-callback-ref@1.3.3:
    resolution: {integrity: sha512-jQL3lRnocaFtu3V00JToYz/4QkNWswxijDaCVNZRiRTO3HQDLsdu1ZtmIUvV4yPp+rvWm5j0y0TG/S61cuijTg==}
    engines: {node: '>=10'}
    peerDependencies:
      '@types/react': ^19.0.0
      react: ^16.8.0 || ^17.0.0 || ^18.0.0 || ^19.0.0 || ^19.0.0-rc
    peerDependenciesMeta:
      '@types/react':
        optional: true

  use-sidecar@1.1.3:
    resolution: {integrity: sha512-Fedw0aZvkhynoPYlA5WXrMCAMm+nSWdZt6lzJQ7Ok8S6Q+VsHmHpRWndVRJ8Be0ZbkfPc5LRYH+5XrzXcEeLRQ==}
    engines: {node: '>=10'}
    peerDependencies:
      '@types/react': ^19.0.0
      react: ^16.8.0 || ^17.0.0 || ^18.0.0 || ^19.0.0 || ^19.0.0-rc
    peerDependenciesMeta:
      '@types/react':
        optional: true

  use-sync-external-store@1.4.0:
    resolution: {integrity: sha512-9WXSPC5fMv61vaupRkCKCxsPxBocVnwakBEkMIHHpkTTg6icbJtg6jzgtLDm4bl3cSHAca52rYWih0k4K3PfHw==}
    peerDependencies:
      react: ^16.8.0 || ^17.0.0 || ^18.0.0 || ^19.0.0

  util-deprecate@1.0.2:
    resolution: {integrity: sha512-EPD5q1uXyFxJpCrLnCc1nHnq3gOa6DZBocAIiI2TaSCA7VCJ1UJDMagCzIkXNsUYfD1daK//LTEQ8xiIbrHtcw==}

  utils-merge@1.0.1:
    resolution: {integrity: sha512-pMZTvIkT1d+TFGvDOqodOclx0QWkkgi6Tdoa8gC8ffGAAqz9pzPTZWAybbsHHoED/ztMtkv/VoYTYyShUn81hA==}
    engines: {node: '>= 0.4.0'}

  uuid@11.0.5:
    resolution: {integrity: sha512-508e6IcKLrhxKdBbcA2b4KQZlLVp2+J5UwQ6F7Drckkc5N9ZJwFa4TgWtsww9UG8fGHbm6gbV19TdM5pQ4GaIA==}
    hasBin: true

  uuid@3.3.2:
    resolution: {integrity: sha512-yXJmeNaw3DnnKAOKJE51sL/ZaYfWJRl1pK9dr19YFCu0ObS231AB1/LbqTKRAQ5kw8A90rA6fr4riOUpTZvQZA==}
    deprecated: Please upgrade  to version 7 or higher.  Older versions may use Math.random() in certain circumstances, which is known to be problematic.  See https://v8.dev/blog/math-random for details.
    hasBin: true

  v8-compile-cache-lib@3.0.1:
    resolution: {integrity: sha512-wa7YjyUGfNZngI/vtK0UHAN+lgDCxBPCylVXGp0zu59Fz5aiGtNXaq3DhIov063MorB+VfufLh3JlF2KdTK3xg==}

  validate-npm-package-license@3.0.4:
    resolution: {integrity: sha512-DpKm2Ui/xN7/HQKCtpZxoRWBhZ9Z0kqtygG8XCgNQ8ZlDnxuQmWhj566j8fN4Cu3/JmbhsDo7fcAJq4s9h27Ew==}

  vary@1.1.2:
    resolution: {integrity: sha512-BNGbWLfd0eUPabhkXUVm0j8uuvREyTh5ovRa/dyow/BqAbZJyC+5fU+IzQOzmAKzYqYRAISoRhdQr3eIZ/PXqg==}
    engines: {node: '>= 0.8'}

  vercel@39.2.2:
    resolution: {integrity: sha512-FTt0r++eORfQ3TLshYFdq5WiC7xVfbKMLE5YsBzex41yeDSCo5a5KXD6nDyMm+IIlu++XsHEVJRnfOA/JjL/mw==}
    engines: {node: '>= 16'}
    hasBin: true

  vite-node@3.0.5:
    resolution: {integrity: sha512-02JEJl7SbtwSDJdYS537nU6l+ktdvcREfLksk/NDAqtdKWGqHl+joXzEubHROmS3E6pip+Xgu2tFezMu75jH7A==}
    engines: {node: ^18.0.0 || ^20.0.0 || >=22.0.0}
    hasBin: true

  vite-plugin-compression@0.5.1:
    resolution: {integrity: sha512-5QJKBDc+gNYVqL/skgFAP81Yuzo9R+EAf19d+EtsMF/i8kFUpNi3J/H01QD3Oo8zBQn+NzoCIFkpPLynoOzaJg==}
    peerDependencies:
      vite: '>=2.0.0'

  vite-tsconfig-paths@5.1.4:
    resolution: {integrity: sha512-cYj0LRuLV2c2sMqhqhGpaO3LretdtMn/BVX4cPLanIZuwwrkVl+lK84E/miEXkCHWXuq65rhNN4rXsBcOB3S4w==}
    peerDependencies:
      vite: '*'
    peerDependenciesMeta:
      vite:
        optional: true

  vite@6.1.0:
    resolution: {integrity: sha512-RjjMipCKVoR4hVfPY6GQTgveinjNuyLw+qruksLDvA5ktI1150VmcMBKmQaEWJhg/j6Uaf6dNCNA0AfdzUb/hQ==}
    engines: {node: ^18.0.0 || ^20.0.0 || >=22.0.0}
    hasBin: true
    peerDependencies:
      '@types/node': ^18.0.0 || ^20.0.0 || >=22.0.0
      jiti: '>=1.21.0'
      less: '*'
      lightningcss: ^1.21.0
      sass: '*'
      sass-embedded: '*'
      stylus: '*'
      sugarss: '*'
      terser: ^5.16.0
      tsx: ^4.8.1
      yaml: ^2.4.2
    peerDependenciesMeta:
      '@types/node':
        optional: true
      jiti:
        optional: true
      less:
        optional: true
      lightningcss:
        optional: true
      sass:
        optional: true
      sass-embedded:
        optional: true
      stylus:
        optional: true
      sugarss:
        optional: true
      terser:
        optional: true
      tsx:
        optional: true
      yaml:
        optional: true

  vitest@3.0.5:
    resolution: {integrity: sha512-4dof+HvqONw9bvsYxtkfUp2uHsTN9bV2CZIi1pWgoFpL1Lld8LA1ka9q/ONSsoScAKG7NVGf2stJTI7XRkXb2Q==}
    engines: {node: ^18.0.0 || ^20.0.0 || >=22.0.0}
    hasBin: true
    peerDependencies:
      '@edge-runtime/vm': '*'
      '@types/debug': ^4.1.12
      '@types/node': ^18.0.0 || ^20.0.0 || >=22.0.0
      '@vitest/browser': 3.0.5
      '@vitest/ui': 3.0.5
      happy-dom: '*'
      jsdom: '*'
    peerDependenciesMeta:
      '@edge-runtime/vm':
        optional: true
      '@types/debug':
        optional: true
      '@types/node':
        optional: true
      '@vitest/browser':
        optional: true
      '@vitest/ui':
        optional: true
      happy-dom:
        optional: true
      jsdom:
        optional: true

  vue@3.5.13:
    resolution: {integrity: sha512-wmeiSMxkZCSc+PM2w2VRsOYAZC8GdipNFRTsLSfodVqI9mbejKeXEGr8SckuLnrQPGe3oJN5c3K0vpoU9q/wCQ==}
    peerDependencies:
      typescript: '*'
    peerDependenciesMeta:
      typescript:
        optional: true

  w3c-xmlserializer@5.0.0:
    resolution: {integrity: sha512-o8qghlI8NZHU1lLPrpi2+Uq7abh4GGPpYANlalzWxyWteJOCsr/P+oPBA49TOLu5FTZO4d3F9MnWJfiMo4BkmA==}
    engines: {node: '>=18'}

  web-streams-polyfill@3.3.3:
    resolution: {integrity: sha512-d2JWLCivmZYTSIoge9MsgFCZrt571BikcWGYkjC1khllbTeDlGqZ2D8vD8E/lJa8WGWbb7Plm8/XJYV7IJHZZw==}
    engines: {node: '>= 8'}

  web-streams-polyfill@4.0.0-beta.3:
    resolution: {integrity: sha512-QW95TCTaHmsYfHDybGMwO5IJIM93I/6vTRk+daHTWFPhwh+C8Cg7j7XyKrwrj8Ib6vYXe0ocYNrmzY4xAAN6ug==}
    engines: {node: '>= 14'}

  web-vitals@0.2.4:
    resolution: {integrity: sha512-6BjspCO9VriYy12z356nL6JBS0GYeEcA457YyRzD+dD6XYCQ75NKhcOHUMHentOE7OcVCIXXDvOm0jKFfQG2Gg==}

  webidl-conversions@3.0.1:
    resolution: {integrity: sha512-2JAn3z8AR6rjK8Sm8orRC0h/bcl/DqL7tRPdGZ4I1CjdF+EaMLmYxBHyXuKL849eucPFhvBoxMsflfOb8kxaeQ==}

  webidl-conversions@7.0.0:
    resolution: {integrity: sha512-VwddBukDzu71offAQR975unBIGqfKZpM+8ZX6ySk8nYhVoo5CYaZyzt3YBvYtRtO+aoGlqxPg/B87NGVZ/fu6g==}
    engines: {node: '>=12'}

  whatwg-encoding@3.1.1:
    resolution: {integrity: sha512-6qN4hJdMwfYBtE3YBTTHhoeuUrDBPZmbQaxWAqSALV/MeEnR5z1xd8UKud2RAkFoPkmB+hli1TZSnyi84xz1vQ==}
    engines: {node: '>=18'}

  whatwg-fetch@3.6.20:
    resolution: {integrity: sha512-EqhiFU6daOA8kpjOWTL0olhVOF3i7OrFzSYiGsEMB8GcXS+RrzauAERX65xMeNWVqxA6HXH2m69Z9LaKKdisfg==}

  whatwg-mimetype@3.0.0:
    resolution: {integrity: sha512-nt+N2dzIutVRxARx1nghPKGv1xHikU7HKdfafKkLNLindmPU/ch3U31NOCGGA/dmPcmb1VlofO0vnKAcsm0o/Q==}
    engines: {node: '>=12'}

  whatwg-mimetype@4.0.0:
    resolution: {integrity: sha512-QaKxh0eNIi2mE9p2vEdzfagOKHCcj1pJ56EEHGQOVxp8r9/iszLUUV7v89x9O1p/T+NlTM5W7jW6+cz4Fq1YVg==}
    engines: {node: '>=18'}

  whatwg-url@14.1.0:
    resolution: {integrity: sha512-jlf/foYIKywAt3x/XWKZ/3rz8OSJPiWktjmk891alJUEjiVxKX9LEO92qH3hv4aJ0mN3MWPvGMCy8jQi95xK4w==}
    engines: {node: '>=18'}

  whatwg-url@5.0.0:
    resolution: {integrity: sha512-saE57nupxk6v3HY35+jzBwYa0rKSy0XR8JSxZPwgLr7ys0IBzhGviA1/TUGJLmSVqs8pb9AnvICXEuOHLprYTw==}

  which-boxed-primitive@1.1.1:
    resolution: {integrity: sha512-TbX3mj8n0odCBFVlY8AxkqcHASw3L60jIuF8jFP78az3C2YhmGvqbHBpAjTRH2/xqYunrJ9g1jSyjCjpoWzIAA==}
    engines: {node: '>= 0.4'}

  which-collection@1.0.2:
    resolution: {integrity: sha512-K4jVyjnBdgvc86Y6BkaLZEN933SwYOuBFkdmBu9ZfkcAbdVbpITnDmjvZ/aQjRXQrv5EPkTnD1s39GiiqbngCw==}
    engines: {node: '>= 0.4'}

  which-typed-array@1.1.18:
    resolution: {integrity: sha512-qEcY+KJYlWyLH9vNbsr6/5j59AXk5ni5aakf8ldzBvGde6Iz4sxZGkJyWSAueTG7QhOvNRYb1lDdFmL5Td0QKA==}
    engines: {node: '>= 0.4'}

  which@2.0.2:
    resolution: {integrity: sha512-BLI3Tl1TW3Pvl70l3yq3Y64i+awpwXqsGBYWkkqMtnbXgrMD+yj7rhW0kuEDxzJaYXGjEW5ogapKNMEKNMjibA==}
    engines: {node: '>= 8'}
    hasBin: true

  why-is-node-running@2.3.0:
    resolution: {integrity: sha512-hUrmaWBdVDcxvYqnyh09zunKzROWjbZTiNy8dBEjkS7ehEDQibXJ7XvlmtbwuTclUiIyN+CyXQD4Vmko8fNm8w==}
    engines: {node: '>=8'}
    hasBin: true

  wide-align@1.1.5:
    resolution: {integrity: sha512-eDMORYaPNZ4sQIuuYPDHdQvf4gyCF9rEEV/yPxGfwPkRodwEgiMUUXTx/dex+Me0wxx53S+NgUHaP7y3MGlDmg==}

  winston-transport@4.9.0:
    resolution: {integrity: sha512-8drMJ4rkgaPo1Me4zD/3WLfI/zPdA9o2IipKODunnGDcuqbHwjsbB79ylv04LCGGzU0xQ6vTznOMpQGaLhhm6A==}
    engines: {node: '>= 12.0.0'}

  winston@3.17.0:
    resolution: {integrity: sha512-DLiFIXYC5fMPxaRg832S6F5mJYvePtmO5G9v9IgUFPhXm9/GkXarH/TUrBAVzhTCzAj9anE/+GjrgXp/54nOgw==}
    engines: {node: '>= 12.0.0'}

  word-wrap@1.2.5:
    resolution: {integrity: sha512-BN22B5eaMMI9UMtjrGd5g5eCYPpCPDUy0FJXbYsaT5zYxjFOckS53SQDE3pWkVoWpHXVb3BrYcEN4Twa55B5cA==}
    engines: {node: '>=0.10.0'}

  wrap-ansi@6.2.0:
    resolution: {integrity: sha512-r6lPcBGxZXlIcymEu7InxDMhdW0KDxpLgoFLcguasxCaJ/SOIZwINatK9KY/tf+ZrlywOKU0UDj3ATXUBfxJXA==}
    engines: {node: '>=8'}

  wrap-ansi@7.0.0:
    resolution: {integrity: sha512-YVGIj2kamLSTxw6NsZjoBxfSwsn0ycdesmc4p+Q21c5zPuZ1pl+NfxVdxPtdHvmNVOQ6XSYG4AUtyt/Fi7D16Q==}
    engines: {node: '>=10'}

  wrap-ansi@8.1.0:
    resolution: {integrity: sha512-si7QWI6zUMq56bESFvagtmzMdGOtoxfR+Sez11Mobfc7tm+VkUckk9bW2UeffTGVUbOksxmSw0AA2gs8g71NCQ==}
    engines: {node: '>=12'}

  wrap-ansi@9.0.0:
    resolution: {integrity: sha512-G8ura3S+3Z2G+mkgNRq8dqaFZAuxfsxpBB8OCTGRTCtp+l/v9nbFNmCUP1BZMts3G1142MsZfn6eeUKrr4PD1Q==}
    engines: {node: '>=18'}

  wrappy@1.0.2:
    resolution: {integrity: sha512-l4Sp/DRseor9wL6EvV2+TuQn63dMkPjZ/sp9XkghTEbV9KlPS1xUsZ3u7/IQO4wxtcFB4bgpQPRcR3QCvezPcQ==}

  ws@8.18.0:
    resolution: {integrity: sha512-8VbfWfHLbbwu3+N6OKsOMpBdT4kXPDDB9cJk2bJ6mh9ucxdlnNvH1e+roYkKmN9Nxw2yjz7VzeO9oOz2zJ04Pw==}
    engines: {node: '>=10.0.0'}
    peerDependencies:
      bufferutil: ^4.0.1
      utf-8-validate: '>=5.0.2'
    peerDependenciesMeta:
      bufferutil:
        optional: true
      utf-8-validate:
        optional: true

  xdg-app-paths@5.1.0:
    resolution: {integrity: sha512-RAQ3WkPf4KTU1A8RtFx3gWywzVKe00tfOPFfl2NDGqbIFENQO4kqAJp7mhQjNj/33W5x5hiWWUdyfPq/5SU3QA==}
    engines: {node: '>=6'}

  xdg-portable@7.3.0:
    resolution: {integrity: sha512-sqMMuL1rc0FmMBOzCpd0yuy9trqF2yTTVe+E9ogwCSWQCdDEtQUwrZPT6AxqtsFGRNxycgncbP/xmOOSPw5ZUw==}
    engines: {node: '>= 6.0'}

  xml-name-validator@5.0.0:
    resolution: {integrity: sha512-EvGK8EJ3DhaHfbRlETOWAS5pO9MZITeauHKJyb8wyajUfQUenkIg2MvLDTZ4T/TgIcm3HU0TFBgWWboAZ30UHg==}
    engines: {node: '>=18'}

  xmlchars@2.2.0:
    resolution: {integrity: sha512-JZnDKK8B0RCDw84FNdDAIpZK+JuJw+s7Lz8nksI7SIuU3UXJJslUthsi+uWBUYOwPFwW7W7PRLRfUKpxjtjFCw==}

  y18n@5.0.8:
    resolution: {integrity: sha512-0pfFzegeDWJHJIAmTLRP2DwHjdF5s7jo9tuztdQxAhINCdvS+3nGINqPd00AphqJR/0LhANUS6/+7SCb98YOfA==}
    engines: {node: '>=10'}

  yallist@3.1.1:
    resolution: {integrity: sha512-a4UGQaWPH59mOXUYnAG2ewncQS4i4F43Tv3JoAM+s2VDAmS9NsK8GpDMLrCHPksFT7h3K6TOoUNn2pb7RoXx4g==}

  yallist@4.0.0:
    resolution: {integrity: sha512-3wdGidZyq5PB084XLES5TpOSRA3wjXAlIWMhum2kRcv/41Sn2emQ0dycQW4uZXLejwKvg6EsvbdlVL+FYEct7A==}

  yallist@5.0.0:
    resolution: {integrity: sha512-YgvUTfwqyc7UXVMrB+SImsVYSmTS8X/tSrtdNZMImM+n7+QTriRXyXim0mBrTXNeqzVF0KWGgHPeiyViFFrNDw==}
    engines: {node: '>=18'}

  yaml@2.7.0:
    resolution: {integrity: sha512-+hSoy/QHluxmC9kCIJyL/uyFmLmc+e5CFR5Wa+bpIhIj85LVb9ZH2nVnqrHoSvKogwODv0ClqZkmiSSaIH5LTA==}
    engines: {node: '>= 14'}
    hasBin: true

  yargs-parser@20.2.9:
    resolution: {integrity: sha512-y11nGElTIV+CT3Zv9t7VKl+Q3hTQoT9a1Qzezhhl6Rp21gJ/IVTW7Z3y9EWXhuUBC2Shnf+DX0antecpAwSP8w==}
    engines: {node: '>=10'}

  yargs-parser@21.1.1:
    resolution: {integrity: sha512-tVpsJW7DdjecAiFpbIB1e3qxIQsE6NoPc5/eTdrbbIC4h0LVsWhnoa3g+m2HclBIujHzsxZ4VJVA+GUuc2/LBw==}
    engines: {node: '>=12'}

  yargs@16.2.0:
    resolution: {integrity: sha512-D1mvvtDG0L5ft/jGWkLpG1+m0eQxOfaBvTNELraWj22wSVUMWxZUvYgJYcKh6jGGIkJFhH4IZPQhR4TKpc8mBw==}
    engines: {node: '>=10'}

  yargs@17.7.2:
    resolution: {integrity: sha512-7dSzzRQ++CKnNI/krKnYRV7JKKPUXMEh61soaHKg9mrWEhzFWhFnxPxGl+69cD1Ou63C13NUPCnmIcrvqCuM6w==}
    engines: {node: '>=12'}

  yauzl-clone@1.0.4:
    resolution: {integrity: sha512-igM2RRCf3k8TvZoxR2oguuw4z1xasOnA31joCqHIyLkeWrvAc2Jgay5ISQ2ZplinkoGaJ6orCz56Ey456c5ESA==}
    engines: {node: '>=6'}

  yauzl-promise@2.1.3:
    resolution: {integrity: sha512-A1pf6fzh6eYkK0L4Qp7g9jzJSDrM6nN0bOn5T0IbY4Yo3w+YkWlHFkJP7mzknMXjqusHFHlKsK2N+4OLsK2MRA==}
    engines: {node: '>=6'}

  yauzl@2.10.0:
    resolution: {integrity: sha512-p4a9I6X6nu6IhoGmBqAcbJy1mlC4j27vEPZX9F4L4/vZT3Lyq1VkFHw/V/PUcB9Buo+DG3iHkT0x3Qya58zc3g==}

  yn@3.1.1:
    resolution: {integrity: sha512-Ux4ygGWsu2c7isFWe8Yu1YluJmqVhxqK2cLXNQA5AcC3QfbGNpM7fu0Y8b/z16pXLnFxZYvWhd3fhBY9DLmC6Q==}
    engines: {node: '>=6'}

  yocto-queue@0.1.0:
    resolution: {integrity: sha512-rVksvsnNCdJ/ohGc6xgPwyN8eheCxsiLM8mxuE/t/mOVqJewPuO1miLpTHQiRgTKCLexL4MeAFVagts7HmNZ2Q==}
    engines: {node: '>=10'}

  yoctocolors-cjs@2.1.2:
    resolution: {integrity: sha512-cYVsTjKl8b+FrnidjibDWskAv7UKOfcwaVZdp/it9n1s9fU3IkgDbhdIRKCW4JDsAlECJY0ytoVPT3sK6kideA==}
    engines: {node: '>=18'}

  zimmerframe@1.1.2:
    resolution: {integrity: sha512-rAbqEGa8ovJy4pyBxZM70hg4pE6gDgaQ0Sl9M3enG3I0d6H4XSAM3GeNGLKnsBpuijUow064sf7ww1nutC5/3w==}

  zod-to-json-schema@3.24.1:
    resolution: {integrity: sha512-3h08nf3Vw3Wl3PK+q3ow/lIil81IT2Oa7YpQyUUDsEWbXveMesdfK1xBd2RhCkynwZndAxixji/7SYJJowr62w==}
    peerDependencies:
      zod: ^3.24.1

  zod@3.23.8:
    resolution: {integrity: sha512-XBx9AXhXktjUqnepgTiE5flcKIYWi/rme0Eaj+5Y0lftuGBq+jyRu/md4WnuxqgP1ubdpNCsYEYPxrzVHD8d6g==}

  zod@3.24.2:
    resolution: {integrity: sha512-lY7CDW43ECgW9u1TcT3IoXHflywfVqDYze4waEz812jR/bZ8FHDsl7pFQoSZTz5N+2NqRXs8GBwnAwo3ZNxqhQ==}

  zustand@5.0.3:
    resolution: {integrity: sha512-14fwWQtU3pH4dE0dOpdMiWjddcH+QzKIgk1cl8epwSE7yag43k/AD/m4L6+K7DytAOr9gGBe3/EXj9g7cdostg==}
    engines: {node: '>=12.20.0'}
    peerDependencies:
      '@types/react': ^19.0.0
      immer: '>=9.0.6'
      react: '>=18.0.0'
      use-sync-external-store: '>=1.2.0'
    peerDependenciesMeta:
      '@types/react':
        optional: true
      immer:
        optional: true
      react:
        optional: true
      use-sync-external-store:
        optional: true

snapshots:

  '@adobe/css-tools@4.4.1': {}

  '@ai-sdk/provider-utils@1.0.22(zod@3.24.2)':
    dependencies:
      '@ai-sdk/provider': 0.0.26
      eventsource-parser: 1.1.2
      nanoid: 3.3.8
      secure-json-parse: 2.7.0
    optionalDependencies:
      zod: 3.24.2

  '@ai-sdk/provider@0.0.26':
    dependencies:
      json-schema: 0.4.0

  '@ai-sdk/react@0.0.70(react@19.0.0)(zod@3.24.2)':
    dependencies:
      '@ai-sdk/provider-utils': 1.0.22(zod@3.24.2)
      '@ai-sdk/ui-utils': 0.0.50(zod@3.24.2)
      swr: 2.3.0(react@19.0.0)
      throttleit: 2.1.0
    optionalDependencies:
      react: 19.0.0
      zod: 3.24.2

  '@ai-sdk/solid@0.0.54(zod@3.24.2)':
    dependencies:
      '@ai-sdk/provider-utils': 1.0.22(zod@3.24.2)
      '@ai-sdk/ui-utils': 0.0.50(zod@3.24.2)
    transitivePeerDependencies:
      - zod

  '@ai-sdk/svelte@0.0.57(svelte@5.16.0)(zod@3.24.2)':
    dependencies:
      '@ai-sdk/provider-utils': 1.0.22(zod@3.24.2)
      '@ai-sdk/ui-utils': 0.0.50(zod@3.24.2)
      sswr: 2.1.0(svelte@5.16.0)
    optionalDependencies:
      svelte: 5.16.0
    transitivePeerDependencies:
      - zod

  '@ai-sdk/ui-utils@0.0.50(zod@3.24.2)':
    dependencies:
      '@ai-sdk/provider': 0.0.26
      '@ai-sdk/provider-utils': 1.0.22(zod@3.24.2)
      json-schema: 0.4.0
      secure-json-parse: 2.7.0
      zod-to-json-schema: 3.24.1(zod@3.24.2)
    optionalDependencies:
      zod: 3.24.2

  '@ai-sdk/vue@0.0.59(vue@3.5.13(typescript@5.7.3))(zod@3.24.2)':
    dependencies:
      '@ai-sdk/provider-utils': 1.0.22(zod@3.24.2)
      '@ai-sdk/ui-utils': 0.0.50(zod@3.24.2)
      swrv: 1.0.4(vue@3.5.13(typescript@5.7.3))
    optionalDependencies:
      vue: 3.5.13(typescript@5.7.3)
    transitivePeerDependencies:
      - zod

  '@alloc/quick-lru@5.2.0': {}

  '@ampproject/remapping@2.3.0':
    dependencies:
      '@jridgewell/gen-mapping': 0.3.8
      '@jridgewell/trace-mapping': 0.3.25

  '@anthropic-ai/sdk@0.27.3(encoding@0.1.13)':
    dependencies:
      '@types/node': 18.19.76
      '@types/node-fetch': 2.6.12
      abort-controller: 3.0.0
      agentkeepalive: 4.6.0
      form-data-encoder: 1.7.2
      formdata-node: 4.4.1
      node-fetch: 2.7.0(encoding@0.1.13)
    transitivePeerDependencies:
      - encoding

  '@babel/code-frame@7.26.2':
    dependencies:
      '@babel/helper-validator-identifier': 7.25.9
      js-tokens: 4.0.0
      picocolors: 1.1.1

  '@babel/compat-data@7.26.3': {}

  '@babel/core@7.26.0':
    dependencies:
      '@ampproject/remapping': 2.3.0
      '@babel/code-frame': 7.26.2
      '@babel/generator': 7.26.3
      '@babel/helper-compilation-targets': 7.25.9
      '@babel/helper-module-transforms': 7.26.0(@babel/core@7.26.0)
      '@babel/helpers': 7.26.0
      '@babel/parser': 7.26.3
      '@babel/template': 7.25.9
      '@babel/traverse': 7.26.4
      '@babel/types': 7.26.3
      convert-source-map: 2.0.0
      debug: 4.4.0
      gensync: 1.0.0-beta.2
      json5: 2.2.3
      semver: 7.7.1
    transitivePeerDependencies:
      - supports-color

  '@babel/generator@7.26.3':
    dependencies:
      '@babel/parser': 7.26.9
      '@babel/types': 7.26.9
      '@jridgewell/gen-mapping': 0.3.8
      '@jridgewell/trace-mapping': 0.3.25
      jsesc: 3.1.0

  '@babel/helper-compilation-targets@7.25.9':
    dependencies:
      '@babel/compat-data': 7.26.3
      '@babel/helper-validator-option': 7.25.9
      browserslist: 4.24.3
      lru-cache: 5.1.1
      semver: 7.7.1

  '@babel/helper-module-imports@7.25.9':
    dependencies:
      '@babel/traverse': 7.26.4
      '@babel/types': 7.26.9
    transitivePeerDependencies:
      - supports-color

  '@babel/helper-module-transforms@7.26.0(@babel/core@7.26.0)':
    dependencies:
      '@babel/core': 7.26.0
      '@babel/helper-module-imports': 7.25.9
      '@babel/helper-validator-identifier': 7.25.9
      '@babel/traverse': 7.26.4
    transitivePeerDependencies:
      - supports-color

  '@babel/helper-plugin-utils@7.25.9': {}

  '@babel/helper-string-parser@7.25.9': {}

  '@babel/helper-validator-identifier@7.25.9': {}

  '@babel/helper-validator-option@7.25.9': {}

  '@babel/helpers@7.26.0':
    dependencies:
      '@babel/template': 7.25.9
      '@babel/types': 7.26.9

  '@babel/parser@7.26.3':
    dependencies:
      '@babel/types': 7.26.9

  '@babel/parser@7.26.9':
    dependencies:
      '@babel/types': 7.26.9

  '@babel/plugin-transform-react-jsx-self@7.25.9(@babel/core@7.26.0)':
    dependencies:
      '@babel/core': 7.26.0
      '@babel/helper-plugin-utils': 7.25.9

  '@babel/plugin-transform-react-jsx-source@7.25.9(@babel/core@7.26.0)':
    dependencies:
      '@babel/core': 7.26.0
      '@babel/helper-plugin-utils': 7.25.9

  '@babel/runtime@7.26.0':
    dependencies:
      regenerator-runtime: 0.14.1

  '@babel/template@7.25.9':
    dependencies:
      '@babel/code-frame': 7.26.2
      '@babel/parser': 7.26.9
      '@babel/types': 7.26.9

  '@babel/traverse@7.26.4':
    dependencies:
      '@babel/code-frame': 7.26.2
      '@babel/generator': 7.26.3
      '@babel/parser': 7.26.9
      '@babel/template': 7.25.9
      '@babel/types': 7.26.9
      debug: 4.4.0
      globals: 11.12.0
    transitivePeerDependencies:
      - supports-color

  '@babel/types@7.26.3':
    dependencies:
      '@babel/helper-string-parser': 7.25.9
      '@babel/helper-validator-identifier': 7.25.9

  '@babel/types@7.26.9':
    dependencies:
      '@babel/helper-string-parser': 7.25.9
      '@babel/helper-validator-identifier': 7.25.9

  '@bcoe/v8-coverage@1.0.2': {}

  '@bundled-es-modules/cookie@2.0.1':
    dependencies:
      cookie: 0.7.2

  '@bundled-es-modules/statuses@1.0.1':
    dependencies:
      statuses: 2.0.1

  '@bundled-es-modules/tough-cookie@0.1.6':
    dependencies:
      '@types/tough-cookie': 4.0.5
      tough-cookie: 4.1.4

  '@colors/colors@1.6.0': {}

  '@cspotcode/source-map-support@0.8.1':
    dependencies:
      '@jridgewell/trace-mapping': 0.3.9

  '@dabh/diagnostics@2.0.3':
    dependencies:
      colorspace: 1.1.4
      enabled: 2.0.0
      kuler: 2.0.0

  '@edge-runtime/format@2.2.1': {}

  '@edge-runtime/node-utils@2.3.0': {}

  '@edge-runtime/ponyfill@2.4.2': {}

  '@edge-runtime/primitives@4.1.0': {}

  '@edge-runtime/vm@3.2.0':
    dependencies:
      '@edge-runtime/primitives': 4.1.0

  '@esbuild/aix-ppc64@0.23.1':
    optional: true

  '@esbuild/aix-ppc64@0.24.2':
    optional: true

  '@esbuild/android-arm64@0.23.1':
    optional: true

  '@esbuild/android-arm64@0.24.2':
    optional: true

  '@esbuild/android-arm@0.23.1':
    optional: true

  '@esbuild/android-arm@0.24.2':
    optional: true

  '@esbuild/android-x64@0.23.1':
    optional: true

  '@esbuild/android-x64@0.24.2':
    optional: true

  '@esbuild/darwin-arm64@0.23.1':
    optional: true

  '@esbuild/darwin-arm64@0.24.2':
    optional: true

  '@esbuild/darwin-x64@0.23.1':
    optional: true

  '@esbuild/darwin-x64@0.24.2':
    optional: true

  '@esbuild/freebsd-arm64@0.23.1':
    optional: true

  '@esbuild/freebsd-arm64@0.24.2':
    optional: true

  '@esbuild/freebsd-x64@0.23.1':
    optional: true

  '@esbuild/freebsd-x64@0.24.2':
    optional: true

  '@esbuild/linux-arm64@0.23.1':
    optional: true

  '@esbuild/linux-arm64@0.24.2':
    optional: true

  '@esbuild/linux-arm@0.23.1':
    optional: true

  '@esbuild/linux-arm@0.24.2':
    optional: true

  '@esbuild/linux-ia32@0.23.1':
    optional: true

  '@esbuild/linux-ia32@0.24.2':
    optional: true

  '@esbuild/linux-loong64@0.23.1':
    optional: true

  '@esbuild/linux-loong64@0.24.2':
    optional: true

  '@esbuild/linux-mips64el@0.23.1':
    optional: true

  '@esbuild/linux-mips64el@0.24.2':
    optional: true

  '@esbuild/linux-ppc64@0.23.1':
    optional: true

  '@esbuild/linux-ppc64@0.24.2':
    optional: true

  '@esbuild/linux-riscv64@0.23.1':
    optional: true

  '@esbuild/linux-riscv64@0.24.2':
    optional: true

  '@esbuild/linux-s390x@0.23.1':
    optional: true

  '@esbuild/linux-s390x@0.24.2':
    optional: true

  '@esbuild/linux-x64@0.23.1':
    optional: true

  '@esbuild/linux-x64@0.24.2':
    optional: true

  '@esbuild/netbsd-arm64@0.24.2':
    optional: true

  '@esbuild/netbsd-x64@0.23.1':
    optional: true

  '@esbuild/netbsd-x64@0.24.2':
    optional: true

  '@esbuild/openbsd-arm64@0.23.1':
    optional: true

  '@esbuild/openbsd-arm64@0.24.2':
    optional: true

  '@esbuild/openbsd-x64@0.23.1':
    optional: true

  '@esbuild/openbsd-x64@0.24.2':
    optional: true

  '@esbuild/sunos-x64@0.23.1':
    optional: true

  '@esbuild/sunos-x64@0.24.2':
    optional: true

  '@esbuild/win32-arm64@0.23.1':
    optional: true

  '@esbuild/win32-arm64@0.24.2':
    optional: true

  '@esbuild/win32-ia32@0.23.1':
    optional: true

  '@esbuild/win32-ia32@0.24.2':
    optional: true

  '@esbuild/win32-x64@0.23.1':
    optional: true

  '@esbuild/win32-x64@0.24.2':
    optional: true

  '@eslint-community/eslint-utils@4.4.1(eslint@9.20.1(jiti@1.21.7))':
    dependencies:
      eslint: 9.20.1(jiti@1.21.7)
      eslint-visitor-keys: 3.4.3

  '@eslint-community/regexpp@4.12.1': {}

  '@eslint/config-array@0.19.2':
    dependencies:
      '@eslint/object-schema': 2.1.6
      debug: 4.4.0
      minimatch: 3.1.2
    transitivePeerDependencies:
      - supports-color

  '@eslint/core@0.10.0':
    dependencies:
      '@types/json-schema': 7.0.15

  '@eslint/core@0.11.0':
    dependencies:
      '@types/json-schema': 7.0.15

  '@eslint/eslintrc@3.2.0':
    dependencies:
      ajv: 6.12.6
      debug: 4.4.0
      espree: 10.3.0
      globals: 14.0.0
      ignore: 5.3.2
      import-fresh: 3.3.0
      js-yaml: 4.1.0
      minimatch: 3.1.2
      strip-json-comments: 3.1.1
    transitivePeerDependencies:
      - supports-color

  '@eslint/js@9.20.0': {}

  '@eslint/object-schema@2.1.6': {}

  '@eslint/plugin-kit@0.2.5':
    dependencies:
      '@eslint/core': 0.10.0
      levn: 0.4.1

  '@fastify/busboy@2.1.1': {}

  '@floating-ui/core@1.6.9':
    dependencies:
      '@floating-ui/utils': 0.2.9

  '@floating-ui/dom@1.6.13':
    dependencies:
      '@floating-ui/core': 1.6.9
      '@floating-ui/utils': 0.2.9

  '@floating-ui/react-dom@2.1.2(react-dom@19.0.0(react@19.0.0))(react@19.0.0)':
    dependencies:
      '@floating-ui/dom': 1.6.13
      react: 19.0.0
      react-dom: 19.0.0(react@19.0.0)

  '@floating-ui/utils@0.2.9': {}

  '@huggingface/inference@3.3.4':
    dependencies:
      '@huggingface/tasks': 0.15.9

  '@huggingface/jinja@0.2.2': {}

  '@huggingface/tasks@0.15.9': {}

  '@humanfs/core@0.19.1': {}

  '@humanfs/node@0.16.6':
    dependencies:
      '@humanfs/core': 0.19.1
      '@humanwhocodes/retry': 0.3.1

  '@humanwhocodes/module-importer@1.0.1': {}

  '@humanwhocodes/retry@0.3.1': {}

  '@humanwhocodes/retry@0.4.1': {}

  '@inquirer/confirm@5.1.1(@types/node@22.13.4)':
    dependencies:
      '@inquirer/core': 10.1.2(@types/node@22.13.4)
      '@inquirer/type': 3.0.2(@types/node@22.13.4)
      '@types/node': 22.13.4

  '@inquirer/core@10.1.2(@types/node@22.13.4)':
    dependencies:
      '@inquirer/figures': 1.0.9
      '@inquirer/type': 3.0.2(@types/node@22.13.4)
      ansi-escapes: 4.3.2
      cli-width: 4.1.0
      mute-stream: 2.0.0
      signal-exit: 4.1.0
      strip-ansi: 6.0.1
      wrap-ansi: 6.2.0
      yoctocolors-cjs: 2.1.2
    transitivePeerDependencies:
      - '@types/node'

  '@inquirer/figures@1.0.9': {}

  '@inquirer/type@3.0.2(@types/node@22.13.4)':
    dependencies:
      '@types/node': 22.13.4

  '@ioredis/commands@1.2.0': {}

  '@isaacs/cliui@8.0.2':
    dependencies:
      string-width: 5.1.2
      string-width-cjs: string-width@4.2.3
      strip-ansi: 7.1.0
      strip-ansi-cjs: strip-ansi@6.0.1
      wrap-ansi: 8.1.0
      wrap-ansi-cjs: wrap-ansi@7.0.0

  '@isaacs/fs-minipass@4.0.1':
    dependencies:
      minipass: 7.1.2

  '@istanbuljs/schema@0.1.3': {}

  '@jest/expect-utils@29.7.0':
    dependencies:
      jest-get-type: 29.6.3

  '@jest/schemas@29.6.3':
    dependencies:
      '@sinclair/typebox': 0.27.8

  '@jest/types@29.6.3':
    dependencies:
      '@jest/schemas': 29.6.3
      '@types/istanbul-lib-coverage': 2.0.6
      '@types/istanbul-reports': 3.0.4
      '@types/node': 22.13.4
      '@types/yargs': 17.0.33
      chalk: 4.1.2

  '@jridgewell/gen-mapping@0.3.8':
    dependencies:
      '@jridgewell/set-array': 1.2.1
      '@jridgewell/sourcemap-codec': 1.5.0
      '@jridgewell/trace-mapping': 0.3.25

  '@jridgewell/resolve-uri@3.1.2': {}

  '@jridgewell/set-array@1.2.1': {}

  '@jridgewell/sourcemap-codec@1.5.0': {}

  '@jridgewell/trace-mapping@0.3.25':
    dependencies:
      '@jridgewell/resolve-uri': 3.1.2
      '@jridgewell/sourcemap-codec': 1.5.0

  '@jridgewell/trace-mapping@0.3.9':
    dependencies:
      '@jridgewell/resolve-uri': 3.1.2
      '@jridgewell/sourcemap-codec': 1.5.0

  '@kurkle/color@0.3.4': {}

  '@mapbox/node-pre-gyp@1.0.11(encoding@0.1.13)':
    dependencies:
      detect-libc: 2.0.3
      https-proxy-agent: 5.0.1
      make-dir: 3.1.0
      node-fetch: 2.7.0(encoding@0.1.13)
      nopt: 5.0.0
      npmlog: 5.0.1
      rimraf: 3.0.2
      semver: 7.7.1
      tar: 7.4.3
    transitivePeerDependencies:
      - encoding
      - supports-color

  '@mapbox/node-pre-gyp@1.0.9(encoding@0.1.13)':
    dependencies:
      detect-libc: 2.0.3
      https-proxy-agent: 5.0.1
      make-dir: 3.1.0
      node-fetch: 2.7.0(encoding@0.1.13)
      nopt: 5.0.0
      npmlog: 5.0.1
      rimraf: 3.0.2
      semver: 7.7.1
      tar: 7.4.3
    transitivePeerDependencies:
      - encoding
      - supports-color

  '@mswjs/interceptors@0.37.3':
    dependencies:
      '@open-draft/deferred-promise': 2.2.0
      '@open-draft/logger': 0.3.0
      '@open-draft/until': 2.1.0
      is-node-process: 1.2.0
      outvariant: 1.4.3
      strict-event-emitter: 0.5.1

  '@nodelib/fs.scandir@2.1.5':
    dependencies:
      '@nodelib/fs.stat': 2.0.5
      run-parallel: 1.2.0

  '@nodelib/fs.stat@2.0.5': {}

  '@nodelib/fs.walk@1.2.8':
    dependencies:
      '@nodelib/fs.scandir': 2.1.5
      fastq: 1.18.0

  '@octokit/auth-token@5.1.2': {}

  '@octokit/core@6.1.4':
    dependencies:
      '@octokit/auth-token': 5.1.2
      '@octokit/graphql': 8.2.1
      '@octokit/request': 9.2.2
      '@octokit/request-error': 6.1.7
      '@octokit/types': 13.8.0
      before-after-hook: 3.0.2
      universal-user-agent: 7.0.2

  '@octokit/endpoint@10.1.3':
    dependencies:
      '@octokit/types': 13.8.0
      universal-user-agent: 7.0.2

  '@octokit/graphql@8.2.1':
    dependencies:
      '@octokit/request': 9.2.2
      '@octokit/types': 13.8.0
      universal-user-agent: 7.0.2

  '@octokit/openapi-types@23.0.1': {}

  '@octokit/plugin-paginate-rest@11.4.2(@octokit/core@6.1.4)':
    dependencies:
      '@octokit/core': 6.1.4
      '@octokit/types': 13.8.0

  '@octokit/plugin-request-log@5.3.1(@octokit/core@6.1.4)':
    dependencies:
      '@octokit/core': 6.1.4

  '@octokit/plugin-rest-endpoint-methods@13.3.1(@octokit/core@6.1.4)':
    dependencies:
      '@octokit/core': 6.1.4
      '@octokit/types': 13.8.0

  '@octokit/request-error@6.1.7':
    dependencies:
      '@octokit/types': 13.8.0

  '@octokit/request@9.2.2':
    dependencies:
      '@octokit/endpoint': 10.1.3
      '@octokit/request-error': 6.1.7
      '@octokit/types': 13.8.0
      fast-content-type-parse: 2.0.1
      universal-user-agent: 7.0.2

  '@octokit/rest@21.1.1':
    dependencies:
      '@octokit/core': 6.1.4
      '@octokit/plugin-paginate-rest': 11.4.2(@octokit/core@6.1.4)
      '@octokit/plugin-request-log': 5.3.1(@octokit/core@6.1.4)
      '@octokit/plugin-rest-endpoint-methods': 13.3.1(@octokit/core@6.1.4)

  '@octokit/types@13.8.0':
    dependencies:
      '@octokit/openapi-types': 23.0.1

  '@open-draft/deferred-promise@2.2.0': {}

  '@open-draft/logger@0.3.0':
    dependencies:
      is-node-process: 1.2.0
      outvariant: 1.4.3

  '@open-draft/until@2.1.0': {}

  '@opentelemetry/api@1.9.0': {}

  '@pinecone-database/pinecone@4.1.0': {}

  '@pkgjs/parseargs@0.11.0':
    optional: true

  '@playwright/test@1.50.1':
    dependencies:
      playwright: 1.50.1

  '@polka/url@1.0.0-next.28': {}

  '@protobufjs/aspromise@1.1.2': {}

  '@protobufjs/base64@1.1.2': {}

  '@protobufjs/codegen@2.0.4': {}

  '@protobufjs/eventemitter@1.1.0': {}

  '@protobufjs/fetch@1.1.0':
    dependencies:
      '@protobufjs/aspromise': 1.1.2
      '@protobufjs/inquire': 1.1.0

  '@protobufjs/float@1.0.2': {}

  '@protobufjs/inquire@1.1.0': {}

  '@protobufjs/path@1.1.2': {}

  '@protobufjs/pool@1.1.0': {}

  '@protobufjs/utf8@1.1.0': {}

  '@puppeteer/browsers@2.6.1':
    dependencies:
      debug: 4.4.0
      extract-zip: 2.0.1
      progress: 2.0.3
      proxy-agent: 6.5.0
      semver: 7.7.1
      tar-fs: 3.0.6
      unbzip2-stream: 1.4.3
      yargs: 17.7.2
    transitivePeerDependencies:
      - supports-color

  '@radix-ui/number@1.1.0': {}

  '@radix-ui/primitive@1.1.1': {}

  '@radix-ui/react-arrow@1.1.2(@types/react-dom@19.0.4(@types/react@19.0.10))(@types/react@19.0.10)(react-dom@19.0.0(react@19.0.0))(react@19.0.0)':
    dependencies:
      '@radix-ui/react-primitive': 2.0.2(@types/react-dom@19.0.4(@types/react@19.0.10))(@types/react@19.0.10)(react-dom@19.0.0(react@19.0.0))(react@19.0.0)
      react: 19.0.0
      react-dom: 19.0.0(react@19.0.0)
    optionalDependencies:
      '@types/react': 19.0.10
      '@types/react-dom': 19.0.4(@types/react@19.0.10)

  '@radix-ui/react-checkbox@1.1.4(@types/react-dom@19.0.4(@types/react@19.0.10))(@types/react@19.0.10)(react-dom@19.0.0(react@19.0.0))(react@19.0.0)':
    dependencies:
      '@radix-ui/primitive': 1.1.1
      '@radix-ui/react-compose-refs': 1.1.1(@types/react@19.0.10)(react@19.0.0)
      '@radix-ui/react-context': 1.1.1(@types/react@19.0.10)(react@19.0.0)
      '@radix-ui/react-presence': 1.1.2(@types/react-dom@19.0.4(@types/react@19.0.10))(@types/react@19.0.10)(react-dom@19.0.0(react@19.0.0))(react@19.0.0)
      '@radix-ui/react-primitive': 2.0.2(@types/react-dom@19.0.4(@types/react@19.0.10))(@types/react@19.0.10)(react-dom@19.0.0(react@19.0.0))(react@19.0.0)
      '@radix-ui/react-use-controllable-state': 1.1.0(@types/react@19.0.10)(react@19.0.0)
      '@radix-ui/react-use-previous': 1.1.0(@types/react@19.0.10)(react@19.0.0)
      '@radix-ui/react-use-size': 1.1.0(@types/react@19.0.10)(react@19.0.0)
      react: 19.0.0
      react-dom: 19.0.0(react@19.0.0)
    optionalDependencies:
      '@types/react': 19.0.10
      '@types/react-dom': 19.0.4(@types/react@19.0.10)

  '@radix-ui/react-collection@1.1.2(@types/react-dom@19.0.4(@types/react@19.0.10))(@types/react@19.0.10)(react-dom@19.0.0(react@19.0.0))(react@19.0.0)':
    dependencies:
      '@radix-ui/react-compose-refs': 1.1.1(@types/react@19.0.10)(react@19.0.0)
      '@radix-ui/react-context': 1.1.1(@types/react@19.0.10)(react@19.0.0)
      '@radix-ui/react-primitive': 2.0.2(@types/react-dom@19.0.4(@types/react@19.0.10))(@types/react@19.0.10)(react-dom@19.0.0(react@19.0.0))(react@19.0.0)
      '@radix-ui/react-slot': 1.1.2(@types/react@19.0.10)(react@19.0.0)
      react: 19.0.0
      react-dom: 19.0.0(react@19.0.0)
    optionalDependencies:
      '@types/react': 19.0.10
      '@types/react-dom': 19.0.4(@types/react@19.0.10)

  '@radix-ui/react-compose-refs@1.1.1(@types/react@19.0.10)(react@19.0.0)':
    dependencies:
      react: 19.0.0
    optionalDependencies:
      '@types/react': 19.0.10

  '@radix-ui/react-context@1.1.1(@types/react@19.0.10)(react@19.0.0)':
    dependencies:
      react: 19.0.0
    optionalDependencies:
      '@types/react': 19.0.10

  '@radix-ui/react-dialog@1.1.6(@types/react-dom@19.0.4(@types/react@19.0.10))(@types/react@19.0.10)(react-dom@19.0.0(react@19.0.0))(react@19.0.0)':
    dependencies:
      '@radix-ui/primitive': 1.1.1
      '@radix-ui/react-compose-refs': 1.1.1(@types/react@19.0.10)(react@19.0.0)
      '@radix-ui/react-context': 1.1.1(@types/react@19.0.10)(react@19.0.0)
      '@radix-ui/react-dismissable-layer': 1.1.5(@types/react-dom@19.0.4(@types/react@19.0.10))(@types/react@19.0.10)(react-dom@19.0.0(react@19.0.0))(react@19.0.0)
      '@radix-ui/react-focus-guards': 1.1.1(@types/react@19.0.10)(react@19.0.0)
      '@radix-ui/react-focus-scope': 1.1.2(@types/react-dom@19.0.4(@types/react@19.0.10))(@types/react@19.0.10)(react-dom@19.0.0(react@19.0.0))(react@19.0.0)
      '@radix-ui/react-id': 1.1.0(@types/react@19.0.10)(react@19.0.0)
      '@radix-ui/react-portal': 1.1.4(@types/react-dom@19.0.4(@types/react@19.0.10))(@types/react@19.0.10)(react-dom@19.0.0(react@19.0.0))(react@19.0.0)
      '@radix-ui/react-presence': 1.1.2(@types/react-dom@19.0.4(@types/react@19.0.10))(@types/react@19.0.10)(react-dom@19.0.0(react@19.0.0))(react@19.0.0)
      '@radix-ui/react-primitive': 2.0.2(@types/react-dom@19.0.4(@types/react@19.0.10))(@types/react@19.0.10)(react-dom@19.0.0(react@19.0.0))(react@19.0.0)
      '@radix-ui/react-slot': 1.1.2(@types/react@19.0.10)(react@19.0.0)
      '@radix-ui/react-use-controllable-state': 1.1.0(@types/react@19.0.10)(react@19.0.0)
      aria-hidden: 1.2.4
      react: 19.0.0
      react-dom: 19.0.0(react@19.0.0)
      react-remove-scroll: 2.6.3(@types/react@19.0.10)(react@19.0.0)
    optionalDependencies:
      '@types/react': 19.0.10
      '@types/react-dom': 19.0.4(@types/react@19.0.10)

  '@radix-ui/react-direction@1.1.0(@types/react@19.0.10)(react@19.0.0)':
    dependencies:
      react: 19.0.0
    optionalDependencies:
      '@types/react': 19.0.10

  '@radix-ui/react-dismissable-layer@1.1.5(@types/react-dom@19.0.4(@types/react@19.0.10))(@types/react@19.0.10)(react-dom@19.0.0(react@19.0.0))(react@19.0.0)':
    dependencies:
      '@radix-ui/primitive': 1.1.1
      '@radix-ui/react-compose-refs': 1.1.1(@types/react@19.0.10)(react@19.0.0)
      '@radix-ui/react-primitive': 2.0.2(@types/react-dom@19.0.4(@types/react@19.0.10))(@types/react@19.0.10)(react-dom@19.0.0(react@19.0.0))(react@19.0.0)
      '@radix-ui/react-use-callback-ref': 1.1.0(@types/react@19.0.10)(react@19.0.0)
      '@radix-ui/react-use-escape-keydown': 1.1.0(@types/react@19.0.10)(react@19.0.0)
      react: 19.0.0
      react-dom: 19.0.0(react@19.0.0)
    optionalDependencies:
      '@types/react': 19.0.10
      '@types/react-dom': 19.0.4(@types/react@19.0.10)

  '@radix-ui/react-dropdown-menu@2.1.6(@types/react-dom@19.0.4(@types/react@19.0.10))(@types/react@19.0.10)(react-dom@19.0.0(react@19.0.0))(react@19.0.0)':
    dependencies:
      '@radix-ui/primitive': 1.1.1
      '@radix-ui/react-compose-refs': 1.1.1(@types/react@19.0.10)(react@19.0.0)
      '@radix-ui/react-context': 1.1.1(@types/react@19.0.10)(react@19.0.0)
      '@radix-ui/react-id': 1.1.0(@types/react@19.0.10)(react@19.0.0)
      '@radix-ui/react-menu': 2.1.6(@types/react-dom@19.0.4(@types/react@19.0.10))(@types/react@19.0.10)(react-dom@19.0.0(react@19.0.0))(react@19.0.0)
      '@radix-ui/react-primitive': 2.0.2(@types/react-dom@19.0.4(@types/react@19.0.10))(@types/react@19.0.10)(react-dom@19.0.0(react@19.0.0))(react@19.0.0)
      '@radix-ui/react-use-controllable-state': 1.1.0(@types/react@19.0.10)(react@19.0.0)
      react: 19.0.0
      react-dom: 19.0.0(react@19.0.0)
    optionalDependencies:
      '@types/react': 19.0.10
      '@types/react-dom': 19.0.4(@types/react@19.0.10)

  '@radix-ui/react-focus-guards@1.1.1(@types/react@19.0.10)(react@19.0.0)':
    dependencies:
      react: 19.0.0
    optionalDependencies:
      '@types/react': 19.0.10

  '@radix-ui/react-focus-scope@1.1.2(@types/react-dom@19.0.4(@types/react@19.0.10))(@types/react@19.0.10)(react-dom@19.0.0(react@19.0.0))(react@19.0.0)':
    dependencies:
      '@radix-ui/react-compose-refs': 1.1.1(@types/react@19.0.10)(react@19.0.0)
      '@radix-ui/react-primitive': 2.0.2(@types/react-dom@19.0.4(@types/react@19.0.10))(@types/react@19.0.10)(react-dom@19.0.0(react@19.0.0))(react@19.0.0)
      '@radix-ui/react-use-callback-ref': 1.1.0(@types/react@19.0.10)(react@19.0.0)
      react: 19.0.0
      react-dom: 19.0.0(react@19.0.0)
    optionalDependencies:
      '@types/react': 19.0.10
      '@types/react-dom': 19.0.4(@types/react@19.0.10)

  '@radix-ui/react-icons@1.3.2(react@19.0.0)':
    dependencies:
      react: 19.0.0

  '@radix-ui/react-id@1.1.0(@types/react@19.0.10)(react@19.0.0)':
    dependencies:
      '@radix-ui/react-use-layout-effect': 1.1.0(@types/react@19.0.10)(react@19.0.0)
      react: 19.0.0
    optionalDependencies:
      '@types/react': 19.0.10

  '@radix-ui/react-label@2.1.2(@types/react-dom@19.0.4(@types/react@19.0.10))(@types/react@19.0.10)(react-dom@19.0.0(react@19.0.0))(react@19.0.0)':
    dependencies:
      '@radix-ui/react-primitive': 2.0.2(@types/react-dom@19.0.4(@types/react@19.0.10))(@types/react@19.0.10)(react-dom@19.0.0(react@19.0.0))(react@19.0.0)
      react: 19.0.0
      react-dom: 19.0.0(react@19.0.0)
    optionalDependencies:
      '@types/react': 19.0.10
      '@types/react-dom': 19.0.4(@types/react@19.0.10)

  '@radix-ui/react-menu@2.1.6(@types/react-dom@19.0.4(@types/react@19.0.10))(@types/react@19.0.10)(react-dom@19.0.0(react@19.0.0))(react@19.0.0)':
    dependencies:
      '@radix-ui/primitive': 1.1.1
      '@radix-ui/react-collection': 1.1.2(@types/react-dom@19.0.4(@types/react@19.0.10))(@types/react@19.0.10)(react-dom@19.0.0(react@19.0.0))(react@19.0.0)
      '@radix-ui/react-compose-refs': 1.1.1(@types/react@19.0.10)(react@19.0.0)
      '@radix-ui/react-context': 1.1.1(@types/react@19.0.10)(react@19.0.0)
      '@radix-ui/react-direction': 1.1.0(@types/react@19.0.10)(react@19.0.0)
      '@radix-ui/react-dismissable-layer': 1.1.5(@types/react-dom@19.0.4(@types/react@19.0.10))(@types/react@19.0.10)(react-dom@19.0.0(react@19.0.0))(react@19.0.0)
      '@radix-ui/react-focus-guards': 1.1.1(@types/react@19.0.10)(react@19.0.0)
      '@radix-ui/react-focus-scope': 1.1.2(@types/react-dom@19.0.4(@types/react@19.0.10))(@types/react@19.0.10)(react-dom@19.0.0(react@19.0.0))(react@19.0.0)
      '@radix-ui/react-id': 1.1.0(@types/react@19.0.10)(react@19.0.0)
      '@radix-ui/react-popper': 1.2.2(@types/react-dom@19.0.4(@types/react@19.0.10))(@types/react@19.0.10)(react-dom@19.0.0(react@19.0.0))(react@19.0.0)
      '@radix-ui/react-portal': 1.1.4(@types/react-dom@19.0.4(@types/react@19.0.10))(@types/react@19.0.10)(react-dom@19.0.0(react@19.0.0))(react@19.0.0)
      '@radix-ui/react-presence': 1.1.2(@types/react-dom@19.0.4(@types/react@19.0.10))(@types/react@19.0.10)(react-dom@19.0.0(react@19.0.0))(react@19.0.0)
      '@radix-ui/react-primitive': 2.0.2(@types/react-dom@19.0.4(@types/react@19.0.10))(@types/react@19.0.10)(react-dom@19.0.0(react@19.0.0))(react@19.0.0)
      '@radix-ui/react-roving-focus': 1.1.2(@types/react-dom@19.0.4(@types/react@19.0.10))(@types/react@19.0.10)(react-dom@19.0.0(react@19.0.0))(react@19.0.0)
      '@radix-ui/react-slot': 1.1.2(@types/react@19.0.10)(react@19.0.0)
      '@radix-ui/react-use-callback-ref': 1.1.0(@types/react@19.0.10)(react@19.0.0)
      aria-hidden: 1.2.4
      react: 19.0.0
      react-dom: 19.0.0(react@19.0.0)
      react-remove-scroll: 2.6.3(@types/react@19.0.10)(react@19.0.0)
    optionalDependencies:
      '@types/react': 19.0.10
      '@types/react-dom': 19.0.4(@types/react@19.0.10)

  '@radix-ui/react-popper@1.2.2(@types/react-dom@19.0.4(@types/react@19.0.10))(@types/react@19.0.10)(react-dom@19.0.0(react@19.0.0))(react@19.0.0)':
    dependencies:
      '@floating-ui/react-dom': 2.1.2(react-dom@19.0.0(react@19.0.0))(react@19.0.0)
      '@radix-ui/react-arrow': 1.1.2(@types/react-dom@19.0.4(@types/react@19.0.10))(@types/react@19.0.10)(react-dom@19.0.0(react@19.0.0))(react@19.0.0)
      '@radix-ui/react-compose-refs': 1.1.1(@types/react@19.0.10)(react@19.0.0)
      '@radix-ui/react-context': 1.1.1(@types/react@19.0.10)(react@19.0.0)
      '@radix-ui/react-primitive': 2.0.2(@types/react-dom@19.0.4(@types/react@19.0.10))(@types/react@19.0.10)(react-dom@19.0.0(react@19.0.0))(react@19.0.0)
      '@radix-ui/react-use-callback-ref': 1.1.0(@types/react@19.0.10)(react@19.0.0)
      '@radix-ui/react-use-layout-effect': 1.1.0(@types/react@19.0.10)(react@19.0.0)
      '@radix-ui/react-use-rect': 1.1.0(@types/react@19.0.10)(react@19.0.0)
      '@radix-ui/react-use-size': 1.1.0(@types/react@19.0.10)(react@19.0.0)
      '@radix-ui/rect': 1.1.0
      react: 19.0.0
      react-dom: 19.0.0(react@19.0.0)
    optionalDependencies:
      '@types/react': 19.0.10
      '@types/react-dom': 19.0.4(@types/react@19.0.10)

  '@radix-ui/react-portal@1.1.4(@types/react-dom@19.0.4(@types/react@19.0.10))(@types/react@19.0.10)(react-dom@19.0.0(react@19.0.0))(react@19.0.0)':
    dependencies:
      '@radix-ui/react-primitive': 2.0.2(@types/react-dom@19.0.4(@types/react@19.0.10))(@types/react@19.0.10)(react-dom@19.0.0(react@19.0.0))(react@19.0.0)
      '@radix-ui/react-use-layout-effect': 1.1.0(@types/react@19.0.10)(react@19.0.0)
      react: 19.0.0
      react-dom: 19.0.0(react@19.0.0)
    optionalDependencies:
      '@types/react': 19.0.10
      '@types/react-dom': 19.0.4(@types/react@19.0.10)

  '@radix-ui/react-presence@1.1.2(@types/react-dom@19.0.4(@types/react@19.0.10))(@types/react@19.0.10)(react-dom@19.0.0(react@19.0.0))(react@19.0.0)':
    dependencies:
      '@radix-ui/react-compose-refs': 1.1.1(@types/react@19.0.10)(react@19.0.0)
      '@radix-ui/react-use-layout-effect': 1.1.0(@types/react@19.0.10)(react@19.0.0)
      react: 19.0.0
      react-dom: 19.0.0(react@19.0.0)
    optionalDependencies:
      '@types/react': 19.0.10
      '@types/react-dom': 19.0.4(@types/react@19.0.10)

  '@radix-ui/react-primitive@2.0.2(@types/react-dom@19.0.4(@types/react@19.0.10))(@types/react@19.0.10)(react-dom@19.0.0(react@19.0.0))(react@19.0.0)':
    dependencies:
      '@radix-ui/react-slot': 1.1.2(@types/react@19.0.10)(react@19.0.0)
      react: 19.0.0
      react-dom: 19.0.0(react@19.0.0)
    optionalDependencies:
      '@types/react': 19.0.10
      '@types/react-dom': 19.0.4(@types/react@19.0.10)

  '@radix-ui/react-progress@1.1.2(@types/react-dom@19.0.4(@types/react@19.0.10))(@types/react@19.0.10)(react-dom@19.0.0(react@19.0.0))(react@19.0.0)':
    dependencies:
      '@radix-ui/react-context': 1.1.1(@types/react@19.0.10)(react@19.0.0)
      '@radix-ui/react-primitive': 2.0.2(@types/react-dom@19.0.4(@types/react@19.0.10))(@types/react@19.0.10)(react-dom@19.0.0(react@19.0.0))(react@19.0.0)
      react: 19.0.0
      react-dom: 19.0.0(react@19.0.0)
    optionalDependencies:
      '@types/react': 19.0.10
      '@types/react-dom': 19.0.4(@types/react@19.0.10)

  '@radix-ui/react-radio-group@1.2.3(@types/react-dom@19.0.4(@types/react@19.0.10))(@types/react@19.0.10)(react-dom@19.0.0(react@19.0.0))(react@19.0.0)':
    dependencies:
      '@radix-ui/primitive': 1.1.1
      '@radix-ui/react-compose-refs': 1.1.1(@types/react@19.0.10)(react@19.0.0)
      '@radix-ui/react-context': 1.1.1(@types/react@19.0.10)(react@19.0.0)
      '@radix-ui/react-direction': 1.1.0(@types/react@19.0.10)(react@19.0.0)
      '@radix-ui/react-presence': 1.1.2(@types/react-dom@19.0.4(@types/react@19.0.10))(@types/react@19.0.10)(react-dom@19.0.0(react@19.0.0))(react@19.0.0)
      '@radix-ui/react-primitive': 2.0.2(@types/react-dom@19.0.4(@types/react@19.0.10))(@types/react@19.0.10)(react-dom@19.0.0(react@19.0.0))(react@19.0.0)
      '@radix-ui/react-roving-focus': 1.1.2(@types/react-dom@19.0.4(@types/react@19.0.10))(@types/react@19.0.10)(react-dom@19.0.0(react@19.0.0))(react@19.0.0)
      '@radix-ui/react-use-controllable-state': 1.1.0(@types/react@19.0.10)(react@19.0.0)
      '@radix-ui/react-use-previous': 1.1.0(@types/react@19.0.10)(react@19.0.0)
      '@radix-ui/react-use-size': 1.1.0(@types/react@19.0.10)(react@19.0.0)
      react: 19.0.0
      react-dom: 19.0.0(react@19.0.0)
    optionalDependencies:
      '@types/react': 19.0.10
      '@types/react-dom': 19.0.4(@types/react@19.0.10)

  '@radix-ui/react-roving-focus@1.1.2(@types/react-dom@19.0.4(@types/react@19.0.10))(@types/react@19.0.10)(react-dom@19.0.0(react@19.0.0))(react@19.0.0)':
    dependencies:
      '@radix-ui/primitive': 1.1.1
      '@radix-ui/react-collection': 1.1.2(@types/react-dom@19.0.4(@types/react@19.0.10))(@types/react@19.0.10)(react-dom@19.0.0(react@19.0.0))(react@19.0.0)
      '@radix-ui/react-compose-refs': 1.1.1(@types/react@19.0.10)(react@19.0.0)
      '@radix-ui/react-context': 1.1.1(@types/react@19.0.10)(react@19.0.0)
      '@radix-ui/react-direction': 1.1.0(@types/react@19.0.10)(react@19.0.0)
      '@radix-ui/react-id': 1.1.0(@types/react@19.0.10)(react@19.0.0)
      '@radix-ui/react-primitive': 2.0.2(@types/react-dom@19.0.4(@types/react@19.0.10))(@types/react@19.0.10)(react-dom@19.0.0(react@19.0.0))(react@19.0.0)
      '@radix-ui/react-use-callback-ref': 1.1.0(@types/react@19.0.10)(react@19.0.0)
      '@radix-ui/react-use-controllable-state': 1.1.0(@types/react@19.0.10)(react@19.0.0)
      react: 19.0.0
      react-dom: 19.0.0(react@19.0.0)
    optionalDependencies:
      '@types/react': 19.0.10
      '@types/react-dom': 19.0.4(@types/react@19.0.10)

  '@radix-ui/react-scroll-area@1.2.3(@types/react-dom@19.0.4(@types/react@19.0.10))(@types/react@19.0.10)(react-dom@19.0.0(react@19.0.0))(react@19.0.0)':
    dependencies:
      '@radix-ui/number': 1.1.0
      '@radix-ui/primitive': 1.1.1
      '@radix-ui/react-compose-refs': 1.1.1(@types/react@19.0.10)(react@19.0.0)
      '@radix-ui/react-context': 1.1.1(@types/react@19.0.10)(react@19.0.0)
      '@radix-ui/react-direction': 1.1.0(@types/react@19.0.10)(react@19.0.0)
      '@radix-ui/react-presence': 1.1.2(@types/react-dom@19.0.4(@types/react@19.0.10))(@types/react@19.0.10)(react-dom@19.0.0(react@19.0.0))(react@19.0.0)
      '@radix-ui/react-primitive': 2.0.2(@types/react-dom@19.0.4(@types/react@19.0.10))(@types/react@19.0.10)(react-dom@19.0.0(react@19.0.0))(react@19.0.0)
      '@radix-ui/react-use-callback-ref': 1.1.0(@types/react@19.0.10)(react@19.0.0)
      '@radix-ui/react-use-layout-effect': 1.1.0(@types/react@19.0.10)(react@19.0.0)
      react: 19.0.0
      react-dom: 19.0.0(react@19.0.0)
    optionalDependencies:
      '@types/react': 19.0.10
      '@types/react-dom': 19.0.4(@types/react@19.0.10)

  '@radix-ui/react-select@2.1.6(@types/react-dom@19.0.4(@types/react@19.0.10))(@types/react@19.0.10)(react-dom@19.0.0(react@19.0.0))(react@19.0.0)':
    dependencies:
      '@radix-ui/number': 1.1.0
      '@radix-ui/primitive': 1.1.1
      '@radix-ui/react-collection': 1.1.2(@types/react-dom@19.0.4(@types/react@19.0.10))(@types/react@19.0.10)(react-dom@19.0.0(react@19.0.0))(react@19.0.0)
      '@radix-ui/react-compose-refs': 1.1.1(@types/react@19.0.10)(react@19.0.0)
      '@radix-ui/react-context': 1.1.1(@types/react@19.0.10)(react@19.0.0)
      '@radix-ui/react-direction': 1.1.0(@types/react@19.0.10)(react@19.0.0)
      '@radix-ui/react-dismissable-layer': 1.1.5(@types/react-dom@19.0.4(@types/react@19.0.10))(@types/react@19.0.10)(react-dom@19.0.0(react@19.0.0))(react@19.0.0)
      '@radix-ui/react-focus-guards': 1.1.1(@types/react@19.0.10)(react@19.0.0)
      '@radix-ui/react-focus-scope': 1.1.2(@types/react-dom@19.0.4(@types/react@19.0.10))(@types/react@19.0.10)(react-dom@19.0.0(react@19.0.0))(react@19.0.0)
      '@radix-ui/react-id': 1.1.0(@types/react@19.0.10)(react@19.0.0)
      '@radix-ui/react-popper': 1.2.2(@types/react-dom@19.0.4(@types/react@19.0.10))(@types/react@19.0.10)(react-dom@19.0.0(react@19.0.0))(react@19.0.0)
      '@radix-ui/react-portal': 1.1.4(@types/react-dom@19.0.4(@types/react@19.0.10))(@types/react@19.0.10)(react-dom@19.0.0(react@19.0.0))(react@19.0.0)
      '@radix-ui/react-primitive': 2.0.2(@types/react-dom@19.0.4(@types/react@19.0.10))(@types/react@19.0.10)(react-dom@19.0.0(react@19.0.0))(react@19.0.0)
      '@radix-ui/react-slot': 1.1.2(@types/react@19.0.10)(react@19.0.0)
      '@radix-ui/react-use-callback-ref': 1.1.0(@types/react@19.0.10)(react@19.0.0)
      '@radix-ui/react-use-controllable-state': 1.1.0(@types/react@19.0.10)(react@19.0.0)
      '@radix-ui/react-use-layout-effect': 1.1.0(@types/react@19.0.10)(react@19.0.0)
      '@radix-ui/react-use-previous': 1.1.0(@types/react@19.0.10)(react@19.0.0)
      '@radix-ui/react-visually-hidden': 1.1.2(@types/react-dom@19.0.4(@types/react@19.0.10))(@types/react@19.0.10)(react-dom@19.0.0(react@19.0.0))(react@19.0.0)
      aria-hidden: 1.2.4
      react: 19.0.0
      react-dom: 19.0.0(react@19.0.0)
      react-remove-scroll: 2.6.3(@types/react@19.0.10)(react@19.0.0)
    optionalDependencies:
      '@types/react': 19.0.10
      '@types/react-dom': 19.0.4(@types/react@19.0.10)

  '@radix-ui/react-separator@1.1.2(@types/react-dom@19.0.4(@types/react@19.0.10))(@types/react@19.0.10)(react-dom@19.0.0(react@19.0.0))(react@19.0.0)':
    dependencies:
      '@radix-ui/react-primitive': 2.0.2(@types/react-dom@19.0.4(@types/react@19.0.10))(@types/react@19.0.10)(react-dom@19.0.0(react@19.0.0))(react@19.0.0)
      react: 19.0.0
      react-dom: 19.0.0(react@19.0.0)
    optionalDependencies:
      '@types/react': 19.0.10
      '@types/react-dom': 19.0.4(@types/react@19.0.10)

  '@radix-ui/react-slider@1.2.3(@types/react-dom@19.0.4(@types/react@19.0.10))(@types/react@19.0.10)(react-dom@19.0.0(react@19.0.0))(react@19.0.0)':
    dependencies:
      '@radix-ui/number': 1.1.0
      '@radix-ui/primitive': 1.1.1
      '@radix-ui/react-collection': 1.1.2(@types/react-dom@19.0.4(@types/react@19.0.10))(@types/react@19.0.10)(react-dom@19.0.0(react@19.0.0))(react@19.0.0)
      '@radix-ui/react-compose-refs': 1.1.1(@types/react@19.0.10)(react@19.0.0)
      '@radix-ui/react-context': 1.1.1(@types/react@19.0.10)(react@19.0.0)
      '@radix-ui/react-direction': 1.1.0(@types/react@19.0.10)(react@19.0.0)
      '@radix-ui/react-primitive': 2.0.2(@types/react-dom@19.0.4(@types/react@19.0.10))(@types/react@19.0.10)(react-dom@19.0.0(react@19.0.0))(react@19.0.0)
      '@radix-ui/react-use-controllable-state': 1.1.0(@types/react@19.0.10)(react@19.0.0)
      '@radix-ui/react-use-layout-effect': 1.1.0(@types/react@19.0.10)(react@19.0.0)
      '@radix-ui/react-use-previous': 1.1.0(@types/react@19.0.10)(react@19.0.0)
      '@radix-ui/react-use-size': 1.1.0(@types/react@19.0.10)(react@19.0.0)
      react: 19.0.0
      react-dom: 19.0.0(react@19.0.0)
    optionalDependencies:
      '@types/react': 19.0.10
      '@types/react-dom': 19.0.4(@types/react@19.0.10)

  '@radix-ui/react-slot@1.1.2(@types/react@19.0.10)(react@19.0.0)':
    dependencies:
      '@radix-ui/react-compose-refs': 1.1.1(@types/react@19.0.10)(react@19.0.0)
      react: 19.0.0
    optionalDependencies:
      '@types/react': 19.0.10

  '@radix-ui/react-switch@1.1.3(@types/react-dom@19.0.4(@types/react@19.0.10))(@types/react@19.0.10)(react-dom@19.0.0(react@19.0.0))(react@19.0.0)':
    dependencies:
      '@radix-ui/primitive': 1.1.1
      '@radix-ui/react-compose-refs': 1.1.1(@types/react@19.0.10)(react@19.0.0)
      '@radix-ui/react-context': 1.1.1(@types/react@19.0.10)(react@19.0.0)
      '@radix-ui/react-primitive': 2.0.2(@types/react-dom@19.0.4(@types/react@19.0.10))(@types/react@19.0.10)(react-dom@19.0.0(react@19.0.0))(react@19.0.0)
      '@radix-ui/react-use-controllable-state': 1.1.0(@types/react@19.0.10)(react@19.0.0)
      '@radix-ui/react-use-previous': 1.1.0(@types/react@19.0.10)(react@19.0.0)
      '@radix-ui/react-use-size': 1.1.0(@types/react@19.0.10)(react@19.0.0)
      react: 19.0.0
      react-dom: 19.0.0(react@19.0.0)
    optionalDependencies:
      '@types/react': 19.0.10
      '@types/react-dom': 19.0.4(@types/react@19.0.10)

  '@radix-ui/react-tabs@1.1.3(@types/react-dom@19.0.4(@types/react@19.0.10))(@types/react@19.0.10)(react-dom@19.0.0(react@19.0.0))(react@19.0.0)':
    dependencies:
      '@radix-ui/primitive': 1.1.1
      '@radix-ui/react-context': 1.1.1(@types/react@19.0.10)(react@19.0.0)
      '@radix-ui/react-direction': 1.1.0(@types/react@19.0.10)(react@19.0.0)
      '@radix-ui/react-id': 1.1.0(@types/react@19.0.10)(react@19.0.0)
      '@radix-ui/react-presence': 1.1.2(@types/react-dom@19.0.4(@types/react@19.0.10))(@types/react@19.0.10)(react-dom@19.0.0(react@19.0.0))(react@19.0.0)
      '@radix-ui/react-primitive': 2.0.2(@types/react-dom@19.0.4(@types/react@19.0.10))(@types/react@19.0.10)(react-dom@19.0.0(react@19.0.0))(react@19.0.0)
      '@radix-ui/react-roving-focus': 1.1.2(@types/react-dom@19.0.4(@types/react@19.0.10))(@types/react@19.0.10)(react-dom@19.0.0(react@19.0.0))(react@19.0.0)
      '@radix-ui/react-use-controllable-state': 1.1.0(@types/react@19.0.10)(react@19.0.0)
      react: 19.0.0
      react-dom: 19.0.0(react@19.0.0)
    optionalDependencies:
      '@types/react': 19.0.10
      '@types/react-dom': 19.0.4(@types/react@19.0.10)

  '@radix-ui/react-toast@1.2.6(@types/react-dom@19.0.4(@types/react@19.0.10))(@types/react@19.0.10)(react-dom@19.0.0(react@19.0.0))(react@19.0.0)':
    dependencies:
      '@radix-ui/primitive': 1.1.1
      '@radix-ui/react-collection': 1.1.2(@types/react-dom@19.0.4(@types/react@19.0.10))(@types/react@19.0.10)(react-dom@19.0.0(react@19.0.0))(react@19.0.0)
      '@radix-ui/react-compose-refs': 1.1.1(@types/react@19.0.10)(react@19.0.0)
      '@radix-ui/react-context': 1.1.1(@types/react@19.0.10)(react@19.0.0)
      '@radix-ui/react-dismissable-layer': 1.1.5(@types/react-dom@19.0.4(@types/react@19.0.10))(@types/react@19.0.10)(react-dom@19.0.0(react@19.0.0))(react@19.0.0)
      '@radix-ui/react-portal': 1.1.4(@types/react-dom@19.0.4(@types/react@19.0.10))(@types/react@19.0.10)(react-dom@19.0.0(react@19.0.0))(react@19.0.0)
      '@radix-ui/react-presence': 1.1.2(@types/react-dom@19.0.4(@types/react@19.0.10))(@types/react@19.0.10)(react-dom@19.0.0(react@19.0.0))(react@19.0.0)
      '@radix-ui/react-primitive': 2.0.2(@types/react-dom@19.0.4(@types/react@19.0.10))(@types/react@19.0.10)(react-dom@19.0.0(react@19.0.0))(react@19.0.0)
      '@radix-ui/react-use-callback-ref': 1.1.0(@types/react@19.0.10)(react@19.0.0)
      '@radix-ui/react-use-controllable-state': 1.1.0(@types/react@19.0.10)(react@19.0.0)
      '@radix-ui/react-use-layout-effect': 1.1.0(@types/react@19.0.10)(react@19.0.0)
      '@radix-ui/react-visually-hidden': 1.1.2(@types/react-dom@19.0.4(@types/react@19.0.10))(@types/react@19.0.10)(react-dom@19.0.0(react@19.0.0))(react@19.0.0)
      react: 19.0.0
      react-dom: 19.0.0(react@19.0.0)
    optionalDependencies:
      '@types/react': 19.0.10
      '@types/react-dom': 19.0.4(@types/react@19.0.10)

  '@radix-ui/react-tooltip@1.1.8(@types/react-dom@19.0.4(@types/react@19.0.10))(@types/react@19.0.10)(react-dom@19.0.0(react@19.0.0))(react@19.0.0)':
    dependencies:
      '@radix-ui/primitive': 1.1.1
      '@radix-ui/react-compose-refs': 1.1.1(@types/react@19.0.10)(react@19.0.0)
      '@radix-ui/react-context': 1.1.1(@types/react@19.0.10)(react@19.0.0)
      '@radix-ui/react-dismissable-layer': 1.1.5(@types/react-dom@19.0.4(@types/react@19.0.10))(@types/react@19.0.10)(react-dom@19.0.0(react@19.0.0))(react@19.0.0)
      '@radix-ui/react-id': 1.1.0(@types/react@19.0.10)(react@19.0.0)
      '@radix-ui/react-popper': 1.2.2(@types/react-dom@19.0.4(@types/react@19.0.10))(@types/react@19.0.10)(react-dom@19.0.0(react@19.0.0))(react@19.0.0)
      '@radix-ui/react-portal': 1.1.4(@types/react-dom@19.0.4(@types/react@19.0.10))(@types/react@19.0.10)(react-dom@19.0.0(react@19.0.0))(react@19.0.0)
      '@radix-ui/react-presence': 1.1.2(@types/react-dom@19.0.4(@types/react@19.0.10))(@types/react@19.0.10)(react-dom@19.0.0(react@19.0.0))(react@19.0.0)
      '@radix-ui/react-primitive': 2.0.2(@types/react-dom@19.0.4(@types/react@19.0.10))(@types/react@19.0.10)(react-dom@19.0.0(react@19.0.0))(react@19.0.0)
      '@radix-ui/react-slot': 1.1.2(@types/react@19.0.10)(react@19.0.0)
      '@radix-ui/react-use-controllable-state': 1.1.0(@types/react@19.0.10)(react@19.0.0)
      '@radix-ui/react-visually-hidden': 1.1.2(@types/react-dom@19.0.4(@types/react@19.0.10))(@types/react@19.0.10)(react-dom@19.0.0(react@19.0.0))(react@19.0.0)
      react: 19.0.0
      react-dom: 19.0.0(react@19.0.0)
    optionalDependencies:
      '@types/react': 19.0.10
      '@types/react-dom': 19.0.4(@types/react@19.0.10)

  '@radix-ui/react-use-callback-ref@1.1.0(@types/react@19.0.10)(react@19.0.0)':
    dependencies:
      react: 19.0.0
    optionalDependencies:
      '@types/react': 19.0.10

  '@radix-ui/react-use-controllable-state@1.1.0(@types/react@19.0.10)(react@19.0.0)':
    dependencies:
      '@radix-ui/react-use-callback-ref': 1.1.0(@types/react@19.0.10)(react@19.0.0)
      react: 19.0.0
    optionalDependencies:
      '@types/react': 19.0.10

  '@radix-ui/react-use-escape-keydown@1.1.0(@types/react@19.0.10)(react@19.0.0)':
    dependencies:
      '@radix-ui/react-use-callback-ref': 1.1.0(@types/react@19.0.10)(react@19.0.0)
      react: 19.0.0
    optionalDependencies:
      '@types/react': 19.0.10

  '@radix-ui/react-use-layout-effect@1.1.0(@types/react@19.0.10)(react@19.0.0)':
    dependencies:
      react: 19.0.0
    optionalDependencies:
      '@types/react': 19.0.10

  '@radix-ui/react-use-previous@1.1.0(@types/react@19.0.10)(react@19.0.0)':
    dependencies:
      react: 19.0.0
    optionalDependencies:
      '@types/react': 19.0.10

  '@radix-ui/react-use-rect@1.1.0(@types/react@19.0.10)(react@19.0.0)':
    dependencies:
      '@radix-ui/rect': 1.1.0
      react: 19.0.0
    optionalDependencies:
      '@types/react': 19.0.10

  '@radix-ui/react-use-size@1.1.0(@types/react@19.0.10)(react@19.0.0)':
    dependencies:
      '@radix-ui/react-use-layout-effect': 1.1.0(@types/react@19.0.10)(react@19.0.0)
      react: 19.0.0
    optionalDependencies:
      '@types/react': 19.0.10

  '@radix-ui/react-visually-hidden@1.1.2(@types/react-dom@19.0.4(@types/react@19.0.10))(@types/react@19.0.10)(react-dom@19.0.0(react@19.0.0))(react@19.0.0)':
    dependencies:
      '@radix-ui/react-primitive': 2.0.2(@types/react-dom@19.0.4(@types/react@19.0.10))(@types/react@19.0.10)(react-dom@19.0.0(react@19.0.0))(react@19.0.0)
      react: 19.0.0
      react-dom: 19.0.0(react@19.0.0)
    optionalDependencies:
      '@types/react': 19.0.10
      '@types/react-dom': 19.0.4(@types/react@19.0.10)

  '@radix-ui/rect@1.1.0': {}

  '@redis/bloom@1.2.0(@redis/client@1.6.0)':
    dependencies:
      '@redis/client': 1.6.0

  '@redis/client@1.6.0':
    dependencies:
      cluster-key-slot: 1.1.2
      generic-pool: 3.9.0
      yallist: 4.0.0

  '@redis/graph@1.1.1(@redis/client@1.6.0)':
    dependencies:
      '@redis/client': 1.6.0

  '@redis/json@1.0.7(@redis/client@1.6.0)':
    dependencies:
      '@redis/client': 1.6.0

  '@redis/search@1.2.0(@redis/client@1.6.0)':
    dependencies:
      '@redis/client': 1.6.0

  '@redis/time-series@1.1.0(@redis/client@1.6.0)':
    dependencies:
      '@redis/client': 1.6.0

  '@remix-run/router@1.22.0': {}

  '@rollup/pluginutils@4.2.1':
    dependencies:
      estree-walker: 2.0.2
      picomatch: 2.3.1

  '@rollup/rollup-android-arm-eabi@4.34.8':
    optional: true

  '@rollup/rollup-android-arm64@4.34.8':
    optional: true

  '@rollup/rollup-darwin-arm64@4.34.8':
    optional: true

  '@rollup/rollup-darwin-x64@4.34.8':
    optional: true

  '@rollup/rollup-freebsd-arm64@4.34.8':
    optional: true

  '@rollup/rollup-freebsd-x64@4.34.8':
    optional: true

  '@rollup/rollup-linux-arm-gnueabihf@4.34.8':
    optional: true

  '@rollup/rollup-linux-arm-musleabihf@4.34.8':
    optional: true

  '@rollup/rollup-linux-arm64-gnu@4.34.8':
    optional: true

  '@rollup/rollup-linux-arm64-musl@4.34.8':
    optional: true

  '@rollup/rollup-linux-loongarch64-gnu@4.34.8':
    optional: true

  '@rollup/rollup-linux-powerpc64le-gnu@4.34.8':
    optional: true

  '@rollup/rollup-linux-riscv64-gnu@4.34.8':
    optional: true

  '@rollup/rollup-linux-s390x-gnu@4.34.8':
    optional: true

  '@rollup/rollup-linux-x64-gnu@4.34.8':
    optional: true

  '@rollup/rollup-linux-x64-musl@4.34.8':
    optional: true

  '@rollup/rollup-win32-arm64-msvc@4.34.8':
    optional: true

  '@rollup/rollup-win32-ia32-msvc@4.34.8':
    optional: true

  '@rollup/rollup-win32-x64-msvc@4.34.8':
    optional: true

  '@sentry-internal/browser-utils@8.55.0':
    dependencies:
      '@sentry/core': 8.55.0

  '@sentry-internal/feedback@8.55.0':
    dependencies:
      '@sentry/core': 8.55.0

  '@sentry-internal/replay-canvas@8.55.0':
    dependencies:
      '@sentry-internal/replay': 8.55.0
      '@sentry/core': 8.55.0

  '@sentry-internal/replay@8.55.0':
    dependencies:
      '@sentry-internal/browser-utils': 8.55.0
      '@sentry/core': 8.55.0

  '@sentry/browser@8.55.0':
    dependencies:
      '@sentry-internal/browser-utils': 8.55.0
      '@sentry-internal/feedback': 8.55.0
      '@sentry-internal/replay': 8.55.0
      '@sentry-internal/replay-canvas': 8.55.0
      '@sentry/core': 8.55.0

  '@sentry/core@8.55.0': {}

  '@sinclair/typebox@0.25.24': {}

  '@sinclair/typebox@0.27.8': {}

  '@supabase/auth-helpers-nextjs@0.10.0(@supabase/supabase-js@2.47.10)':
    dependencies:
      '@supabase/auth-helpers-shared': 0.7.0(@supabase/supabase-js@2.47.10)
      '@supabase/supabase-js': 2.47.10
      set-cookie-parser: 2.7.1

  '@supabase/auth-helpers-react@0.5.0(@supabase/supabase-js@2.47.10)':
    dependencies:
      '@supabase/supabase-js': 2.47.10

  '@supabase/auth-helpers-shared@0.7.0(@supabase/supabase-js@2.47.10)':
    dependencies:
      '@supabase/supabase-js': 2.47.10
      jose: 4.15.9

  '@supabase/auth-js@2.67.3':
    dependencies:
      '@supabase/node-fetch': 2.6.15

  '@supabase/functions-js@2.4.4':
    dependencies:
      '@supabase/node-fetch': 2.6.15

  '@supabase/node-fetch@2.6.15':
    dependencies:
      whatwg-url: 5.0.0

  '@supabase/postgrest-js@1.18.1':
    dependencies:
      '@supabase/node-fetch': 2.6.15

  '@supabase/realtime-js@2.11.2':
    dependencies:
      '@supabase/node-fetch': 2.6.15
      '@types/phoenix': 1.6.6
      '@types/ws': 8.5.14
      ws: 8.18.0
    transitivePeerDependencies:
      - bufferutil
      - utf-8-validate

  '@supabase/storage-js@2.7.1':
    dependencies:
      '@supabase/node-fetch': 2.6.15

  '@supabase/supabase-js@2.48.1':
    dependencies:
      '@supabase/auth-js': 2.67.3
      '@supabase/functions-js': 2.4.4
      '@supabase/node-fetch': 2.6.15
      '@supabase/postgrest-js': 1.18.1
      '@supabase/realtime-js': 2.11.2
      '@supabase/storage-js': 2.7.1
    transitivePeerDependencies:
      - bufferutil
      - utf-8-validate

  '@tailwindcss/forms@0.5.10(tailwindcss@3.4.17(ts-node@10.9.1(@types/node@22.13.4)(typescript@5.7.3)))':
    dependencies:
      mini-svg-data-uri: 1.4.4
      tailwindcss: 3.4.17(ts-node@10.9.1(@types/node@22.13.4)(typescript@5.7.3))

  '@tailwindcss/typography@0.5.16(tailwindcss@3.4.17(ts-node@10.9.1(@types/node@22.13.4)(typescript@5.7.3)))':
    dependencies:
      lodash.castarray: 4.4.0
      lodash.isplainobject: 4.0.6
      lodash.merge: 4.6.2
      postcss-selector-parser: 6.0.10
      tailwindcss: 3.4.17(ts-node@10.9.1(@types/node@22.13.4)(typescript@5.7.3))

  '@tanstack/query-core@5.66.4': {}

  '@tanstack/query-devtools@5.65.0': {}

  '@tanstack/react-query-devtools@5.66.5(@tanstack/react-query@5.66.5(react@19.0.0))(react@19.0.0)':
    dependencies:
      '@tanstack/query-devtools': 5.65.0
      '@tanstack/react-query': 5.66.5(react@19.0.0)
      react: 19.0.0

  '@tanstack/react-query@5.66.5(react@19.0.0)':
    dependencies:
      '@tanstack/query-core': 5.66.4
      react: 19.0.0

  '@tensorflow/tfjs-backend-cpu@4.22.0(@tensorflow/tfjs-core@4.22.0(encoding@0.1.13))':
    dependencies:
      '@tensorflow/tfjs-core': 4.22.0(encoding@0.1.13)
      '@types/seedrandom': 2.4.34
      seedrandom: 3.0.5

  '@tensorflow/tfjs-backend-webgl@4.22.0(@tensorflow/tfjs-core@4.22.0(encoding@0.1.13))':
    dependencies:
      '@tensorflow/tfjs-backend-cpu': 4.22.0(@tensorflow/tfjs-core@4.22.0(encoding@0.1.13))
      '@tensorflow/tfjs-core': 4.22.0(encoding@0.1.13)
      '@types/offscreencanvas': 2019.3.0
      '@types/seedrandom': 2.4.34
      seedrandom: 3.0.5

  '@tensorflow/tfjs-converter@4.22.0(@tensorflow/tfjs-core@4.22.0(encoding@0.1.13))':
    dependencies:
      '@tensorflow/tfjs-core': 4.22.0(encoding@0.1.13)

  '@tensorflow/tfjs-core@4.22.0(encoding@0.1.13)':
    dependencies:
      '@types/long': 4.0.2
      '@types/offscreencanvas': 2019.7.3
      '@types/seedrandom': 2.4.34
      '@webgpu/types': 0.1.38
      long: 4.0.0
      node-fetch: 2.6.13(encoding@0.1.13)
      seedrandom: 3.0.5
    transitivePeerDependencies:
      - encoding

  '@tensorflow/tfjs-data@4.22.0(@tensorflow/tfjs-core@4.22.0(encoding@0.1.13))(encoding@0.1.13)(seedrandom@3.0.5)':
    dependencies:
      '@tensorflow/tfjs-core': 4.22.0(encoding@0.1.13)
      '@types/node-fetch': 2.6.12
      node-fetch: 2.6.13(encoding@0.1.13)
      seedrandom: 3.0.5
      string_decoder: 1.3.0
    transitivePeerDependencies:
      - encoding

  '@tensorflow/tfjs-layers@4.22.0(@tensorflow/tfjs-core@4.22.0(encoding@0.1.13))':
    dependencies:
      '@tensorflow/tfjs-core': 4.22.0(encoding@0.1.13)

  '@tensorflow/tfjs-node@4.22.0(encoding@0.1.13)(seedrandom@3.0.5)':
    dependencies:
      '@mapbox/node-pre-gyp': 1.0.9(encoding@0.1.13)
      '@tensorflow/tfjs': 4.22.0(encoding@0.1.13)(seedrandom@3.0.5)
      adm-zip: 0.5.16
      google-protobuf: 3.21.4
      https-proxy-agent: 2.2.4
      progress: 2.0.3
      rimraf: 2.7.1
      tar: 7.4.3
    transitivePeerDependencies:
      - encoding
      - seedrandom
      - supports-color

  '@tensorflow/tfjs@4.22.0(encoding@0.1.13)(seedrandom@3.0.5)':
    dependencies:
      '@tensorflow/tfjs-backend-cpu': 4.22.0(@tensorflow/tfjs-core@4.22.0(encoding@0.1.13))
      '@tensorflow/tfjs-backend-webgl': 4.22.0(@tensorflow/tfjs-core@4.22.0(encoding@0.1.13))
      '@tensorflow/tfjs-converter': 4.22.0(@tensorflow/tfjs-core@4.22.0(encoding@0.1.13))
      '@tensorflow/tfjs-core': 4.22.0(encoding@0.1.13)
      '@tensorflow/tfjs-data': 4.22.0(@tensorflow/tfjs-core@4.22.0(encoding@0.1.13))(encoding@0.1.13)(seedrandom@3.0.5)
      '@tensorflow/tfjs-layers': 4.22.0(@tensorflow/tfjs-core@4.22.0(encoding@0.1.13))
      argparse: 1.0.10
      chalk: 4.1.2
      core-js: 3.29.1
      regenerator-runtime: 0.13.11
      yargs: 16.2.0
    transitivePeerDependencies:
      - encoding
      - seedrandom

  '@testing-library/dom@10.4.0':
    dependencies:
      '@babel/code-frame': 7.26.2
      '@babel/runtime': 7.26.0
      '@types/aria-query': 5.0.4
      aria-query: 5.3.0
      chalk: 4.1.2
      dom-accessibility-api: 0.5.16
      lz-string: 1.5.0
      pretty-format: 27.5.1

  '@testing-library/dom@9.3.4':
    dependencies:
      '@babel/code-frame': 7.26.2
      '@babel/runtime': 7.26.0
      '@types/aria-query': 5.0.4
      aria-query: 5.1.3
      chalk: 4.1.2
      dom-accessibility-api: 0.5.16
      lz-string: 1.5.0
      pretty-format: 27.5.1

  '@testing-library/jest-dom@6.6.3':
    dependencies:
      '@adobe/css-tools': 4.4.1
      aria-query: 5.3.2
      chalk: 3.0.0
      css.escape: 1.5.1
      dom-accessibility-api: 0.6.3
      lodash: 4.17.21
      redent: 3.0.0

  '@testing-library/react@14.3.1(@types/react@19.0.10)(react-dom@19.0.0(react@19.0.0))(react@19.0.0)':
    dependencies:
      '@babel/runtime': 7.26.0
      '@testing-library/dom': 9.3.4
      '@types/react-dom': 19.0.4(@types/react@19.0.10)
      react: 19.0.0
      react-dom: 19.0.0(react@19.0.0)
    transitivePeerDependencies:
      - '@types/react'

  '@testing-library/user-event@14.6.1(@testing-library/dom@10.4.0)':
    dependencies:
      '@testing-library/dom': 10.4.0

  '@toolhouseai/sdk@1.0.4(debug@4.4.0)(encoding@0.1.13)(react@19.0.0)(sswr@2.1.0(svelte@5.16.0))(svelte@5.16.0)(vue@3.5.13(typescript@5.7.3))':
    dependencies:
      '@anthropic-ai/sdk': 0.27.3(encoding@0.1.13)
      ai: 3.4.33(openai@4.77.0(encoding@0.1.13)(zod@3.24.2))(react@19.0.0)(sswr@2.1.0(svelte@5.16.0))(svelte@5.16.0)(vue@3.5.13(typescript@5.7.3))(zod@3.24.2)
      axios: 1.7.9(debug@4.4.0)
      openai: 4.77.0(encoding@0.1.13)(zod@3.24.2)
      zod: 3.24.2
    transitivePeerDependencies:
      - debug
      - encoding
      - react
      - solid-js
      - sswr
      - svelte
      - vue

  '@tootallnate/once@2.0.0': {}

  '@tootallnate/quickjs-emscripten@0.23.0': {}

  '@ts-morph/common@0.11.1':
    dependencies:
      fast-glob: 3.3.2
      minimatch: 3.1.2
      mkdirp: 1.0.4
      path-browserify: 1.0.1

  '@tsconfig/node10@1.0.11': {}

  '@tsconfig/node12@1.0.11': {}

  '@tsconfig/node14@1.0.3': {}

  '@tsconfig/node16@1.0.4': {}

  '@tweenjs/tween.js@23.1.3': {}

  '@types/aria-query@5.0.4': {}

  '@types/axios@0.14.4(debug@4.4.0)':
    dependencies:
      axios: 1.7.9(debug@4.4.0)
    transitivePeerDependencies:
      - debug

  '@types/babel__core@7.20.5':
    dependencies:
      '@babel/parser': 7.26.3
      '@babel/types': 7.26.3
      '@types/babel__generator': 7.6.8
      '@types/babel__template': 7.4.4
      '@types/babel__traverse': 7.20.6

  '@types/babel__generator@7.6.8':
    dependencies:
      '@babel/types': 7.26.9

  '@types/babel__template@7.4.4':
    dependencies:
      '@babel/parser': 7.26.9
      '@babel/types': 7.26.9

  '@types/babel__traverse@7.20.6':
    dependencies:
      '@babel/types': 7.26.9

  '@types/bluebird@3.5.42': {}

  '@types/body-parser@1.19.5':
    dependencies:
      '@types/connect': 3.4.38
      '@types/node': 22.13.4

  '@types/connect@3.4.38':
    dependencies:
      '@types/node': 22.13.4

  '@types/continuation-local-storage@3.2.7':
    dependencies:
      '@types/node': 22.13.4

  '@types/cookie@0.6.0': {}

  '@types/diff-match-patch@1.0.36': {}

  '@types/dom-speech-recognition@0.0.4': {}

  '@types/dotenv@8.2.3':
    dependencies:
      dotenv: 16.4.7

  '@types/estree@1.0.6': {}

  '@types/express-serve-static-core@5.0.3':
    dependencies:
      '@types/node': 22.13.4
      '@types/qs': 6.9.17
      '@types/range-parser': 1.2.7
      '@types/send': 0.17.4

  '@types/express@5.0.0':
    dependencies:
      '@types/body-parser': 1.19.5
      '@types/express-serve-static-core': 5.0.3
      '@types/qs': 6.9.17
      '@types/serve-static': 1.15.7

  '@types/history@4.7.11': {}

  '@types/http-errors@2.0.4': {}

  '@types/http-proxy@1.17.15':
    dependencies:
      '@types/node': 22.13.4

  '@types/ioredis@5.0.0':
    dependencies:
      ioredis: 5.4.2
    transitivePeerDependencies:
      - supports-color

  '@types/istanbul-lib-coverage@2.0.6': {}

  '@types/istanbul-lib-report@3.0.3':
    dependencies:
      '@types/istanbul-lib-coverage': 2.0.6

  '@types/istanbul-reports@3.0.4':
    dependencies:
      '@types/istanbul-lib-report': 3.0.3

  '@types/jest@29.5.14':
    dependencies:
      expect: 29.7.0
      pretty-format: 29.7.0

  '@types/json-schema@7.0.15': {}

  '@types/lodash@4.17.13': {}

  '@types/long@4.0.2': {}

  '@types/mime@1.3.5': {}

  '@types/mocha@10.0.10': {}

  '@types/node-fetch@2.6.12':
    dependencies:
      '@types/node': 22.13.4
      form-data: 4.0.1

  '@types/node@16.18.11': {}

  '@types/node@18.19.76':
    dependencies:
      undici-types: 5.26.5

  '@types/node@22.13.4':
    dependencies:
      undici-types: 6.20.0

  '@types/normalize-package-data@2.4.4': {}

  '@types/offscreencanvas@2019.3.0': {}

  '@types/offscreencanvas@2019.7.3': {}

  '@types/pg@8.11.10':
    dependencies:
      '@types/node': 22.13.4
      pg-protocol: 1.7.0
      pg-types: 4.0.2

  '@types/phoenix@1.6.6': {}

  '@types/puppeteer@7.0.4(typescript@5.7.3)':
    dependencies:
      puppeteer: 23.11.1(typescript@5.7.3)
    transitivePeerDependencies:
      - bufferutil
      - supports-color
      - typescript
      - utf-8-validate

  '@types/qs@6.9.17': {}

  '@types/range-parser@1.2.7': {}

  '@types/react-dom@19.0.4(@types/react@19.0.10)':
    dependencies:
      '@types/react': 19.0.10

  '@types/react-router-dom@5.3.3':
    dependencies:
      '@types/history': 4.7.11
      '@types/react': 19.0.10
      '@types/react-router': 5.1.20

  '@types/react-router@5.1.20':
    dependencies:
      '@types/history': 4.7.11
      '@types/react': 19.0.10

  '@types/react@19.0.10':
    dependencies:
      csstype: 3.1.3

  '@types/seedrandom@2.4.34': {}

  '@types/send@0.17.4':
    dependencies:
      '@types/mime': 1.3.5
      '@types/node': 22.13.4

  '@types/sequelize@4.28.20':
    dependencies:
      '@types/bluebird': 3.5.42
      '@types/continuation-local-storage': 3.2.7
      '@types/lodash': 4.17.13
      '@types/validator': 13.12.2

  '@types/serve-static@1.15.7':
    dependencies:
      '@types/http-errors': 2.0.4
      '@types/node': 22.13.4
      '@types/send': 0.17.4

  '@types/stack-utils@2.0.3': {}

  '@types/stats.js@0.17.3': {}

  '@types/statuses@2.0.5': {}

  '@types/three@0.173.0':
    dependencies:
      '@tweenjs/tween.js': 23.1.3
      '@types/stats.js': 0.17.3
      '@types/webxr': 0.5.20
      '@webgpu/types': 0.1.38
      fflate: 0.8.2
      meshoptimizer: 0.18.1

  '@types/tough-cookie@4.0.5': {}

  '@types/triple-beam@1.3.5': {}

  '@types/uuid@10.0.0': {}

  '@types/validator@13.12.2': {}

  '@types/web@0.0.203': {}

  '@types/webxr@0.5.20': {}

  '@types/ws@8.5.14':
    dependencies:
      '@types/node': 22.13.4

  '@types/yargs-parser@21.0.3': {}

  '@types/yargs@17.0.33':
    dependencies:
      '@types/yargs-parser': 21.0.3

  '@types/yauzl@2.10.3':
    dependencies:
      '@types/node': 22.13.4
    optional: true

  '@typescript-eslint/eslint-plugin@8.24.1(@typescript-eslint/parser@8.24.1(eslint@9.20.1(jiti@1.21.7))(typescript@5.7.3))(eslint@9.20.1(jiti@1.21.7))(typescript@5.7.3)':
    dependencies:
      '@eslint-community/regexpp': 4.12.1
      '@typescript-eslint/parser': 8.24.1(eslint@9.20.1(jiti@1.21.7))(typescript@5.7.3)
      '@typescript-eslint/scope-manager': 8.24.1
      '@typescript-eslint/type-utils': 8.24.1(eslint@9.20.1(jiti@1.21.7))(typescript@5.7.3)
      '@typescript-eslint/utils': 8.24.1(eslint@9.20.1(jiti@1.21.7))(typescript@5.7.3)
      '@typescript-eslint/visitor-keys': 8.24.1
      eslint: 9.20.1(jiti@1.21.7)
      graphemer: 1.4.0
      ignore: 5.3.2
      natural-compare: 1.4.0
      ts-api-utils: 2.0.1(typescript@5.7.3)
      typescript: 5.7.3
    transitivePeerDependencies:
      - supports-color

  '@typescript-eslint/parser@8.24.1(eslint@9.20.1(jiti@1.21.7))(typescript@5.7.3)':
    dependencies:
      '@typescript-eslint/scope-manager': 8.24.1
      '@typescript-eslint/types': 8.24.1
      '@typescript-eslint/typescript-estree': 8.24.1(typescript@5.7.3)
      '@typescript-eslint/visitor-keys': 8.24.1
      debug: 4.4.0
      eslint: 9.20.1(jiti@1.21.7)
      typescript: 5.7.3
    transitivePeerDependencies:
      - supports-color

  '@typescript-eslint/scope-manager@8.24.1':
    dependencies:
      '@typescript-eslint/types': 8.24.1
      '@typescript-eslint/visitor-keys': 8.24.1

  '@typescript-eslint/type-utils@8.24.1(eslint@9.20.1(jiti@1.21.7))(typescript@5.7.3)':
    dependencies:
      '@typescript-eslint/typescript-estree': 8.24.1(typescript@5.7.3)
      '@typescript-eslint/utils': 8.24.1(eslint@9.20.1(jiti@1.21.7))(typescript@5.7.3)
      debug: 4.4.0
      eslint: 9.20.1(jiti@1.21.7)
      ts-api-utils: 2.0.1(typescript@5.7.3)
      typescript: 5.7.3
    transitivePeerDependencies:
      - supports-color

  '@typescript-eslint/types@8.24.1': {}

  '@typescript-eslint/typescript-estree@8.24.1(typescript@5.7.3)':
    dependencies:
      '@typescript-eslint/types': 8.24.1
      '@typescript-eslint/visitor-keys': 8.24.1
      debug: 4.4.0
      fast-glob: 3.3.2
      is-glob: 4.0.3
      minimatch: 9.0.5
      semver: 7.7.1
      ts-api-utils: 2.0.1(typescript@5.7.3)
      typescript: 5.7.3
    transitivePeerDependencies:
      - supports-color

  '@typescript-eslint/utils@8.24.1(eslint@9.20.1(jiti@1.21.7))(typescript@5.7.3)':
    dependencies:
      '@eslint-community/eslint-utils': 4.4.1(eslint@9.20.1(jiti@1.21.7))
      '@typescript-eslint/scope-manager': 8.24.1
      '@typescript-eslint/types': 8.24.1
      '@typescript-eslint/typescript-estree': 8.24.1(typescript@5.7.3)
      eslint: 9.20.1(jiti@1.21.7)
      typescript: 5.7.3
    transitivePeerDependencies:
      - supports-color

  '@typescript-eslint/visitor-keys@8.24.1':
    dependencies:
      '@typescript-eslint/types': 8.24.1
      eslint-visitor-keys: 4.2.0

  '@vercel/build-utils@8.8.0': {}

  '@vercel/error-utils@2.0.3': {}

  '@vercel/fun@1.1.0(encoding@0.1.13)':
    dependencies:
      '@tootallnate/once': 2.0.0
      async-listen: 1.2.0
      debug: 4.1.1
      execa: 3.2.0
      fs-extra: 8.1.0
      generic-pool: 3.4.2
      micro: 9.3.5-canary.3
      ms: 2.1.1
      node-fetch: 2.6.7(encoding@0.1.13)
      path-match: 1.2.4
      promisepipe: 3.0.0
      semver: 7.7.1
      stat-mode: 0.3.0
      stream-to-promise: 2.2.0
      tar: 7.4.3
      tree-kill: 1.2.2
      uid-promise: 1.0.0
      uuid: 3.3.2
      xdg-app-paths: 5.1.0
      yauzl-promise: 2.1.3
    transitivePeerDependencies:
      - encoding
      - supports-color

  '@vercel/gatsby-plugin-vercel-analytics@1.0.11':
    dependencies:
      web-vitals: 0.2.4

  '@vercel/gatsby-plugin-vercel-builder@2.0.61':
    dependencies:
      '@sinclair/typebox': 0.25.24
      '@vercel/build-utils': 8.8.0
      '@vercel/routing-utils': 5.0.0
      esbuild: 0.14.47
      etag: 1.8.1
      fs-extra: 11.1.0

  '@vercel/go@3.2.1': {}

  '@vercel/hydrogen@1.0.9':
    dependencies:
      '@vercel/static-config': 3.0.0
      ts-morph: 12.0.0

  '@vercel/next@4.4.0(encoding@0.1.13)':
    dependencies:
      '@vercel/nft': 0.27.3(encoding@0.1.13)
    transitivePeerDependencies:
      - encoding
      - supports-color

  '@vercel/nft@0.27.3(encoding@0.1.13)':
    dependencies:
      '@mapbox/node-pre-gyp': 1.0.11(encoding@0.1.13)
      '@rollup/pluginutils': 4.2.1
      acorn: 8.14.0
      acorn-import-attributes: 1.9.5(acorn@8.14.0)
      async-sema: 3.1.1
      bindings: 1.5.0
      estree-walker: 2.0.2
      glob: 7.2.3
      graceful-fs: 4.2.11
      micromatch: 4.0.8
      node-gyp-build: 4.8.4
      resolve-from: 5.0.0
    transitivePeerDependencies:
      - encoding
      - supports-color

  '@vercel/node@5.0.0(encoding@0.1.13)':
    dependencies:
      '@edge-runtime/node-utils': 2.3.0
      '@edge-runtime/primitives': 4.1.0
      '@edge-runtime/vm': 3.2.0
      '@types/node': 16.18.11
      '@vercel/build-utils': 8.8.0
      '@vercel/error-utils': 2.0.3
      '@vercel/nft': 0.27.3(encoding@0.1.13)
      '@vercel/static-config': 3.0.0
      async-listen: 3.0.0
      cjs-module-lexer: 1.2.3
      edge-runtime: 2.5.9
      es-module-lexer: 1.4.1
      esbuild: 0.14.47
      etag: 1.8.1
      node-fetch: 2.6.9(encoding@0.1.13)
      path-to-regexp: 8.2.0
      ts-morph: 12.0.0
      ts-node: 10.9.1(@types/node@16.18.11)(typescript@4.9.5)
      typescript: 4.9.5
      undici: 5.28.5
    transitivePeerDependencies:
      - '@swc/core'
      - '@swc/wasm'
      - encoding
      - supports-color

  '@vercel/python@4.5.1': {}

  '@vercel/redwood@2.1.10(encoding@0.1.13)':
    dependencies:
      '@vercel/nft': 0.27.3(encoding@0.1.13)
      '@vercel/routing-utils': 5.0.0
      '@vercel/static-config': 3.0.0
      semver: 7.7.1
      ts-morph: 12.0.0
    transitivePeerDependencies:
      - encoding
      - supports-color

  '@vercel/remix-builder@4.0.0(encoding@0.1.13)':
    dependencies:
      '@vercel/error-utils': 2.0.3
      '@vercel/nft': 0.27.3(encoding@0.1.13)
      '@vercel/static-config': 3.0.0
      ts-morph: 12.0.0
    transitivePeerDependencies:
      - encoding
      - supports-color

  '@vercel/routing-utils@5.0.0':
    dependencies:
      path-to-regexp: 8.2.0
    optionalDependencies:
      ajv: 6.12.6

  '@vercel/ruby@2.1.0': {}

  '@vercel/static-build@2.5.39':
    dependencies:
      '@vercel/gatsby-plugin-vercel-analytics': 1.0.11
      '@vercel/gatsby-plugin-vercel-builder': 2.0.61
      '@vercel/static-config': 3.0.0
      ts-morph: 12.0.0

  '@vercel/static-config@3.0.0':
    dependencies:
      ajv: 8.6.3
      json-schema-to-ts: 1.6.4
      ts-morph: 12.0.0

  '@vitejs/plugin-react@4.3.4(vite@6.1.0(@types/node@22.13.4)(jiti@1.21.7)(tsx@4.19.2)(yaml@2.7.0))':
    dependencies:
      '@babel/core': 7.26.0
      '@babel/plugin-transform-react-jsx-self': 7.25.9(@babel/core@7.26.0)
      '@babel/plugin-transform-react-jsx-source': 7.25.9(@babel/core@7.26.0)
      '@types/babel__core': 7.20.5
      react-refresh: 0.14.2
      vite: 6.1.0(@types/node@22.13.4)(jiti@1.21.7)(tsx@4.19.2)(yaml@2.7.0)
    transitivePeerDependencies:
      - supports-color

  '@vitest/coverage-v8@3.0.5(vitest@3.0.5)':
    dependencies:
      '@ampproject/remapping': 2.3.0
      '@bcoe/v8-coverage': 1.0.2
      debug: 4.4.0
      istanbul-lib-coverage: 3.2.2
      istanbul-lib-report: 3.0.1
      istanbul-lib-source-maps: 5.0.6
      istanbul-reports: 3.1.7
      magic-string: 0.30.17
      magicast: 0.3.5
      std-env: 3.8.0
      test-exclude: 7.0.1
      tinyrainbow: 2.0.0
      vitest: 3.0.5(@edge-runtime/vm@3.2.0)(@types/node@22.13.4)(@vitest/ui@3.0.5)(happy-dom@16.2.6)(jiti@1.21.7)(jsdom@25.0.1)(msw@2.7.0(@types/node@22.13.4)(typescript@5.7.3))(tsx@4.19.2)(yaml@2.7.0)
    transitivePeerDependencies:
      - supports-color

  '@vitest/eslint-plugin@1.1.31(@typescript-eslint/utils@8.24.1(eslint@9.20.1(jiti@1.21.7))(typescript@5.7.3))(eslint@9.20.1(jiti@1.21.7))(typescript@5.7.3)(vitest@3.0.5)':
    dependencies:
      '@typescript-eslint/utils': 8.24.1(eslint@9.20.1(jiti@1.21.7))(typescript@5.7.3)
      eslint: 9.20.1(jiti@1.21.7)
    optionalDependencies:
      typescript: 5.7.3
      vitest: 3.0.5(@edge-runtime/vm@3.2.0)(@types/node@22.13.4)(@vitest/ui@3.0.5)(happy-dom@16.2.6)(jiti@1.21.7)(jsdom@25.0.1)(msw@2.7.0(@types/node@22.13.4)(typescript@5.7.3))(tsx@4.19.2)(yaml@2.7.0)

  '@vitest/expect@3.0.5':
    dependencies:
      '@vitest/spy': 3.0.5
      '@vitest/utils': 3.0.5
      chai: 5.2.0
      tinyrainbow: 2.0.0

  '@vitest/mocker@3.0.5(msw@2.7.0(@types/node@22.13.4)(typescript@5.7.3))(vite@6.1.0(@types/node@22.13.4)(jiti@1.21.7)(tsx@4.19.2)(yaml@2.7.0))':
    dependencies:
      '@vitest/spy': 3.0.5
      estree-walker: 3.0.3
      magic-string: 0.30.17
    optionalDependencies:
      msw: 2.7.0(@types/node@22.13.4)(typescript@5.7.3)
      vite: 6.1.0(@types/node@22.13.4)(jiti@1.21.7)(tsx@4.19.2)(yaml@2.7.0)

  '@vitest/pretty-format@3.0.5':
    dependencies:
      tinyrainbow: 2.0.0

  '@vitest/runner@3.0.5':
    dependencies:
      '@vitest/utils': 3.0.5
      pathe: 2.0.3

  '@vitest/snapshot@3.0.5':
    dependencies:
      '@vitest/pretty-format': 3.0.5
      magic-string: 0.30.17
      pathe: 2.0.3

  '@vitest/spy@3.0.5':
    dependencies:
      tinyspy: 3.0.2

  '@vitest/ui@3.0.5(vitest@3.0.5)':
    dependencies:
      '@vitest/utils': 3.0.5
      fflate: 0.8.2
      flatted: 3.3.2
      pathe: 2.0.3
      sirv: 3.0.0
      tinyglobby: 0.2.10
      tinyrainbow: 2.0.0
      vitest: 3.0.5(@edge-runtime/vm@3.2.0)(@types/node@22.13.4)(@vitest/ui@3.0.5)(happy-dom@16.2.6)(jiti@1.21.7)(jsdom@25.0.1)(msw@2.7.0(@types/node@22.13.4)(typescript@5.7.3))(tsx@4.19.2)(yaml@2.7.0)

  '@vitest/utils@3.0.5':
    dependencies:
      '@vitest/pretty-format': 3.0.5
      loupe: 3.1.3
      tinyrainbow: 2.0.0

  '@vue/compiler-core@3.5.13':
    dependencies:
      '@babel/parser': 7.26.9
      '@vue/shared': 3.5.13
      entities: 4.5.0
      estree-walker: 2.0.2
      source-map-js: 1.2.1

  '@vue/compiler-dom@3.5.13':
    dependencies:
      '@vue/compiler-core': 3.5.13
      '@vue/shared': 3.5.13

  '@vue/compiler-sfc@3.5.13':
    dependencies:
      '@babel/parser': 7.26.9
      '@vue/compiler-core': 3.5.13
      '@vue/compiler-dom': 3.5.13
      '@vue/compiler-ssr': 3.5.13
      '@vue/shared': 3.5.13
      estree-walker: 2.0.2
      magic-string: 0.30.17
      postcss: 8.5.2
      source-map-js: 1.2.1

  '@vue/compiler-ssr@3.5.13':
    dependencies:
      '@vue/compiler-dom': 3.5.13
      '@vue/shared': 3.5.13

  '@vue/reactivity@3.5.13':
    dependencies:
      '@vue/shared': 3.5.13

  '@vue/runtime-core@3.5.13':
    dependencies:
      '@vue/reactivity': 3.5.13
      '@vue/shared': 3.5.13

  '@vue/runtime-dom@3.5.13':
    dependencies:
      '@vue/reactivity': 3.5.13
      '@vue/runtime-core': 3.5.13
      '@vue/shared': 3.5.13
      csstype: 3.1.3

  '@vue/server-renderer@3.5.13(vue@3.5.13(typescript@5.7.3))':
    dependencies:
      '@vue/compiler-ssr': 3.5.13
      '@vue/shared': 3.5.13
      vue: 3.5.13(typescript@5.7.3)

  '@vue/shared@3.5.13': {}

  '@webgpu/types@0.1.38': {}

  '@xenova/transformers@2.17.2':
    dependencies:
      '@huggingface/jinja': 0.2.2
      onnxruntime-web: 1.14.0
      sharp: 0.32.6
    optionalDependencies:
      onnxruntime-node: 1.14.0

  abbrev@1.1.1: {}

  abort-controller@3.0.0:
    dependencies:
      event-target-shim: 5.0.1

  accepts@1.3.8:
    dependencies:
      mime-types: 2.1.35
      negotiator: 0.6.3

  acorn-import-attributes@1.9.5(acorn@8.14.0):
    dependencies:
      acorn: 8.14.0

  acorn-jsx@5.3.2(acorn@8.14.0):
    dependencies:
      acorn: 8.14.0

  acorn-typescript@1.4.13(acorn@8.14.0):
    dependencies:
      acorn: 8.14.0

  acorn-walk@8.3.4:
    dependencies:
      acorn: 8.14.0

  acorn@8.14.0: {}

  adm-zip@0.5.16: {}

  agent-base@4.3.0:
    dependencies:
      es6-promisify: 5.0.0

  agent-base@6.0.2:
    dependencies:
      debug: 4.4.0
    transitivePeerDependencies:
      - supports-color

  agent-base@7.1.3: {}

  agentkeepalive@4.6.0:
    dependencies:
      humanize-ms: 1.2.1

  ai@3.4.33(openai@4.77.0(encoding@0.1.13)(zod@3.24.2))(react@19.0.0)(sswr@2.1.0(svelte@5.16.0))(svelte@5.16.0)(vue@3.5.13(typescript@5.7.3))(zod@3.24.2):
    dependencies:
      '@ai-sdk/provider': 0.0.26
      '@ai-sdk/provider-utils': 1.0.22(zod@3.24.2)
      '@ai-sdk/react': 0.0.70(react@19.0.0)(zod@3.24.2)
      '@ai-sdk/solid': 0.0.54(zod@3.24.2)
      '@ai-sdk/svelte': 0.0.57(svelte@5.16.0)(zod@3.24.2)
      '@ai-sdk/ui-utils': 0.0.50(zod@3.24.2)
      '@ai-sdk/vue': 0.0.59(vue@3.5.13(typescript@5.7.3))(zod@3.24.2)
      '@opentelemetry/api': 1.9.0
      eventsource-parser: 1.1.2
      json-schema: 0.4.0
      jsondiffpatch: 0.6.0
      secure-json-parse: 2.7.0
      zod-to-json-schema: 3.24.1(zod@3.24.2)
    optionalDependencies:
      openai: 4.77.0(encoding@0.1.13)(zod@3.24.2)
      react: 19.0.0
      sswr: 2.1.0(svelte@5.16.0)
      svelte: 5.16.0
      zod: 3.24.2
    transitivePeerDependencies:
      - solid-js
      - vue

  ajv@6.12.6:
    dependencies:
      fast-deep-equal: 3.1.3
      fast-json-stable-stringify: 2.1.0
      json-schema-traverse: 0.4.1
      uri-js: 4.4.1

  ajv@8.6.3:
    dependencies:
      fast-deep-equal: 3.1.3
      json-schema-traverse: 1.0.0
      require-from-string: 2.0.2
      uri-js: 4.4.1

  ansi-escapes@4.3.2:
    dependencies:
      type-fest: 0.21.3

  ansi-escapes@7.0.0:
    dependencies:
      environment: 1.1.0

  ansi-regex@5.0.1: {}

  ansi-regex@6.1.0: {}

  ansi-styles@4.3.0:
    dependencies:
      color-convert: 2.0.1

  ansi-styles@5.2.0: {}

  ansi-styles@6.2.1: {}

  any-promise@1.3.0: {}

  anymatch@3.1.3:
    dependencies:
      normalize-path: 3.0.0
      picomatch: 2.3.1

  aproba@2.0.0: {}

  are-we-there-yet@2.0.0:
    dependencies:
      delegates: 1.0.0
      readable-stream: 3.6.2

  arg@4.1.0: {}

  arg@4.1.3: {}

  arg@5.0.2: {}

  argparse@1.0.10:
    dependencies:
      sprintf-js: 1.0.3

  argparse@2.0.1: {}

  aria-hidden@1.2.4:
    dependencies:
      tslib: 2.8.1

  aria-query@5.1.3:
    dependencies:
      deep-equal: 2.2.3

  aria-query@5.3.0:
    dependencies:
      dequal: 2.0.3

  aria-query@5.3.2: {}

  array-buffer-byte-length@1.0.2:
    dependencies:
      call-bound: 1.0.3
      is-array-buffer: 3.0.5

  array-flatten@1.1.1: {}

  assertion-error@2.0.1: {}

  ast-types@0.13.4:
    dependencies:
      tslib: 2.8.1

  async-listen@1.2.0: {}

  async-listen@3.0.0: {}

  async-listen@3.0.1: {}

  async-mutex@0.5.0:
    dependencies:
      tslib: 2.8.1

  async-sema@3.1.1: {}

  async@3.2.6: {}

  asynckit@0.4.0: {}

  autoprefixer@10.4.20(postcss@8.5.2):
    dependencies:
      browserslist: 4.24.3
      caniuse-lite: 1.0.30001690
      fraction.js: 4.3.7
      normalize-range: 0.1.2
      picocolors: 1.1.1
      postcss: 8.5.2
      postcss-value-parser: 4.2.0

  available-typed-arrays@1.0.7:
    dependencies:
      possible-typed-array-names: 1.0.0

  axios@1.7.9(debug@4.4.0):
    dependencies:
      follow-redirects: 1.15.9(debug@4.4.0)
      form-data: 4.0.1
      proxy-from-env: 1.1.0
    transitivePeerDependencies:
      - debug

  axobject-query@4.1.0: {}

  b4a@1.6.7: {}

  balanced-match@1.0.2: {}

  bare-events@2.5.0:
    optional: true

  bare-fs@2.3.5:
    dependencies:
      bare-events: 2.5.0
      bare-path: 2.1.3
      bare-stream: 2.6.1
    optional: true

  bare-os@2.4.4:
    optional: true

  bare-path@2.1.3:
    dependencies:
      bare-os: 2.4.4
    optional: true

  bare-stream@2.6.1:
    dependencies:
      streamx: 2.21.1
    optional: true

  base64-js@1.5.1: {}

  basic-ftp@5.0.5: {}

  before-after-hook@3.0.2: {}

  binary-extensions@2.3.0: {}

  bindings@1.5.0:
    dependencies:
      file-uri-to-path: 1.0.0

  bintrees@1.0.2: {}

  bl@4.1.0:
    dependencies:
      buffer: 5.7.1
      inherits: 2.0.4
      readable-stream: 3.6.2

  body-parser@1.20.3:
    dependencies:
      bytes: 3.1.2
      content-type: 1.0.5
      debug: 2.6.9
      depd: 2.0.0
      destroy: 1.2.0
      http-errors: 2.0.0
      iconv-lite: 0.4.24
      on-finished: 2.4.1
      qs: 6.13.0
      raw-body: 2.5.2
      type-is: 1.6.18
      unpipe: 1.0.0
    transitivePeerDependencies:
      - supports-color

  brace-expansion@1.1.11:
    dependencies:
      balanced-match: 1.0.2
      concat-map: 0.0.1

  brace-expansion@2.0.1:
    dependencies:
      balanced-match: 1.0.2

  braces@3.0.3:
    dependencies:
      fill-range: 7.1.1

  browserslist@4.24.3:
    dependencies:
      caniuse-lite: 1.0.30001690
      electron-to-chromium: 1.5.76
      node-releases: 2.0.19
      update-browserslist-db: 1.1.1(browserslist@4.24.3)

  buffer-crc32@0.2.13: {}

  buffer@5.7.1:
    dependencies:
      base64-js: 1.5.1
      ieee754: 1.2.1

  bytes@3.1.0: {}

  bytes@3.1.2: {}

  cac@6.7.14: {}

  call-bind-apply-helpers@1.0.1:
    dependencies:
      es-errors: 1.3.0
      function-bind: 1.1.2

  call-bind@1.0.8:
    dependencies:
      call-bind-apply-helpers: 1.0.1
      es-define-property: 1.0.1
      get-intrinsic: 1.2.6
      set-function-length: 1.2.2

  call-bound@1.0.3:
    dependencies:
      call-bind-apply-helpers: 1.0.1
      get-intrinsic: 1.2.6

  callsites@3.1.0: {}

  camelcase-css@2.0.1: {}

  caniuse-lite@1.0.30001690: {}

  chai@5.2.0:
    dependencies:
      assertion-error: 2.0.1
      check-error: 2.1.1
      deep-eql: 5.0.2
      loupe: 3.1.3
      pathval: 2.0.0

  chalk@3.0.0:
    dependencies:
      ansi-styles: 4.3.0
      supports-color: 7.2.0

  chalk@4.1.2:
    dependencies:
      ansi-styles: 4.3.0
      supports-color: 7.2.0

  chalk@5.4.1: {}

  chart.js@4.4.7:
    dependencies:
      '@kurkle/color': 0.3.4

  check-error@2.1.1: {}

  chokidar@3.6.0:
    dependencies:
      anymatch: 3.1.3
      braces: 3.0.3
      glob-parent: 5.1.2
      is-binary-path: 2.1.0
      is-glob: 4.0.3
      normalize-path: 3.0.0
      readdirp: 3.6.0
    optionalDependencies:
      fsevents: 2.3.3

  chokidar@4.0.0:
    dependencies:
      readdirp: 4.0.2

  chownr@1.1.4: {}

  chownr@3.0.0: {}

  chromium-bidi@0.11.0(devtools-protocol@0.0.1367902):
    dependencies:
      devtools-protocol: 0.0.1367902
      mitt: 3.0.1
      zod: 3.23.8

  ci-info@3.9.0: {}

  cjs-module-lexer@1.2.3: {}

  class-variance-authority@0.7.1:
    dependencies:
      clsx: 2.1.1

  cli-cursor@5.0.0:
    dependencies:
      restore-cursor: 5.1.0

  cli-spinners@2.9.2: {}

  cli-truncate@4.0.0:
    dependencies:
      slice-ansi: 5.0.0
      string-width: 7.2.0

  cli-width@4.1.0: {}

  cliui@7.0.4:
    dependencies:
      string-width: 4.2.3
      strip-ansi: 6.0.1
      wrap-ansi: 7.0.0

  cliui@8.0.1:
    dependencies:
      string-width: 4.2.3
      strip-ansi: 6.0.1
      wrap-ansi: 7.0.0

  clsx@2.1.1: {}

  cluster-key-slot@1.1.2: {}

  code-block-writer@10.1.1: {}

  color-convert@1.9.3:
    dependencies:
      color-name: 1.1.3

  color-convert@2.0.1:
    dependencies:
      color-name: 1.1.4

  color-name@1.1.3: {}

  color-name@1.1.4: {}

  color-string@1.9.1:
    dependencies:
      color-name: 1.1.4
      simple-swizzle: 0.2.2

  color-support@1.1.3: {}

  color@3.2.1:
    dependencies:
      color-convert: 1.9.3
      color-string: 1.9.1

  color@4.2.3:
    dependencies:
      color-convert: 2.0.1
      color-string: 1.9.1

  colorette@2.0.20: {}

  colorspace@1.1.4:
    dependencies:
      color: 3.2.1
      text-hex: 1.0.0

  combined-stream@1.0.8:
    dependencies:
      delayed-stream: 1.0.0

  commander@13.1.0: {}

  commander@4.1.1: {}

  concat-map@0.0.1: {}

  concurrently@9.1.2:
    dependencies:
      chalk: 4.1.2
      lodash: 4.17.21
      rxjs: 7.8.1
      shell-quote: 1.8.2
      supports-color: 8.1.1
      tree-kill: 1.2.2
      yargs: 17.7.2

  console-control-strings@1.1.0: {}

  content-disposition@0.5.4:
    dependencies:
      safe-buffer: 5.2.1

  content-type@1.0.4: {}

  content-type@1.0.5: {}

  convert-hrtime@3.0.0: {}

  convert-source-map@2.0.0: {}

  cookie-signature@1.0.6: {}

  cookie@0.7.1: {}

  cookie@0.7.2: {}

  cookie@1.0.2: {}

  core-js@3.29.1: {}

  cosmiconfig@9.0.0(typescript@5.7.3):
    dependencies:
      env-paths: 2.2.1
      import-fresh: 3.3.0
      js-yaml: 4.1.0
      parse-json: 5.2.0
    optionalDependencies:
      typescript: 5.7.3

  create-require@1.1.1: {}

  cross-fetch@4.1.0(encoding@0.1.13):
    dependencies:
      node-fetch: 2.7.0(encoding@0.1.13)
    transitivePeerDependencies:
      - encoding

  cross-spawn@7.0.6:
    dependencies:
      path-key: 3.1.1
      shebang-command: 2.0.0
      which: 2.0.2

  css.escape@1.5.1: {}

  cssesc@3.0.0: {}

  cssstyle@4.1.0:
    dependencies:
      rrweb-cssom: 0.7.1

  csstype@3.1.3: {}

  data-uri-to-buffer@4.0.1: {}

  data-uri-to-buffer@6.0.2: {}

  data-urls@5.0.0:
    dependencies:
      whatwg-mimetype: 4.0.0
      whatwg-url: 14.1.0

  date-fns@4.1.0: {}

  debug@2.6.9:
    dependencies:
      ms: 2.0.0

  debug@3.2.7:
    dependencies:
      ms: 2.1.3

  debug@4.1.1:
    dependencies:
      ms: 2.1.3

  debug@4.4.0:
    dependencies:
      ms: 2.1.3

  decimal.js@10.4.3: {}

  decompress-response@6.0.0:
    dependencies:
      mimic-response: 3.1.0

  deep-eql@5.0.2: {}

  deep-equal@2.2.3:
    dependencies:
      array-buffer-byte-length: 1.0.2
      call-bind: 1.0.8
      es-get-iterator: 1.1.3
      get-intrinsic: 1.2.6
      is-arguments: 1.2.0
      is-array-buffer: 3.0.5
      is-date-object: 1.1.0
      is-regex: 1.2.1
      is-shared-array-buffer: 1.0.4
      isarray: 2.0.5
      object-is: 1.1.6
      object-keys: 1.1.1
      object.assign: 4.1.7
      regexp.prototype.flags: 1.5.3
      side-channel: 1.1.0
      which-boxed-primitive: 1.1.1
      which-collection: 1.0.2
      which-typed-array: 1.1.18

  deep-extend@0.6.0: {}

  deep-is@0.1.4: {}

  define-data-property@1.1.4:
    dependencies:
      es-define-property: 1.0.1
      es-errors: 1.3.0
      gopd: 1.2.0

  define-lazy-prop@2.0.0: {}

  define-properties@1.2.1:
    dependencies:
      define-data-property: 1.1.4
      has-property-descriptors: 1.0.2
      object-keys: 1.1.1

  degenerator@5.0.1:
    dependencies:
      ast-types: 0.13.4
      escodegen: 2.1.0
      esprima: 4.0.1

  delayed-stream@1.0.0: {}

  delegates@1.0.0: {}

  denque@2.1.0: {}

  depd@1.1.2: {}

  depd@2.0.0: {}

  dequal@2.0.3: {}

  destroy@1.2.0: {}

  detect-libc@2.0.3: {}

  detect-node-es@1.1.0: {}

  devtools-protocol@0.0.1367902: {}

  didyoumean@1.2.2: {}

  diff-match-patch@1.0.5: {}

  diff-sequences@29.6.3: {}

  diff@4.0.2: {}

  dlv@1.1.3: {}

  dom-accessibility-api@0.5.16: {}

  dom-accessibility-api@0.6.3: {}

  dotenv@16.4.7: {}

  dunder-proto@1.0.1:
    dependencies:
      call-bind-apply-helpers: 1.0.1
      es-errors: 1.3.0
      gopd: 1.2.0

  eastasianwidth@0.2.0: {}

  edge-runtime@2.5.9:
    dependencies:
      '@edge-runtime/format': 2.2.1
      '@edge-runtime/ponyfill': 2.4.2
      '@edge-runtime/vm': 3.2.0
      async-listen: 3.0.1
      mri: 1.2.0
      picocolors: 1.0.0
      pretty-ms: 7.0.1
      signal-exit: 4.0.2
      time-span: 4.0.0

  ee-first@1.1.1: {}

  electron-to-chromium@1.5.76: {}

  emoji-regex@10.4.0: {}

  emoji-regex@8.0.0: {}

  emoji-regex@9.2.2: {}

  enabled@2.0.0: {}

  encodeurl@1.0.2: {}

  encodeurl@2.0.0: {}

  encoding@0.1.13:
    dependencies:
      iconv-lite: 0.6.3
    optional: true

  end-of-stream@1.1.0:
    dependencies:
      once: 1.3.3

  end-of-stream@1.4.4:
    dependencies:
      once: 1.4.0

  entities@4.5.0: {}

  env-paths@2.2.1: {}

  environment@1.1.0: {}

  error-ex@1.3.2:
    dependencies:
      is-arrayish: 0.2.1

  es-define-property@1.0.1: {}

  es-errors@1.3.0: {}

  es-get-iterator@1.1.3:
    dependencies:
      call-bind: 1.0.8
      get-intrinsic: 1.2.6
      has-symbols: 1.1.0
      is-arguments: 1.2.0
      is-map: 2.0.3
      is-set: 2.0.3
      is-string: 1.1.1
      isarray: 2.0.5
      stop-iteration-iterator: 1.1.0

  es-module-lexer@1.4.1: {}

  es-module-lexer@1.6.0: {}

  es-object-atoms@1.0.0:
    dependencies:
      es-errors: 1.3.0

  es6-promise@4.2.8: {}

  es6-promisify@5.0.0:
    dependencies:
      es6-promise: 4.2.8

  esbuild-android-64@0.14.47:
    optional: true

  esbuild-android-arm64@0.14.47:
    optional: true

  esbuild-darwin-64@0.14.47:
    optional: true

  esbuild-darwin-arm64@0.14.47:
    optional: true

  esbuild-freebsd-64@0.14.47:
    optional: true

  esbuild-freebsd-arm64@0.14.47:
    optional: true

  esbuild-linux-32@0.14.47:
    optional: true

  esbuild-linux-64@0.14.47:
    optional: true

  esbuild-linux-arm64@0.14.47:
    optional: true

  esbuild-linux-arm@0.14.47:
    optional: true

  esbuild-linux-mips64le@0.14.47:
    optional: true

  esbuild-linux-ppc64le@0.14.47:
    optional: true

  esbuild-linux-riscv64@0.14.47:
    optional: true

  esbuild-linux-s390x@0.14.47:
    optional: true

  esbuild-netbsd-64@0.14.47:
    optional: true

  esbuild-openbsd-64@0.14.47:
    optional: true

  esbuild-sunos-64@0.14.47:
    optional: true

  esbuild-windows-32@0.14.47:
    optional: true

  esbuild-windows-64@0.14.47:
    optional: true

  esbuild-windows-arm64@0.14.47:
    optional: true

  esbuild@0.14.47:
    optionalDependencies:
      esbuild-android-64: 0.14.47
      esbuild-android-arm64: 0.14.47
      esbuild-darwin-64: 0.14.47
      esbuild-darwin-arm64: 0.14.47
      esbuild-freebsd-64: 0.14.47
      esbuild-freebsd-arm64: 0.14.47
      esbuild-linux-32: 0.14.47
      esbuild-linux-64: 0.14.47
      esbuild-linux-arm: 0.14.47
      esbuild-linux-arm64: 0.14.47
      esbuild-linux-mips64le: 0.14.47
      esbuild-linux-ppc64le: 0.14.47
      esbuild-linux-riscv64: 0.14.47
      esbuild-linux-s390x: 0.14.47
      esbuild-netbsd-64: 0.14.47
      esbuild-openbsd-64: 0.14.47
      esbuild-sunos-64: 0.14.47
      esbuild-windows-32: 0.14.47
      esbuild-windows-64: 0.14.47
      esbuild-windows-arm64: 0.14.47

  esbuild@0.23.1:
    optionalDependencies:
      '@esbuild/aix-ppc64': 0.23.1
      '@esbuild/android-arm': 0.23.1
      '@esbuild/android-arm64': 0.23.1
      '@esbuild/android-x64': 0.23.1
      '@esbuild/darwin-arm64': 0.23.1
      '@esbuild/darwin-x64': 0.23.1
      '@esbuild/freebsd-arm64': 0.23.1
      '@esbuild/freebsd-x64': 0.23.1
      '@esbuild/linux-arm': 0.23.1
      '@esbuild/linux-arm64': 0.23.1
      '@esbuild/linux-ia32': 0.23.1
      '@esbuild/linux-loong64': 0.23.1
      '@esbuild/linux-mips64el': 0.23.1
      '@esbuild/linux-ppc64': 0.23.1
      '@esbuild/linux-riscv64': 0.23.1
      '@esbuild/linux-s390x': 0.23.1
      '@esbuild/linux-x64': 0.23.1
      '@esbuild/netbsd-x64': 0.23.1
      '@esbuild/openbsd-arm64': 0.23.1
      '@esbuild/openbsd-x64': 0.23.1
      '@esbuild/sunos-x64': 0.23.1
      '@esbuild/win32-arm64': 0.23.1
      '@esbuild/win32-ia32': 0.23.1
      '@esbuild/win32-x64': 0.23.1

  esbuild@0.24.2:
    optionalDependencies:
      '@esbuild/aix-ppc64': 0.24.2
      '@esbuild/android-arm': 0.24.2
      '@esbuild/android-arm64': 0.24.2
      '@esbuild/android-x64': 0.24.2
      '@esbuild/darwin-arm64': 0.24.2
      '@esbuild/darwin-x64': 0.24.2
      '@esbuild/freebsd-arm64': 0.24.2
      '@esbuild/freebsd-x64': 0.24.2
      '@esbuild/linux-arm': 0.24.2
      '@esbuild/linux-arm64': 0.24.2
      '@esbuild/linux-ia32': 0.24.2
      '@esbuild/linux-loong64': 0.24.2
      '@esbuild/linux-mips64el': 0.24.2
      '@esbuild/linux-ppc64': 0.24.2
      '@esbuild/linux-riscv64': 0.24.2
      '@esbuild/linux-s390x': 0.24.2
      '@esbuild/linux-x64': 0.24.2
      '@esbuild/netbsd-arm64': 0.24.2
      '@esbuild/netbsd-x64': 0.24.2
      '@esbuild/openbsd-arm64': 0.24.2
      '@esbuild/openbsd-x64': 0.24.2
      '@esbuild/sunos-x64': 0.24.2
      '@esbuild/win32-arm64': 0.24.2
      '@esbuild/win32-ia32': 0.24.2
      '@esbuild/win32-x64': 0.24.2

  escalade@3.2.0: {}

  escape-html@1.0.3: {}

  escape-string-regexp@2.0.0: {}

  escape-string-regexp@4.0.0: {}

  escodegen@2.1.0:
    dependencies:
      esprima: 4.0.1
      estraverse: 5.3.0
      esutils: 2.0.3
    optionalDependencies:
      source-map: 0.6.1

  eslint-plugin-react-hooks@5.1.0(eslint@9.20.1(jiti@1.21.7)):
    dependencies:
      eslint: 9.20.1(jiti@1.21.7)

  eslint-plugin-react-refresh@0.4.19(eslint@9.20.1(jiti@1.21.7)):
    dependencies:
      eslint: 9.20.1(jiti@1.21.7)

  eslint-scope@8.2.0:
    dependencies:
      esrecurse: 4.3.0
      estraverse: 5.3.0

  eslint-visitor-keys@3.4.3: {}

  eslint-visitor-keys@4.2.0: {}

  eslint@9.20.1(jiti@1.21.7):
    dependencies:
      '@eslint-community/eslint-utils': 4.4.1(eslint@9.20.1(jiti@1.21.7))
      '@eslint-community/regexpp': 4.12.1
      '@eslint/config-array': 0.19.2
      '@eslint/core': 0.11.0
      '@eslint/eslintrc': 3.2.0
      '@eslint/js': 9.20.0
      '@eslint/plugin-kit': 0.2.5
      '@humanfs/node': 0.16.6
      '@humanwhocodes/module-importer': 1.0.1
      '@humanwhocodes/retry': 0.4.1
      '@types/estree': 1.0.6
      '@types/json-schema': 7.0.15
      ajv: 6.12.6
      chalk: 4.1.2
      cross-spawn: 7.0.6
      debug: 4.4.0
      escape-string-regexp: 4.0.0
      eslint-scope: 8.2.0
      eslint-visitor-keys: 4.2.0
      espree: 10.3.0
      esquery: 1.6.0
      esutils: 2.0.3
      fast-deep-equal: 3.1.3
      file-entry-cache: 8.0.0
      find-up: 5.0.0
      glob-parent: 6.0.2
      ignore: 5.3.2
      imurmurhash: 0.1.4
      is-glob: 4.0.3
      json-stable-stringify-without-jsonify: 1.0.1
      lodash.merge: 4.6.2
      minimatch: 3.1.2
      natural-compare: 1.4.0
      optionator: 0.9.4
    optionalDependencies:
      jiti: 1.21.7
    transitivePeerDependencies:
      - supports-color

  esm-env@1.2.2: {}

  espree@10.3.0:
    dependencies:
      acorn: 8.14.0
      acorn-jsx: 5.3.2(acorn@8.14.0)
      eslint-visitor-keys: 4.2.0

  esprima@4.0.1: {}

  esquery@1.6.0:
    dependencies:
      estraverse: 5.3.0

  esrap@1.4.5:
    dependencies:
      '@jridgewell/sourcemap-codec': 1.5.0

  esrecurse@4.3.0:
    dependencies:
      estraverse: 5.3.0

  estraverse@5.3.0: {}

  estree-walker@2.0.2: {}

  estree-walker@3.0.3:
    dependencies:
      '@types/estree': 1.0.6

  esutils@2.0.3: {}

  etag@1.8.1: {}

  event-target-shim@5.0.1: {}

  eventemitter3@4.0.7: {}

  eventemitter3@5.0.1: {}

  events-intercept@2.0.0: {}

  eventsource-parser@1.1.2: {}

  execa@3.2.0:
    dependencies:
      cross-spawn: 7.0.6
      get-stream: 5.2.0
      human-signals: 1.1.1
      is-stream: 2.0.1
      merge-stream: 2.0.0
      npm-run-path: 4.0.1
      onetime: 5.1.2
      p-finally: 2.0.1
      signal-exit: 3.0.7
      strip-final-newline: 2.0.0

  execa@8.0.1:
    dependencies:
      cross-spawn: 7.0.6
      get-stream: 8.0.1
      human-signals: 5.0.0
      is-stream: 3.0.0
      merge-stream: 2.0.0
      npm-run-path: 5.3.0
      onetime: 6.0.0
      signal-exit: 4.1.0
      strip-final-newline: 3.0.0

  expand-template@2.0.3: {}

  expect-type@1.1.0: {}

  expect@29.7.0:
    dependencies:
      '@jest/expect-utils': 29.7.0
      jest-get-type: 29.6.3
      jest-matcher-utils: 29.7.0
      jest-message-util: 29.7.0
      jest-util: 29.7.0

  express-rate-limit@7.5.0(express@4.21.2):
    dependencies:
      express: 4.21.2

  express@4.21.2:
    dependencies:
      accepts: 1.3.8
      array-flatten: 1.1.1
      body-parser: 1.20.3
      content-disposition: 0.5.4
      content-type: 1.0.5
      cookie: 0.7.1
      cookie-signature: 1.0.6
      debug: 2.6.9
      depd: 2.0.0
      encodeurl: 2.0.0
      escape-html: 1.0.3
      etag: 1.8.1
      finalhandler: 1.3.1
      fresh: 0.5.2
      http-errors: 2.0.0
      merge-descriptors: 1.0.3
      methods: 1.1.2
      on-finished: 2.4.1
      parseurl: 1.3.3
      path-to-regexp: 8.2.0
      proxy-addr: 2.0.7
      qs: 6.13.0
      range-parser: 1.2.1
      safe-buffer: 5.2.1
      send: 0.19.0
      serve-static: 1.16.2
      setprototypeof: 1.2.0
      statuses: 2.0.1
      type-is: 1.6.18
      utils-merge: 1.0.1
      vary: 1.1.2
    transitivePeerDependencies:
      - supports-color

  extract-zip@2.0.1:
    dependencies:
      debug: 4.4.0
      get-stream: 5.2.0
      yauzl: 2.10.0
    optionalDependencies:
      '@types/yauzl': 2.10.3
    transitivePeerDependencies:
      - supports-color

  fast-content-type-parse@2.0.1: {}

  fast-deep-equal@3.1.3: {}

  fast-fifo@1.3.2: {}

  fast-glob@3.3.2:
    dependencies:
      '@nodelib/fs.stat': 2.0.5
      '@nodelib/fs.walk': 1.2.8
      glob-parent: 5.1.2
      merge2: 1.4.1
      micromatch: 4.0.8

  fast-json-stable-stringify@2.1.0: {}

  fast-levenshtein@2.0.6: {}

  fastq@1.18.0:
    dependencies:
      reusify: 1.0.4

  fd-slicer@1.1.0:
    dependencies:
      pend: 1.2.0

  fdir@6.4.3(picomatch@4.0.2):
    optionalDependencies:
      picomatch: 4.0.2

  fecha@4.2.3: {}

  fetch-blob@3.2.0:
    dependencies:
      node-domexception: 1.0.0
      web-streams-polyfill: 3.3.3

  fflate@0.8.2: {}

  file-entry-cache@8.0.0:
    dependencies:
      flat-cache: 4.0.1

  file-uri-to-path@1.0.0: {}

  fill-range@7.1.1:
    dependencies:
      to-regex-range: 5.0.1

  finalhandler@1.3.1:
    dependencies:
      debug: 2.6.9
      encodeurl: 2.0.0
      escape-html: 1.0.3
      on-finished: 2.4.1
      parseurl: 1.3.3
      statuses: 2.0.1
      unpipe: 1.0.0
    transitivePeerDependencies:
      - supports-color

  find-up@5.0.0:
    dependencies:
      locate-path: 6.0.0
      path-exists: 4.0.0

  flat-cache@4.0.1:
    dependencies:
      flatted: 3.3.2
      keyv: 4.5.4

  flatbuffers@1.12.0: {}

  flatted@3.3.2: {}

  fn.name@1.1.0: {}

  follow-redirects@1.15.9(debug@4.4.0):
    optionalDependencies:
      debug: 4.4.0

  for-each@0.3.3:
    dependencies:
      is-callable: 1.2.7

  foreground-child@3.3.0:
    dependencies:
      cross-spawn: 7.0.6
      signal-exit: 4.1.0

  form-data-encoder@1.7.2: {}

  form-data@4.0.1:
    dependencies:
      asynckit: 0.4.0
      combined-stream: 1.0.8
      mime-types: 2.1.35

  formdata-node@4.4.1:
    dependencies:
      node-domexception: 1.0.0
      web-streams-polyfill: 4.0.0-beta.3

  formdata-polyfill@4.0.10:
    dependencies:
      fetch-blob: 3.2.0

  forwarded@0.2.0: {}

  fraction.js@4.3.7: {}

<<<<<<< HEAD
  framer-motion@11.18.2(react-dom@19.0.0(react@19.0.0))(react@19.0.0):
    dependencies:
      motion-dom: 11.18.1
      motion-utils: 11.18.1
=======
  framer-motion@12.4.3(react-dom@18.3.1(react@18.3.1))(react@18.3.1):
    dependencies:
      motion-dom: 12.0.0
      motion-utils: 12.0.0
>>>>>>> 73851666
      tslib: 2.8.1
    optionalDependencies:
      react: 19.0.0
      react-dom: 19.0.0(react@19.0.0)

  fresh@0.5.2: {}

  fs-constants@1.0.0: {}

  fs-extra@10.1.0:
    dependencies:
      graceful-fs: 4.2.11
      jsonfile: 6.1.0
      universalify: 2.0.1

  fs-extra@11.1.0:
    dependencies:
      graceful-fs: 4.2.11
      jsonfile: 6.1.0
      universalify: 2.0.1

  fs-extra@8.1.0:
    dependencies:
      graceful-fs: 4.2.11
      jsonfile: 4.0.0
      universalify: 0.1.2

  fs.realpath@1.0.0: {}

  fsevents@2.3.2:
    optional: true

  fsevents@2.3.3:
    optional: true

  function-bind@1.1.2: {}

  functions-have-names@1.2.3: {}

  gauge@3.0.2:
    dependencies:
      aproba: 2.0.0
      color-support: 1.1.3
      console-control-strings: 1.1.0
      has-unicode: 2.0.1
      object-assign: 4.1.1
      signal-exit: 3.0.7
      string-width: 4.2.3
      strip-ansi: 6.0.1
      wide-align: 1.1.5

  generic-pool@3.4.2: {}

  generic-pool@3.9.0: {}

  gensync@1.0.0-beta.2: {}

  get-caller-file@2.0.5: {}

  get-east-asian-width@1.3.0: {}

  get-intrinsic@1.2.6:
    dependencies:
      call-bind-apply-helpers: 1.0.1
      dunder-proto: 1.0.1
      es-define-property: 1.0.1
      es-errors: 1.3.0
      es-object-atoms: 1.0.0
      function-bind: 1.1.2
      gopd: 1.2.0
      has-symbols: 1.1.0
      hasown: 2.0.2
      math-intrinsics: 1.1.0

  get-nonce@1.0.1: {}

  get-stream@5.2.0:
    dependencies:
      pump: 3.0.2

  get-stream@8.0.1: {}

  get-tsconfig@4.8.1:
    dependencies:
      resolve-pkg-maps: 1.0.0

  get-uri@6.0.4:
    dependencies:
      basic-ftp: 5.0.5
      data-uri-to-buffer: 6.0.2
      debug: 4.4.0
    transitivePeerDependencies:
      - supports-color

  github-from-package@0.0.0: {}

  glob-parent@5.1.2:
    dependencies:
      is-glob: 4.0.3

  glob-parent@6.0.2:
    dependencies:
      is-glob: 4.0.3

  glob@10.4.5:
    dependencies:
      foreground-child: 3.3.0
      jackspeak: 3.4.3
      minimatch: 9.0.5
      minipass: 7.1.2
      package-json-from-dist: 1.0.1
      path-scurry: 1.11.1

  glob@11.0.0:
    dependencies:
      foreground-child: 3.3.0
      jackspeak: 4.0.2
      minimatch: 10.0.1
      minipass: 7.1.2
      package-json-from-dist: 1.0.1
      path-scurry: 2.0.0

  glob@7.2.3:
    dependencies:
      fs.realpath: 1.0.0
      inflight: 1.0.6
      inherits: 2.0.4
      minimatch: 3.1.2
      once: 1.4.0
      path-is-absolute: 1.0.1

  globals@11.12.0: {}

  globals@14.0.0: {}

  globrex@0.1.2: {}

  goober@2.1.16(csstype@3.1.3):
    dependencies:
      csstype: 3.1.3

  google-protobuf@3.21.4: {}

  gopd@1.2.0: {}

  gpt-tokenizer@2.8.1: {}

  graceful-fs@4.2.11: {}

  graphemer@1.4.0: {}

  graphql@16.10.0: {}

  guid-typescript@1.0.9: {}

  happy-dom@16.2.6:
    dependencies:
      webidl-conversions: 7.0.0
      whatwg-mimetype: 3.0.0

  has-bigints@1.1.0: {}

  has-flag@4.0.0: {}

  has-property-descriptors@1.0.2:
    dependencies:
      es-define-property: 1.0.1

  has-symbols@1.1.0: {}

  has-tostringtag@1.0.2:
    dependencies:
      has-symbols: 1.1.0

  has-unicode@2.0.1: {}

  hasown@2.0.2:
    dependencies:
      function-bind: 1.1.2

  headers-polyfill@4.0.3: {}

  helmet@8.0.0: {}

  highlight.js@11.11.1: {}

  hosted-git-info@2.8.9: {}

  html-encoding-sniffer@4.0.0:
    dependencies:
      whatwg-encoding: 3.1.1

  html-escaper@2.0.2: {}

  http-errors@1.4.0:
    dependencies:
      inherits: 2.0.1
      statuses: 1.5.0

  http-errors@1.7.3:
    dependencies:
      depd: 1.1.2
      inherits: 2.0.4
      setprototypeof: 1.1.1
      statuses: 1.5.0
      toidentifier: 1.0.0

  http-errors@2.0.0:
    dependencies:
      depd: 2.0.0
      inherits: 2.0.4
      setprototypeof: 1.2.0
      statuses: 2.0.1
      toidentifier: 1.0.1

  http-proxy-agent@7.0.2:
    dependencies:
      agent-base: 7.1.3
      debug: 4.4.0
    transitivePeerDependencies:
      - supports-color

  http-proxy-middleware@3.0.3:
    dependencies:
      '@types/http-proxy': 1.17.15
      debug: 4.4.0
      http-proxy: 1.18.1(debug@4.4.0)
      is-glob: 4.0.3
      is-plain-object: 5.0.0
      micromatch: 4.0.8
    transitivePeerDependencies:
      - supports-color

  http-proxy@1.18.1(debug@4.4.0):
    dependencies:
      eventemitter3: 4.0.7
      follow-redirects: 1.15.9(debug@4.4.0)
      requires-port: 1.0.0
    transitivePeerDependencies:
      - debug

  https-proxy-agent@2.2.4:
    dependencies:
      agent-base: 4.3.0
      debug: 3.2.7
    transitivePeerDependencies:
      - supports-color

  https-proxy-agent@5.0.1:
    dependencies:
      agent-base: 6.0.2
      debug: 4.4.0
    transitivePeerDependencies:
      - supports-color

  https-proxy-agent@7.0.6:
    dependencies:
      agent-base: 7.1.3
      debug: 4.4.0
    transitivePeerDependencies:
      - supports-color

  human-signals@1.1.1: {}

  human-signals@5.0.0: {}

  humanize-ms@1.2.1:
    dependencies:
      ms: 2.1.3

  husky@9.1.7: {}

  iconv-lite@0.4.24:
    dependencies:
      safer-buffer: 2.1.2

  iconv-lite@0.6.3:
    dependencies:
      safer-buffer: 2.1.2

  ieee754@1.2.1: {}

  ignore@5.3.2: {}

  immer@10.1.1: {}

  import-fresh@3.3.0:
    dependencies:
      parent-module: 1.0.1
      resolve-from: 4.0.0

  imurmurhash@0.1.4: {}

  indent-string@4.0.0: {}

  inflight@1.0.6:
    dependencies:
      once: 1.4.0
      wrappy: 1.0.2

  inherits@2.0.1: {}

  inherits@2.0.4: {}

  ini@1.3.8: {}

  internal-slot@1.1.0:
    dependencies:
      es-errors: 1.3.0
      hasown: 2.0.2
      side-channel: 1.1.0

  ioredis@5.4.2:
    dependencies:
      '@ioredis/commands': 1.2.0
      cluster-key-slot: 1.1.2
      debug: 4.4.0
      denque: 2.1.0
      lodash.defaults: 4.2.0
      lodash.isarguments: 3.1.0
      redis-errors: 1.2.0
      redis-parser: 3.0.0
      standard-as-callback: 2.1.0
    transitivePeerDependencies:
      - supports-color

  ip-address@9.0.5:
    dependencies:
      jsbn: 1.1.0
      sprintf-js: 1.1.3

  ipaddr.js@1.9.1: {}

  is-arguments@1.2.0:
    dependencies:
      call-bound: 1.0.3
      has-tostringtag: 1.0.2

  is-array-buffer@3.0.5:
    dependencies:
      call-bind: 1.0.8
      call-bound: 1.0.3
      get-intrinsic: 1.2.6

  is-arrayish@0.2.1: {}

  is-arrayish@0.3.2: {}

  is-bigint@1.1.0:
    dependencies:
      has-bigints: 1.1.0

  is-binary-path@2.1.0:
    dependencies:
      binary-extensions: 2.3.0

  is-boolean-object@1.2.1:
    dependencies:
      call-bound: 1.0.3
      has-tostringtag: 1.0.2

  is-callable@1.2.7: {}

  is-core-module@2.16.1:
    dependencies:
      hasown: 2.0.2

  is-date-object@1.1.0:
    dependencies:
      call-bound: 1.0.3
      has-tostringtag: 1.0.2

  is-docker@2.2.1: {}

  is-extglob@2.1.1: {}

  is-fullwidth-code-point@3.0.0: {}

  is-fullwidth-code-point@4.0.0: {}

  is-fullwidth-code-point@5.0.0:
    dependencies:
      get-east-asian-width: 1.3.0

  is-glob@4.0.3:
    dependencies:
      is-extglob: 2.1.1

  is-interactive@2.0.0: {}

  is-map@2.0.3: {}

  is-node-process@1.2.0: {}

  is-number-object@1.1.1:
    dependencies:
      call-bound: 1.0.3
      has-tostringtag: 1.0.2

  is-number@7.0.0: {}

  is-plain-object@5.0.0: {}

  is-potential-custom-element-name@1.0.1: {}

  is-reference@3.0.3:
    dependencies:
      '@types/estree': 1.0.6

  is-regex@1.2.1:
    dependencies:
      call-bound: 1.0.3
      gopd: 1.2.0
      has-tostringtag: 1.0.2
      hasown: 2.0.2

  is-set@2.0.3: {}

  is-shared-array-buffer@1.0.4:
    dependencies:
      call-bound: 1.0.3

  is-stream@2.0.1: {}

  is-stream@3.0.0: {}

  is-string@1.1.1:
    dependencies:
      call-bound: 1.0.3
      has-tostringtag: 1.0.2

  is-symbol@1.1.1:
    dependencies:
      call-bound: 1.0.3
      has-symbols: 1.1.0
      safe-regex-test: 1.1.0

  is-unicode-supported@1.3.0: {}

  is-unicode-supported@2.1.0: {}

  is-weakmap@2.0.2: {}

  is-weakset@2.0.4:
    dependencies:
      call-bound: 1.0.3
      get-intrinsic: 1.2.6

  is-wsl@2.2.0:
    dependencies:
      is-docker: 2.2.1

  isarray@2.0.5: {}

  isexe@2.0.0: {}

  isomorphic-fetch@3.0.0(encoding@0.1.13):
    dependencies:
      node-fetch: 2.7.0(encoding@0.1.13)
      whatwg-fetch: 3.6.20
    transitivePeerDependencies:
      - encoding

  istanbul-lib-coverage@3.2.2: {}

  istanbul-lib-report@3.0.1:
    dependencies:
      istanbul-lib-coverage: 3.2.2
      make-dir: 4.0.0
      supports-color: 7.2.0

  istanbul-lib-source-maps@5.0.6:
    dependencies:
      '@jridgewell/trace-mapping': 0.3.25
      debug: 4.4.0
      istanbul-lib-coverage: 3.2.2
    transitivePeerDependencies:
      - supports-color

  istanbul-reports@3.1.7:
    dependencies:
      html-escaper: 2.0.2
      istanbul-lib-report: 3.0.1

  jackspeak@3.4.3:
    dependencies:
      '@isaacs/cliui': 8.0.2
    optionalDependencies:
      '@pkgjs/parseargs': 0.11.0

  jackspeak@4.0.2:
    dependencies:
      '@isaacs/cliui': 8.0.2

  jest-diff@29.7.0:
    dependencies:
      chalk: 4.1.2
      diff-sequences: 29.6.3
      jest-get-type: 29.6.3
      pretty-format: 29.7.0

  jest-get-type@29.6.3: {}

  jest-matcher-utils@29.7.0:
    dependencies:
      chalk: 4.1.2
      jest-diff: 29.7.0
      jest-get-type: 29.6.3
      pretty-format: 29.7.0

  jest-message-util@29.7.0:
    dependencies:
      '@babel/code-frame': 7.26.2
      '@jest/types': 29.6.3
      '@types/stack-utils': 2.0.3
      chalk: 4.1.2
      graceful-fs: 4.2.11
      micromatch: 4.0.8
      pretty-format: 29.7.0
      slash: 3.0.0
      stack-utils: 2.0.6

  jest-util@29.7.0:
    dependencies:
      '@jest/types': 29.6.3
      '@types/node': 22.13.4
      chalk: 4.1.2
      ci-info: 3.9.0
      graceful-fs: 4.2.11
      picomatch: 2.3.1

  jiti@1.21.7: {}

  jose@4.15.9: {}

  js-tokens@4.0.0: {}

  js-yaml@4.1.0:
    dependencies:
      argparse: 2.0.1

  jsbn@1.1.0: {}

  jsdom@25.0.1:
    dependencies:
      cssstyle: 4.1.0
      data-urls: 5.0.0
      decimal.js: 10.4.3
      form-data: 4.0.1
      html-encoding-sniffer: 4.0.0
      http-proxy-agent: 7.0.2
      https-proxy-agent: 7.0.6
      is-potential-custom-element-name: 1.0.1
      nwsapi: 2.2.16
      parse5: 7.2.1
      rrweb-cssom: 0.7.1
      saxes: 6.0.0
      symbol-tree: 3.2.4
      tough-cookie: 5.0.0
      w3c-xmlserializer: 5.0.0
      webidl-conversions: 7.0.0
      whatwg-encoding: 3.1.1
      whatwg-mimetype: 4.0.0
      whatwg-url: 14.1.0
      ws: 8.18.0
      xml-name-validator: 5.0.0
    transitivePeerDependencies:
      - bufferutil
      - supports-color
      - utf-8-validate

  jsesc@3.1.0: {}

  json-buffer@3.0.1: {}

  json-parse-even-better-errors@2.3.1: {}

  json-schema-to-ts@1.6.4:
    dependencies:
      '@types/json-schema': 7.0.15
      ts-toolbelt: 6.15.5

  json-schema-traverse@0.4.1: {}

  json-schema-traverse@1.0.0: {}

  json-schema@0.4.0: {}

  json-stable-stringify-without-jsonify@1.0.1: {}

  json5@2.2.3: {}

  jsondiffpatch@0.6.0:
    dependencies:
      '@types/diff-match-patch': 1.0.36
      chalk: 5.4.1
      diff-match-patch: 1.0.5

  jsonfile@4.0.0:
    optionalDependencies:
      graceful-fs: 4.2.11

  jsonfile@6.1.0:
    dependencies:
      universalify: 2.0.1
    optionalDependencies:
      graceful-fs: 4.2.11

  keyv@4.5.4:
    dependencies:
      json-buffer: 3.0.1

  kuler@2.0.0: {}

  levn@0.4.1:
    dependencies:
      prelude-ls: 1.2.1
      type-check: 0.4.0

  lilconfig@3.1.3: {}

  lines-and-columns@1.2.4: {}

  lint-staged@15.4.3:
    dependencies:
      chalk: 5.4.1
      commander: 13.1.0
      debug: 4.4.0
      execa: 8.0.1
      lilconfig: 3.1.3
      listr2: 8.2.5
      micromatch: 4.0.8
      pidtree: 0.6.0
      string-argv: 0.3.2
      yaml: 2.7.0
    transitivePeerDependencies:
      - supports-color

  listr2@8.2.5:
    dependencies:
      cli-truncate: 4.0.0
      colorette: 2.0.20
      eventemitter3: 5.0.1
      log-update: 6.1.0
      rfdc: 1.4.1
      wrap-ansi: 9.0.0

  locate-character@3.0.0: {}

  locate-path@6.0.0:
    dependencies:
      p-locate: 5.0.0

  lodash.castarray@4.4.0: {}

  lodash.defaults@4.2.0: {}

  lodash.isarguments@3.1.0: {}

  lodash.isplainobject@4.0.6: {}

  lodash.merge@4.6.2: {}

  lodash@4.17.21: {}

  log-symbols@6.0.0:
    dependencies:
      chalk: 5.4.1
      is-unicode-supported: 1.3.0

  log-update@6.1.0:
    dependencies:
      ansi-escapes: 7.0.0
      cli-cursor: 5.0.0
      slice-ansi: 7.1.0
      strip-ansi: 7.1.0
      wrap-ansi: 9.0.0

  logform@2.7.0:
    dependencies:
      '@colors/colors': 1.6.0
      '@types/triple-beam': 1.3.5
      fecha: 4.2.3
      ms: 2.1.3
      safe-stable-stringify: 2.5.0
      triple-beam: 1.4.1

  long@4.0.0: {}

  loupe@3.1.3: {}

  lru-cache@10.4.3: {}

  lru-cache@11.0.2: {}

  lru-cache@5.1.1:
    dependencies:
      yallist: 3.1.1

  lru-cache@7.18.3: {}

  lucide-react@0.475.0(react@19.0.0):
    dependencies:
      react: 19.0.0

  lz-string@1.5.0: {}

  magic-string@0.30.17:
    dependencies:
      '@jridgewell/sourcemap-codec': 1.5.0

  magicast@0.3.5:
    dependencies:
      '@babel/parser': 7.26.9
      '@babel/types': 7.26.9
      source-map-js: 1.2.1

  make-dir@3.1.0:
    dependencies:
      semver: 7.7.1

  make-dir@4.0.0:
    dependencies:
      semver: 7.7.1

  make-error@1.3.6: {}

  marked-highlight@2.2.1(marked@15.0.7):
    dependencies:
      marked: 15.0.7

  marked@15.0.7: {}

  math-intrinsics@1.1.0: {}

  media-typer@0.3.0: {}

  memorystream@0.3.1: {}

  merge-descriptors@1.0.3: {}

  merge-stream@2.0.0: {}

  merge2@1.4.1: {}

  meshoptimizer@0.18.1: {}

  methods@1.1.2: {}

  micro@9.3.5-canary.3:
    dependencies:
      arg: 4.1.0
      content-type: 1.0.4
      raw-body: 2.4.1

  micromatch@4.0.8:
    dependencies:
      braces: 3.0.3
      picomatch: 2.3.1

  mime-db@1.52.0: {}

  mime-types@2.1.35:
    dependencies:
      mime-db: 1.52.0

  mime@1.6.0: {}

  mimic-fn@2.1.0: {}

  mimic-fn@4.0.0: {}

  mimic-function@5.0.1: {}

  mimic-response@3.1.0: {}

  min-indent@1.0.1: {}

  mini-svg-data-uri@1.4.4: {}

  minimatch@10.0.1:
    dependencies:
      brace-expansion: 2.0.1

  minimatch@3.1.2:
    dependencies:
      brace-expansion: 1.1.11

  minimatch@9.0.5:
    dependencies:
      brace-expansion: 2.0.1

  minimist@1.2.8: {}

  minipass@7.1.2: {}

  minizlib@3.0.1:
    dependencies:
      minipass: 7.1.2
      rimraf: 5.0.10

  mitt@3.0.1: {}

  mkdirp-classic@0.5.3: {}

  mkdirp@1.0.4: {}

  mkdirp@3.0.1: {}

<<<<<<< HEAD
  motion-dom@11.18.1:
    dependencies:
      motion-utils: 11.18.1

  motion-utils@11.18.1: {}
=======
  motion-dom@12.0.0:
    dependencies:
      motion-utils: 12.0.0

  motion-utils@12.0.0: {}
>>>>>>> 73851666

  mri@1.2.0: {}

  mrmime@2.0.0: {}

  ms@2.0.0: {}

  ms@2.1.1: {}

  ms@2.1.3: {}

  msw@2.7.0(@types/node@22.13.4)(typescript@5.7.3):
    dependencies:
      '@bundled-es-modules/cookie': 2.0.1
      '@bundled-es-modules/statuses': 1.0.1
      '@bundled-es-modules/tough-cookie': 0.1.6
      '@inquirer/confirm': 5.1.1(@types/node@22.13.4)
      '@mswjs/interceptors': 0.37.3
      '@open-draft/deferred-promise': 2.2.0
      '@open-draft/until': 2.1.0
      '@types/cookie': 0.6.0
      '@types/statuses': 2.0.5
      graphql: 16.10.0
      headers-polyfill: 4.0.3
      is-node-process: 1.2.0
      outvariant: 1.4.3
      path-to-regexp: 8.2.0
      picocolors: 1.1.1
      strict-event-emitter: 0.5.1
      type-fest: 4.31.0
      yargs: 17.7.2
    optionalDependencies:
      typescript: 5.7.3
    transitivePeerDependencies:
      - '@types/node'

  mute-stream@2.0.0: {}

  mz@2.7.0:
    dependencies:
      any-promise: 1.3.0
      object-assign: 4.1.1
      thenify-all: 1.6.0

  nanoid@3.3.8: {}

  napi-build-utils@1.0.2: {}

  natural-compare@1.4.0: {}

  negotiator@0.6.3: {}

  netmask@2.0.2: {}

  next-themes@0.4.4(react-dom@19.0.0(react@19.0.0))(react@19.0.0):
    dependencies:
      react: 19.0.0
      react-dom: 19.0.0(react@19.0.0)

  node-abi@3.71.0:
    dependencies:
      semver: 7.7.1

  node-addon-api@6.1.0: {}

  node-domexception@1.0.0: {}

  node-fetch@2.6.13(encoding@0.1.13):
    dependencies:
      whatwg-url: 5.0.0
    optionalDependencies:
      encoding: 0.1.13

  node-fetch@2.6.7(encoding@0.1.13):
    dependencies:
      whatwg-url: 5.0.0
    optionalDependencies:
      encoding: 0.1.13

  node-fetch@2.6.9(encoding@0.1.13):
    dependencies:
      whatwg-url: 5.0.0
    optionalDependencies:
      encoding: 0.1.13

  node-fetch@2.7.0(encoding@0.1.13):
    dependencies:
      whatwg-url: 5.0.0
    optionalDependencies:
      encoding: 0.1.13

  node-fetch@3.3.2:
    dependencies:
      data-uri-to-buffer: 4.0.1
      fetch-blob: 3.2.0
      formdata-polyfill: 4.0.10

  node-gyp-build@4.8.4: {}

  node-releases@2.0.19: {}

  nopt@5.0.0:
    dependencies:
      abbrev: 1.1.1

  normalize-package-data@2.5.0:
    dependencies:
      hosted-git-info: 2.8.9
      resolve: 1.22.10
      semver: 7.7.1
      validate-npm-package-license: 3.0.4

  normalize-path@3.0.0: {}

  normalize-range@0.1.2: {}

  npm-run-all2@5.0.2:
    dependencies:
      ansi-styles: 5.2.0
      cross-spawn: 7.0.6
      memorystream: 0.3.1
      minimatch: 3.1.2
      pidtree: 0.5.0
      read-pkg: 5.2.0
      shell-quote: 1.8.2

  npm-run-path@4.0.1:
    dependencies:
      path-key: 3.1.1

  npm-run-path@5.3.0:
    dependencies:
      path-key: 4.0.0

  npmlog@5.0.1:
    dependencies:
      are-we-there-yet: 2.0.0
      console-control-strings: 1.1.0
      gauge: 3.0.2
      set-blocking: 2.0.0

  nwsapi@2.2.16: {}

  object-assign@4.1.1: {}

  object-hash@3.0.0: {}

  object-inspect@1.13.3: {}

  object-is@1.1.6:
    dependencies:
      call-bind: 1.0.8
      define-properties: 1.2.1

  object-keys@1.1.1: {}

  object.assign@4.1.7:
    dependencies:
      call-bind: 1.0.8
      call-bound: 1.0.3
      define-properties: 1.2.1
      es-object-atoms: 1.0.0
      has-symbols: 1.1.0
      object-keys: 1.1.1

  obuf@1.1.2: {}

  on-finished@2.4.1:
    dependencies:
      ee-first: 1.1.1

  once@1.3.3:
    dependencies:
      wrappy: 1.0.2

  once@1.4.0:
    dependencies:
      wrappy: 1.0.2

  one-time@1.0.0:
    dependencies:
      fn.name: 1.1.0

  onetime@5.1.2:
    dependencies:
      mimic-fn: 2.1.0

  onetime@6.0.0:
    dependencies:
      mimic-fn: 4.0.0

  onetime@7.0.0:
    dependencies:
      mimic-function: 5.0.1

  onnx-proto@4.0.4:
    dependencies:
      protobufjs: 6.11.4

  onnxruntime-common@1.14.0: {}

  onnxruntime-node@1.14.0:
    dependencies:
      onnxruntime-common: 1.14.0
    optional: true

  onnxruntime-web@1.14.0:
    dependencies:
      flatbuffers: 1.12.0
      guid-typescript: 1.0.9
      long: 4.0.0
      onnx-proto: 4.0.4
      onnxruntime-common: 1.14.0
      platform: 1.3.6

  open@8.4.2:
    dependencies:
      define-lazy-prop: 2.0.0
      is-docker: 2.2.1
      is-wsl: 2.2.0

  openai@4.77.0(encoding@0.1.13)(zod@3.24.2):
    dependencies:
      '@types/node': 18.19.76
      '@types/node-fetch': 2.6.12
      abort-controller: 3.0.0
      agentkeepalive: 4.6.0
      form-data-encoder: 1.7.2
      formdata-node: 4.4.1
      node-fetch: 2.7.0(encoding@0.1.13)
    optionalDependencies:
      zod: 3.24.2
    transitivePeerDependencies:
      - encoding

  optionator@0.9.4:
    dependencies:
      deep-is: 0.1.4
      fast-levenshtein: 2.0.6
      levn: 0.4.1
      prelude-ls: 1.2.1
      type-check: 0.4.0
      word-wrap: 1.2.5

  ora@8.2.0:
    dependencies:
      chalk: 5.4.1
      cli-cursor: 5.0.0
      cli-spinners: 2.9.2
      is-interactive: 2.0.0
      is-unicode-supported: 2.1.0
      log-symbols: 6.0.0
      stdin-discarder: 0.2.2
      string-width: 7.2.0
      strip-ansi: 7.1.0

  os-paths@4.4.0: {}

  outvariant@1.4.3: {}

  p-finally@2.0.1: {}

  p-limit@3.1.0:
    dependencies:
      yocto-queue: 0.1.0

  p-locate@5.0.0:
    dependencies:
      p-limit: 3.1.0

  pac-proxy-agent@7.1.0:
    dependencies:
      '@tootallnate/quickjs-emscripten': 0.23.0
      agent-base: 7.1.3
      debug: 4.4.0
      get-uri: 6.0.4
      http-proxy-agent: 7.0.2
      https-proxy-agent: 7.0.6
      pac-resolver: 7.0.1
      socks-proxy-agent: 8.0.5
    transitivePeerDependencies:
      - supports-color

  pac-resolver@7.0.1:
    dependencies:
      degenerator: 5.0.1
      netmask: 2.0.2

  package-json-from-dist@1.0.1: {}

  parent-module@1.0.1:
    dependencies:
      callsites: 3.1.0

  parse-json@5.2.0:
    dependencies:
      '@babel/code-frame': 7.26.2
      error-ex: 1.3.2
      json-parse-even-better-errors: 2.3.1
      lines-and-columns: 1.2.4

  parse-ms@2.1.0: {}

  parse5@7.2.1:
    dependencies:
      entities: 4.5.0

  parseurl@1.3.3: {}

  path-browserify@1.0.1: {}

  path-exists@4.0.0: {}

  path-is-absolute@1.0.1: {}

  path-key@3.1.1: {}

  path-key@4.0.0: {}

  path-match@1.2.4:
    dependencies:
      http-errors: 1.4.0
      path-to-regexp: 8.2.0

  path-parse@1.0.7: {}

  path-scurry@1.11.1:
    dependencies:
      lru-cache: 10.4.3
      minipass: 7.1.2

  path-scurry@2.0.0:
    dependencies:
      lru-cache: 11.0.2
      minipass: 7.1.2

  path-to-regexp@8.2.0: {}

  pathe@2.0.3: {}

  pathval@2.0.0: {}

  pend@1.2.0: {}

  pg-int8@1.0.1: {}

  pg-numeric@1.0.2: {}

  pg-protocol@1.7.0: {}

  pg-types@4.0.2:
    dependencies:
      pg-int8: 1.0.1
      pg-numeric: 1.0.2
      postgres-array: 3.0.2
      postgres-bytea: 3.0.0
      postgres-date: 2.1.0
      postgres-interval: 3.0.0
      postgres-range: 1.1.4

  picocolors@1.0.0: {}

  picocolors@1.1.1: {}

  picomatch@2.3.1: {}

  picomatch@4.0.2: {}

  pidtree@0.5.0: {}

  pidtree@0.6.0: {}

  pify@2.3.0: {}

  pirates@4.0.6: {}

  platform@1.3.6: {}

  playwright-core@1.50.1: {}

  playwright@1.50.1:
    dependencies:
      playwright-core: 1.50.1
    optionalDependencies:
      fsevents: 2.3.2

  possible-typed-array-names@1.0.0: {}

  postcss-import@15.1.0(postcss@8.5.2):
    dependencies:
      postcss: 8.5.2
      postcss-value-parser: 4.2.0
      read-cache: 1.0.0
      resolve: 1.22.10

  postcss-js@4.0.1(postcss@8.5.2):
    dependencies:
      camelcase-css: 2.0.1
      postcss: 8.5.2

  postcss-load-config@4.0.2(postcss@8.5.2)(ts-node@10.9.1(@types/node@22.13.4)(typescript@5.7.3)):
    dependencies:
      lilconfig: 3.1.3
      yaml: 2.7.0
    optionalDependencies:
      postcss: 8.5.2
      ts-node: 10.9.1(@types/node@22.13.4)(typescript@5.7.3)

  postcss-nested@6.2.0(postcss@8.5.2):
    dependencies:
      postcss: 8.5.2
      postcss-selector-parser: 6.1.2

  postcss-selector-parser@6.0.10:
    dependencies:
      cssesc: 3.0.0
      util-deprecate: 1.0.2

  postcss-selector-parser@6.1.2:
    dependencies:
      cssesc: 3.0.0
      util-deprecate: 1.0.2

  postcss-value-parser@4.2.0: {}

  postcss@8.5.2:
    dependencies:
      nanoid: 3.3.8
      picocolors: 1.1.1
      source-map-js: 1.2.1

  postgres-array@3.0.2: {}

  postgres-bytea@3.0.0:
    dependencies:
      obuf: 1.1.2

  postgres-date@2.1.0: {}

  postgres-interval@3.0.0: {}

  postgres-range@1.1.4: {}

  prebuild-install@7.1.2:
    dependencies:
      detect-libc: 2.0.3
      expand-template: 2.0.3
      github-from-package: 0.0.0
      minimist: 1.2.8
      mkdirp-classic: 0.5.3
      napi-build-utils: 1.0.2
      node-abi: 3.71.0
      pump: 3.0.2
      rc: 1.2.8
      simple-get: 4.0.1
      tar-fs: 2.1.1
      tunnel-agent: 0.6.0

  prelude-ls@1.2.1: {}

  prettier-plugin-tailwindcss@0.6.11(prettier@3.5.1):
    dependencies:
      prettier: 3.5.1

  prettier@3.5.1: {}

  pretty-format@27.5.1:
    dependencies:
      ansi-regex: 5.0.1
      ansi-styles: 5.2.0
      react-is: 17.0.2

  pretty-format@29.7.0:
    dependencies:
      '@jest/schemas': 29.6.3
      ansi-styles: 5.2.0
      react-is: 18.3.1

  pretty-ms@7.0.1:
    dependencies:
      parse-ms: 2.1.0

  progress@2.0.3: {}

  prom-client@15.1.3:
    dependencies:
      '@opentelemetry/api': 1.9.0
      tdigest: 0.1.2

  promisepipe@3.0.0: {}

  protobufjs@6.11.4:
    dependencies:
      '@protobufjs/aspromise': 1.1.2
      '@protobufjs/base64': 1.1.2
      '@protobufjs/codegen': 2.0.4
      '@protobufjs/eventemitter': 1.1.0
      '@protobufjs/fetch': 1.1.0
      '@protobufjs/float': 1.0.2
      '@protobufjs/inquire': 1.1.0
      '@protobufjs/path': 1.1.2
      '@protobufjs/pool': 1.1.0
      '@protobufjs/utf8': 1.1.0
      '@types/long': 4.0.2
      '@types/node': 22.13.4
      long: 4.0.0

  proxy-addr@2.0.7:
    dependencies:
      forwarded: 0.2.0
      ipaddr.js: 1.9.1

  proxy-agent@6.5.0:
    dependencies:
      agent-base: 7.1.3
      debug: 4.4.0
      http-proxy-agent: 7.0.2
      https-proxy-agent: 7.0.6
      lru-cache: 7.18.3
      pac-proxy-agent: 7.1.0
      proxy-from-env: 1.1.0
      socks-proxy-agent: 8.0.5
    transitivePeerDependencies:
      - supports-color

  proxy-from-env@1.1.0: {}

  psl@1.15.0:
    dependencies:
      punycode: 2.3.1

  pump@3.0.2:
    dependencies:
      end-of-stream: 1.4.4
      once: 1.4.0

  punycode@2.3.1: {}

  puppeteer-core@23.11.1:
    dependencies:
      '@puppeteer/browsers': 2.6.1
      chromium-bidi: 0.11.0(devtools-protocol@0.0.1367902)
      debug: 4.4.0
      devtools-protocol: 0.0.1367902
      typed-query-selector: 2.12.0
      ws: 8.18.0
    transitivePeerDependencies:
      - bufferutil
      - supports-color
      - utf-8-validate

  puppeteer@23.11.1(typescript@5.7.3):
    dependencies:
      '@puppeteer/browsers': 2.6.1
      chromium-bidi: 0.11.0(devtools-protocol@0.0.1367902)
      cosmiconfig: 9.0.0(typescript@5.7.3)
      devtools-protocol: 0.0.1367902
      puppeteer-core: 23.11.1
      typed-query-selector: 2.12.0
    transitivePeerDependencies:
      - bufferutil
      - supports-color
      - typescript
      - utf-8-validate

  qs@6.13.0:
    dependencies:
      side-channel: 1.1.0

  querystringify@2.2.0: {}

  queue-microtask@1.2.3: {}

  queue-tick@1.0.1: {}

  range-parser@1.2.1: {}

  raw-body@2.4.1:
    dependencies:
      bytes: 3.1.0
      http-errors: 1.7.3
      iconv-lite: 0.4.24
      unpipe: 1.0.0

  raw-body@2.5.2:
    dependencies:
      bytes: 3.1.2
      http-errors: 2.0.0
      iconv-lite: 0.4.24
      unpipe: 1.0.0

  rc@1.2.8:
    dependencies:
      deep-extend: 0.6.0
      ini: 1.3.8
      minimist: 1.2.8
      strip-json-comments: 2.0.1

  react-chartjs-2@5.3.0(chart.js@4.4.7)(react@19.0.0):
    dependencies:
      chart.js: 4.4.7
      react: 19.0.0

  react-dom@19.0.0(react@19.0.0):
    dependencies:
      react: 19.0.0
      scheduler: 0.25.0

  react-error-boundary@5.0.0(react@19.0.0):
    dependencies:
      '@babel/runtime': 7.26.0
      react: 19.0.0

  react-hot-toast@2.5.2(react-dom@19.0.0(react@19.0.0))(react@19.0.0):
    dependencies:
      csstype: 3.1.3
      goober: 2.1.16(csstype@3.1.3)
      react: 19.0.0
      react-dom: 19.0.0(react@19.0.0)

  react-is@17.0.2: {}

  react-is@18.3.1: {}

  react-refresh@0.14.2: {}

  react-remove-scroll-bar@2.3.8(@types/react@19.0.10)(react@19.0.0):
    dependencies:
      react: 19.0.0
      react-style-singleton: 2.2.3(@types/react@19.0.10)(react@19.0.0)
      tslib: 2.8.1
    optionalDependencies:
      '@types/react': 19.0.10

  react-remove-scroll@2.6.3(@types/react@19.0.10)(react@19.0.0):
    dependencies:
      react: 19.0.0
      react-remove-scroll-bar: 2.3.8(@types/react@19.0.10)(react@19.0.0)
      react-style-singleton: 2.2.3(@types/react@19.0.10)(react@19.0.0)
      tslib: 2.8.1
      use-callback-ref: 1.3.3(@types/react@19.0.10)(react@19.0.0)
      use-sidecar: 1.1.3(@types/react@19.0.10)(react@19.0.0)
    optionalDependencies:
      '@types/react': 19.0.10

  react-router-dom@6.29.0(react-dom@19.0.0(react@19.0.0))(react@19.0.0):
    dependencies:
      '@remix-run/router': 1.22.0
      react: 19.0.0
      react-dom: 19.0.0(react@19.0.0)
      react-router: 6.29.0(react@19.0.0)

  react-router@6.29.0(react@19.0.0):
    dependencies:
      '@remix-run/router': 1.22.0
      react: 19.0.0

  react-style-singleton@2.2.3(@types/react@19.0.10)(react@19.0.0):
    dependencies:
      get-nonce: 1.0.1
      react: 19.0.0
      tslib: 2.8.1
    optionalDependencies:
      '@types/react': 19.0.10

  react@19.0.0: {}

  read-cache@1.0.0:
    dependencies:
      pify: 2.3.0

  read-pkg@5.2.0:
    dependencies:
      '@types/normalize-package-data': 2.4.4
      normalize-package-data: 2.5.0
      parse-json: 5.2.0
      type-fest: 0.6.0

  readable-stream@3.6.2:
    dependencies:
      inherits: 2.0.4
      string_decoder: 1.3.0
      util-deprecate: 1.0.2

  readdirp@3.6.0:
    dependencies:
      picomatch: 2.3.1

  readdirp@4.0.2: {}

  redent@3.0.0:
    dependencies:
      indent-string: 4.0.0
      strip-indent: 3.0.0

  redis-errors@1.2.0: {}

  redis-parser@3.0.0:
    dependencies:
      redis-errors: 1.2.0

  redis@4.7.0:
    dependencies:
      '@redis/bloom': 1.2.0(@redis/client@1.6.0)
      '@redis/client': 1.6.0
      '@redis/graph': 1.1.1(@redis/client@1.6.0)
      '@redis/json': 1.0.7(@redis/client@1.6.0)
      '@redis/search': 1.2.0(@redis/client@1.6.0)
      '@redis/time-series': 1.1.0(@redis/client@1.6.0)

  reflect-metadata@0.2.2: {}

  regenerator-runtime@0.13.11: {}

  regenerator-runtime@0.14.1: {}

  regexp.prototype.flags@1.5.3:
    dependencies:
      call-bind: 1.0.8
      define-properties: 1.2.1
      es-errors: 1.3.0
      set-function-name: 2.0.2

  require-directory@2.1.1: {}

  require-from-string@2.0.2: {}

  requires-port@1.0.0: {}

  resolve-from@4.0.0: {}

  resolve-from@5.0.0: {}

  resolve-pkg-maps@1.0.0: {}

  resolve@1.22.10:
    dependencies:
      is-core-module: 2.16.1
      path-parse: 1.0.7
      supports-preserve-symlinks-flag: 1.0.0

  restore-cursor@5.1.0:
    dependencies:
      onetime: 7.0.0
      signal-exit: 4.1.0

  reusify@1.0.4: {}

  rfdc@1.4.1: {}

  rimraf@2.7.1:
    dependencies:
      glob: 7.2.3

  rimraf@3.0.2:
    dependencies:
      glob: 7.2.3

  rimraf@5.0.10:
    dependencies:
      glob: 10.4.5

  rimraf@6.0.1:
    dependencies:
      glob: 11.0.0
      package-json-from-dist: 1.0.1

  rollup-plugin-visualizer@5.14.0(rollup@4.34.8):
    dependencies:
      open: 8.4.2
      picomatch: 4.0.2
      source-map: 0.7.4
      yargs: 17.7.2
    optionalDependencies:
      rollup: 4.34.8

  rollup@4.34.8:
    dependencies:
      '@types/estree': 1.0.6
    optionalDependencies:
      '@rollup/rollup-android-arm-eabi': 4.34.8
      '@rollup/rollup-android-arm64': 4.34.8
      '@rollup/rollup-darwin-arm64': 4.34.8
      '@rollup/rollup-darwin-x64': 4.34.8
      '@rollup/rollup-freebsd-arm64': 4.34.8
      '@rollup/rollup-freebsd-x64': 4.34.8
      '@rollup/rollup-linux-arm-gnueabihf': 4.34.8
      '@rollup/rollup-linux-arm-musleabihf': 4.34.8
      '@rollup/rollup-linux-arm64-gnu': 4.34.8
      '@rollup/rollup-linux-arm64-musl': 4.34.8
      '@rollup/rollup-linux-loongarch64-gnu': 4.34.8
      '@rollup/rollup-linux-powerpc64le-gnu': 4.34.8
      '@rollup/rollup-linux-riscv64-gnu': 4.34.8
      '@rollup/rollup-linux-s390x-gnu': 4.34.8
      '@rollup/rollup-linux-x64-gnu': 4.34.8
      '@rollup/rollup-linux-x64-musl': 4.34.8
      '@rollup/rollup-win32-arm64-msvc': 4.34.8
      '@rollup/rollup-win32-ia32-msvc': 4.34.8
      '@rollup/rollup-win32-x64-msvc': 4.34.8
      fsevents: 2.3.3

  rrweb-cssom@0.7.1: {}

  run-parallel@1.2.0:
    dependencies:
      queue-microtask: 1.2.3

  rxjs@7.8.1:
    dependencies:
      tslib: 2.8.1

  safe-buffer@5.2.1: {}

  safe-regex-test@1.1.0:
    dependencies:
      call-bound: 1.0.3
      es-errors: 1.3.0
      is-regex: 1.2.1

  safe-stable-stringify@2.5.0: {}

  safer-buffer@2.1.2: {}

  saxes@6.0.0:
    dependencies:
      xmlchars: 2.2.0

  scheduler@0.25.0: {}

  secure-json-parse@2.7.0: {}

  seedrandom@3.0.5: {}

  semver@7.7.1: {}

  send@0.19.0:
    dependencies:
      debug: 2.6.9
      depd: 2.0.0
      destroy: 1.2.0
      encodeurl: 1.0.2
      escape-html: 1.0.3
      etag: 1.8.1
      fresh: 0.5.2
      http-errors: 2.0.0
      mime: 1.6.0
      ms: 2.1.3
      on-finished: 2.4.1
      range-parser: 1.2.1
      statuses: 2.0.1
    transitivePeerDependencies:
      - supports-color

  serve-static@1.16.2:
    dependencies:
      encodeurl: 2.0.0
      escape-html: 1.0.3
      parseurl: 1.3.3
      send: 0.19.0
    transitivePeerDependencies:
      - supports-color

  set-blocking@2.0.0: {}

  set-cookie-parser@2.7.1: {}

  set-function-length@1.2.2:
    dependencies:
      define-data-property: 1.1.4
      es-errors: 1.3.0
      function-bind: 1.1.2
      get-intrinsic: 1.2.6
      gopd: 1.2.0
      has-property-descriptors: 1.0.2

  set-function-name@2.0.2:
    dependencies:
      define-data-property: 1.1.4
      es-errors: 1.3.0
      functions-have-names: 1.2.3
      has-property-descriptors: 1.0.2

  setprototypeof@1.1.1: {}

  setprototypeof@1.2.0: {}

  sharp@0.32.6:
    dependencies:
      color: 4.2.3
      detect-libc: 2.0.3
      node-addon-api: 6.1.0
      prebuild-install: 7.1.2
      semver: 7.7.1
      simple-get: 4.0.1
      tar-fs: 3.0.6
      tunnel-agent: 0.6.0

  shebang-command@2.0.0:
    dependencies:
      shebang-regex: 3.0.0

  shebang-regex@3.0.0: {}

  shell-quote@1.8.2: {}

  side-channel-list@1.0.0:
    dependencies:
      es-errors: 1.3.0
      object-inspect: 1.13.3

  side-channel-map@1.0.1:
    dependencies:
      call-bound: 1.0.3
      es-errors: 1.3.0
      get-intrinsic: 1.2.6
      object-inspect: 1.13.3

  side-channel-weakmap@1.0.2:
    dependencies:
      call-bound: 1.0.3
      es-errors: 1.3.0
      get-intrinsic: 1.2.6
      object-inspect: 1.13.3
      side-channel-map: 1.0.1

  side-channel@1.1.0:
    dependencies:
      es-errors: 1.3.0
      object-inspect: 1.13.3
      side-channel-list: 1.0.0
      side-channel-map: 1.0.1
      side-channel-weakmap: 1.0.2

  siginfo@2.0.0: {}

  signal-exit@3.0.7: {}

  signal-exit@4.0.2: {}

  signal-exit@4.1.0: {}

  simple-concat@1.0.1: {}

  simple-get@4.0.1:
    dependencies:
      decompress-response: 6.0.0
      once: 1.4.0
      simple-concat: 1.0.1

  simple-swizzle@0.2.2:
    dependencies:
      is-arrayish: 0.3.2

  sirv@3.0.0:
    dependencies:
      '@polka/url': 1.0.0-next.28
      mrmime: 2.0.0
      totalist: 3.0.1

  slash@3.0.0: {}

  slice-ansi@5.0.0:
    dependencies:
      ansi-styles: 6.2.1
      is-fullwidth-code-point: 4.0.0

  slice-ansi@7.1.0:
    dependencies:
      ansi-styles: 6.2.1
      is-fullwidth-code-point: 5.0.0

  smart-buffer@4.2.0: {}

  socks-proxy-agent@8.0.5:
    dependencies:
      agent-base: 7.1.3
      debug: 4.4.0
      socks: 2.8.3
    transitivePeerDependencies:
      - supports-color

  socks@2.8.3:
    dependencies:
      ip-address: 9.0.5
      smart-buffer: 4.2.0

  source-map-js@1.2.1: {}

  source-map@0.6.1:
    optional: true

  source-map@0.7.4: {}

  spdx-correct@3.2.0:
    dependencies:
      spdx-expression-parse: 3.0.1
      spdx-license-ids: 3.0.20

  spdx-exceptions@2.5.0: {}

  spdx-expression-parse@3.0.1:
    dependencies:
      spdx-exceptions: 2.5.0
      spdx-license-ids: 3.0.20

  spdx-license-ids@3.0.20: {}

  sprintf-js@1.0.3: {}

  sprintf-js@1.1.3: {}

  sswr@2.1.0(svelte@5.16.0):
    dependencies:
      svelte: 5.16.0
      swrev: 4.0.0

  stack-trace@0.0.10: {}

  stack-utils@2.0.6:
    dependencies:
      escape-string-regexp: 2.0.0

  stackback@0.0.2: {}

  standard-as-callback@2.1.0: {}

  stat-mode@0.3.0: {}

  statuses@1.5.0: {}

  statuses@2.0.1: {}

  std-env@3.8.0: {}

  stdin-discarder@0.2.2: {}

  stop-iteration-iterator@1.1.0:
    dependencies:
      es-errors: 1.3.0
      internal-slot: 1.1.0

  stream-to-array@2.3.0:
    dependencies:
      any-promise: 1.3.0

  stream-to-promise@2.2.0:
    dependencies:
      any-promise: 1.3.0
      end-of-stream: 1.1.0
      stream-to-array: 2.3.0

  streamx@2.21.1:
    dependencies:
      fast-fifo: 1.3.2
      queue-tick: 1.0.1
      text-decoder: 1.2.3
    optionalDependencies:
      bare-events: 2.5.0

  strict-event-emitter@0.5.1: {}

  string-argv@0.3.2: {}

  string-width@4.2.3:
    dependencies:
      emoji-regex: 8.0.0
      is-fullwidth-code-point: 3.0.0
      strip-ansi: 6.0.1

  string-width@5.1.2:
    dependencies:
      eastasianwidth: 0.2.0
      emoji-regex: 9.2.2
      strip-ansi: 7.1.0

  string-width@7.2.0:
    dependencies:
      emoji-regex: 10.4.0
      get-east-asian-width: 1.3.0
      strip-ansi: 7.1.0

  string_decoder@1.3.0:
    dependencies:
      safe-buffer: 5.2.1

  strip-ansi@6.0.1:
    dependencies:
      ansi-regex: 5.0.1

  strip-ansi@7.1.0:
    dependencies:
      ansi-regex: 6.1.0

  strip-final-newline@2.0.0: {}

  strip-final-newline@3.0.0: {}

  strip-indent@3.0.0:
    dependencies:
      min-indent: 1.0.1

  strip-json-comments@2.0.1: {}

  strip-json-comments@3.1.1: {}

  sucrase@3.35.0:
    dependencies:
      '@jridgewell/gen-mapping': 0.3.8
      commander: 4.1.1
      glob: 10.4.5
      lines-and-columns: 1.2.4
      mz: 2.7.0
      pirates: 4.0.6
      ts-interface-checker: 0.1.13

  supports-color@7.2.0:
    dependencies:
      has-flag: 4.0.0

  supports-color@8.1.1:
    dependencies:
      has-flag: 4.0.0

  supports-preserve-symlinks-flag@1.0.0: {}

  svelte@5.16.0:
    dependencies:
      '@ampproject/remapping': 2.3.0
      '@jridgewell/sourcemap-codec': 1.5.0
      '@types/estree': 1.0.6
      acorn: 8.14.0
      acorn-typescript: 1.4.13(acorn@8.14.0)
      aria-query: 5.3.2
      axobject-query: 4.1.0
      clsx: 2.1.1
      esm-env: 1.2.2
      esrap: 1.4.5
      is-reference: 3.0.3
      locate-character: 3.0.0
      magic-string: 0.30.17
      zimmerframe: 1.1.2

  swr@2.3.0(react@19.0.0):
    dependencies:
      dequal: 2.0.3
      react: 19.0.0
      use-sync-external-store: 1.4.0(react@19.0.0)

  swrev@4.0.0: {}

  swrv@1.0.4(vue@3.5.13(typescript@5.7.3)):
    dependencies:
      vue: 3.5.13(typescript@5.7.3)

  symbol-tree@3.2.4: {}

  tailwind-merge@3.0.1: {}

  tailwindcss-animate@1.0.7(tailwindcss@3.4.17(ts-node@10.9.1(@types/node@22.13.4)(typescript@5.7.3))):
    dependencies:
      tailwindcss: 3.4.17(ts-node@10.9.1(@types/node@22.13.4)(typescript@5.7.3))

  tailwindcss@3.4.17(ts-node@10.9.1(@types/node@22.13.4)(typescript@5.7.3)):
    dependencies:
      '@alloc/quick-lru': 5.2.0
      arg: 5.0.2
      chokidar: 3.6.0
      didyoumean: 1.2.2
      dlv: 1.1.3
      fast-glob: 3.3.2
      glob-parent: 6.0.2
      is-glob: 4.0.3
      jiti: 1.21.7
      lilconfig: 3.1.3
      micromatch: 4.0.8
      normalize-path: 3.0.0
      object-hash: 3.0.0
      picocolors: 1.1.1
      postcss: 8.5.2
      postcss-import: 15.1.0(postcss@8.5.2)
      postcss-js: 4.0.1(postcss@8.5.2)
      postcss-load-config: 4.0.2(postcss@8.5.2)(ts-node@10.9.1(@types/node@22.13.4)(typescript@5.7.3))
      postcss-nested: 6.2.0(postcss@8.5.2)
      postcss-selector-parser: 6.1.2
      resolve: 1.22.10
      sucrase: 3.35.0
    transitivePeerDependencies:
      - ts-node

  tar-fs@2.1.1:
    dependencies:
      chownr: 1.1.4
      mkdirp-classic: 0.5.3
      pump: 3.0.2
      tar-stream: 2.2.0

  tar-fs@3.0.6:
    dependencies:
      pump: 3.0.2
      tar-stream: 3.1.7
    optionalDependencies:
      bare-fs: 2.3.5
      bare-path: 2.1.3

  tar-stream@2.2.0:
    dependencies:
      bl: 4.1.0
      end-of-stream: 1.4.4
      fs-constants: 1.0.0
      inherits: 2.0.4
      readable-stream: 3.6.2

  tar-stream@3.1.7:
    dependencies:
      b4a: 1.6.7
      fast-fifo: 1.3.2
      streamx: 2.21.1

  tar@7.4.3:
    dependencies:
      '@isaacs/fs-minipass': 4.0.1
      chownr: 3.0.0
      minipass: 7.1.2
      minizlib: 3.0.1
      mkdirp: 3.0.1
      yallist: 5.0.0

  tdigest@0.1.2:
    dependencies:
      bintrees: 1.0.2

  test-exclude@7.0.1:
    dependencies:
      '@istanbuljs/schema': 0.1.3
      glob: 10.4.5
      minimatch: 9.0.5

  text-decoder@1.2.3:
    dependencies:
      b4a: 1.6.7

  text-hex@1.0.0: {}

  thenify-all@1.6.0:
    dependencies:
      thenify: 3.3.1

  thenify@3.3.1:
    dependencies:
      any-promise: 1.3.0

  throttleit@2.1.0: {}

  through@2.3.8: {}

  time-span@4.0.0:
    dependencies:
      convert-hrtime: 3.0.0

  tinybench@2.9.0: {}

  tinyexec@0.3.2: {}

  tinyglobby@0.2.10:
    dependencies:
      fdir: 6.4.3(picomatch@4.0.2)
      picomatch: 4.0.2

  tinypool@1.0.2: {}

  tinyrainbow@2.0.0: {}

  tinyspy@3.0.2: {}

  tldts-core@6.1.70: {}

  tldts@6.1.70:
    dependencies:
      tldts-core: 6.1.70

  to-regex-range@5.0.1:
    dependencies:
      is-number: 7.0.0

  toidentifier@1.0.0: {}

  toidentifier@1.0.1: {}

  totalist@3.0.1: {}

  tough-cookie@4.1.4:
    dependencies:
      psl: 1.15.0
      punycode: 2.3.1
      universalify: 0.2.0
      url-parse: 1.5.10

  tough-cookie@5.0.0:
    dependencies:
      tldts: 6.1.70

  tr46@0.0.3: {}

  tr46@5.0.0:
    dependencies:
      punycode: 2.3.1

  tree-kill@1.2.2: {}

  triple-beam@1.4.1: {}

  ts-api-utils@2.0.1(typescript@5.7.3):
    dependencies:
      typescript: 5.7.3

  ts-interface-checker@0.1.13: {}

  ts-morph@12.0.0:
    dependencies:
      '@ts-morph/common': 0.11.1
      code-block-writer: 10.1.1

  ts-node@10.9.1(@types/node@16.18.11)(typescript@4.9.5):
    dependencies:
      '@cspotcode/source-map-support': 0.8.1
      '@tsconfig/node10': 1.0.11
      '@tsconfig/node12': 1.0.11
      '@tsconfig/node14': 1.0.3
      '@tsconfig/node16': 1.0.4
      '@types/node': 16.18.11
      acorn: 8.14.0
      acorn-walk: 8.3.4
      arg: 4.1.3
      create-require: 1.1.1
      diff: 4.0.2
      make-error: 1.3.6
      typescript: 4.9.5
      v8-compile-cache-lib: 3.0.1
      yn: 3.1.1

  ts-node@10.9.1(@types/node@22.13.4)(typescript@5.7.3):
    dependencies:
      '@cspotcode/source-map-support': 0.8.1
      '@tsconfig/node10': 1.0.11
      '@tsconfig/node12': 1.0.11
      '@tsconfig/node14': 1.0.3
      '@tsconfig/node16': 1.0.4
      '@types/node': 22.13.4
      acorn: 8.14.0
      acorn-walk: 8.3.4
      arg: 4.1.3
      create-require: 1.1.1
      diff: 4.0.2
      make-error: 1.3.6
      typescript: 5.7.3
      v8-compile-cache-lib: 3.0.1
      yn: 3.1.1
    optional: true

  ts-toolbelt@6.15.5: {}

  tsconfck@3.1.4(typescript@5.7.3):
    optionalDependencies:
      typescript: 5.7.3

  tslib@2.8.1: {}

  tsx@4.19.2:
    dependencies:
      esbuild: 0.23.1
      get-tsconfig: 4.8.1
    optionalDependencies:
      fsevents: 2.3.3

  tunnel-agent@0.6.0:
    dependencies:
      safe-buffer: 5.2.1

  type-check@0.4.0:
    dependencies:
      prelude-ls: 1.2.1

  type-fest@0.21.3: {}

  type-fest@0.6.0: {}

  type-fest@4.31.0: {}

  type-is@1.6.18:
    dependencies:
      media-typer: 0.3.0
      mime-types: 2.1.35

  typed-query-selector@2.12.0: {}

  typescript@4.9.5: {}

  typescript@5.7.3: {}

  uid-promise@1.0.0: {}

  unbzip2-stream@1.4.3:
    dependencies:
      buffer: 5.7.1
      through: 2.3.8

  undici-types@5.26.5: {}

  undici-types@6.20.0: {}

  undici@5.28.5:
    dependencies:
      '@fastify/busboy': 2.1.1

  universal-user-agent@7.0.2: {}

  universalify@0.1.2: {}

  universalify@0.2.0: {}

  universalify@2.0.1: {}

  unpipe@1.0.0: {}

  update-browserslist-db@1.1.1(browserslist@4.24.3):
    dependencies:
      browserslist: 4.24.3
      escalade: 3.2.0
      picocolors: 1.1.1

  uri-js@4.4.1:
    dependencies:
      punycode: 2.3.1

  url-parse@1.5.10:
    dependencies:
      querystringify: 2.2.0
      requires-port: 1.0.0

  use-callback-ref@1.3.3(@types/react@19.0.10)(react@19.0.0):
    dependencies:
      react: 19.0.0
      tslib: 2.8.1
    optionalDependencies:
      '@types/react': 19.0.10

  use-sidecar@1.1.3(@types/react@19.0.10)(react@19.0.0):
    dependencies:
      detect-node-es: 1.1.0
      react: 19.0.0
      tslib: 2.8.1
    optionalDependencies:
      '@types/react': 19.0.10

  use-sync-external-store@1.4.0(react@19.0.0):
    dependencies:
      react: 19.0.0

  util-deprecate@1.0.2: {}

  utils-merge@1.0.1: {}

  uuid@11.0.5: {}

  uuid@3.3.2: {}

  v8-compile-cache-lib@3.0.1: {}

  validate-npm-package-license@3.0.4:
    dependencies:
      spdx-correct: 3.2.0
      spdx-expression-parse: 3.0.1

  vary@1.1.2: {}

  vercel@39.2.2(encoding@0.1.13):
    dependencies:
      '@vercel/build-utils': 8.8.0
      '@vercel/fun': 1.1.0(encoding@0.1.13)
      '@vercel/go': 3.2.1
      '@vercel/hydrogen': 1.0.9
      '@vercel/next': 4.4.0(encoding@0.1.13)
      '@vercel/node': 5.0.0(encoding@0.1.13)
      '@vercel/python': 4.5.1
      '@vercel/redwood': 2.1.10(encoding@0.1.13)
      '@vercel/remix-builder': 4.0.0(encoding@0.1.13)
      '@vercel/ruby': 2.1.0
      '@vercel/static-build': 2.5.39
      chokidar: 4.0.0
    transitivePeerDependencies:
      - '@swc/core'
      - '@swc/wasm'
      - encoding
      - supports-color

  vite-node@3.0.5(@types/node@22.13.4)(jiti@1.21.7)(tsx@4.19.2)(yaml@2.7.0):
    dependencies:
      cac: 6.7.14
      debug: 4.4.0
      es-module-lexer: 1.6.0
      pathe: 2.0.3
      vite: 6.1.0(@types/node@22.13.4)(jiti@1.21.7)(tsx@4.19.2)(yaml@2.7.0)
    transitivePeerDependencies:
      - '@types/node'
      - jiti
      - less
      - lightningcss
      - sass
      - sass-embedded
      - stylus
      - sugarss
      - supports-color
      - terser
      - tsx
      - yaml

  vite-plugin-compression@0.5.1(vite@6.1.0(@types/node@22.13.4)(jiti@1.21.7)(tsx@4.19.2)(yaml@2.7.0)):
    dependencies:
      chalk: 4.1.2
      debug: 4.4.0
      fs-extra: 10.1.0
      vite: 6.1.0(@types/node@22.13.4)(jiti@1.21.7)(tsx@4.19.2)(yaml@2.7.0)
    transitivePeerDependencies:
      - supports-color

  vite-tsconfig-paths@5.1.4(typescript@5.7.3)(vite@6.1.0(@types/node@22.13.4)(jiti@1.21.7)(tsx@4.19.2)(yaml@2.7.0)):
    dependencies:
      debug: 4.4.0
      globrex: 0.1.2
      tsconfck: 3.1.4(typescript@5.7.3)
    optionalDependencies:
      vite: 6.1.0(@types/node@22.13.4)(jiti@1.21.7)(tsx@4.19.2)(yaml@2.7.0)
    transitivePeerDependencies:
      - supports-color
      - typescript

  vite@6.1.0(@types/node@22.13.4)(jiti@1.21.7)(tsx@4.19.2)(yaml@2.7.0):
    dependencies:
      esbuild: 0.24.2
      postcss: 8.5.2
      rollup: 4.34.8
    optionalDependencies:
      '@types/node': 22.13.4
      fsevents: 2.3.3
      jiti: 1.21.7
      tsx: 4.19.2
      yaml: 2.7.0

  vitest@3.0.5(@edge-runtime/vm@3.2.0)(@types/node@22.13.4)(@vitest/ui@3.0.5)(happy-dom@16.2.6)(jiti@1.21.7)(jsdom@25.0.1)(msw@2.7.0(@types/node@22.13.4)(typescript@5.7.3))(tsx@4.19.2)(yaml@2.7.0):
    dependencies:
      '@vitest/expect': 3.0.5
      '@vitest/mocker': 3.0.5(msw@2.7.0(@types/node@22.13.4)(typescript@5.7.3))(vite@6.1.0(@types/node@22.13.4)(jiti@1.21.7)(tsx@4.19.2)(yaml@2.7.0))
      '@vitest/pretty-format': 3.0.5
      '@vitest/runner': 3.0.5
      '@vitest/snapshot': 3.0.5
      '@vitest/spy': 3.0.5
      '@vitest/utils': 3.0.5
      chai: 5.2.0
      debug: 4.4.0
      expect-type: 1.1.0
      magic-string: 0.30.17
      pathe: 2.0.3
      std-env: 3.8.0
      tinybench: 2.9.0
      tinyexec: 0.3.2
      tinypool: 1.0.2
      tinyrainbow: 2.0.0
      vite: 6.1.0(@types/node@22.13.4)(jiti@1.21.7)(tsx@4.19.2)(yaml@2.7.0)
      vite-node: 3.0.5(@types/node@22.13.4)(jiti@1.21.7)(tsx@4.19.2)(yaml@2.7.0)
      why-is-node-running: 2.3.0
    optionalDependencies:
      '@edge-runtime/vm': 3.2.0
      '@types/node': 22.13.4
      '@vitest/ui': 3.0.5(vitest@3.0.5)
      happy-dom: 16.2.6
      jsdom: 25.0.1
    transitivePeerDependencies:
      - jiti
      - less
      - lightningcss
      - msw
      - sass
      - sass-embedded
      - stylus
      - sugarss
      - supports-color
      - terser
      - tsx
      - yaml

  vue@3.5.13(typescript@5.7.3):
    dependencies:
      '@vue/compiler-dom': 3.5.13
      '@vue/compiler-sfc': 3.5.13
      '@vue/runtime-dom': 3.5.13
      '@vue/server-renderer': 3.5.13(vue@3.5.13(typescript@5.7.3))
      '@vue/shared': 3.5.13
    optionalDependencies:
      typescript: 5.7.3

  w3c-xmlserializer@5.0.0:
    dependencies:
      xml-name-validator: 5.0.0

  web-streams-polyfill@3.3.3: {}

  web-streams-polyfill@4.0.0-beta.3: {}

  web-vitals@0.2.4: {}

  webidl-conversions@3.0.1: {}

  webidl-conversions@7.0.0: {}

  whatwg-encoding@3.1.1:
    dependencies:
      iconv-lite: 0.6.3

  whatwg-fetch@3.6.20: {}

  whatwg-mimetype@3.0.0: {}

  whatwg-mimetype@4.0.0: {}

  whatwg-url@14.1.0:
    dependencies:
      tr46: 5.0.0
      webidl-conversions: 7.0.0

  whatwg-url@5.0.0:
    dependencies:
      tr46: 0.0.3
      webidl-conversions: 3.0.1

  which-boxed-primitive@1.1.1:
    dependencies:
      is-bigint: 1.1.0
      is-boolean-object: 1.2.1
      is-number-object: 1.1.1
      is-string: 1.1.1
      is-symbol: 1.1.1

  which-collection@1.0.2:
    dependencies:
      is-map: 2.0.3
      is-set: 2.0.3
      is-weakmap: 2.0.2
      is-weakset: 2.0.4

  which-typed-array@1.1.18:
    dependencies:
      available-typed-arrays: 1.0.7
      call-bind: 1.0.8
      call-bound: 1.0.3
      for-each: 0.3.3
      gopd: 1.2.0
      has-tostringtag: 1.0.2

  which@2.0.2:
    dependencies:
      isexe: 2.0.0

  why-is-node-running@2.3.0:
    dependencies:
      siginfo: 2.0.0
      stackback: 0.0.2

  wide-align@1.1.5:
    dependencies:
      string-width: 4.2.3

  winston-transport@4.9.0:
    dependencies:
      logform: 2.7.0
      readable-stream: 3.6.2
      triple-beam: 1.4.1

  winston@3.17.0:
    dependencies:
      '@colors/colors': 1.6.0
      '@dabh/diagnostics': 2.0.3
      async: 3.2.6
      is-stream: 2.0.1
      logform: 2.7.0
      one-time: 1.0.0
      readable-stream: 3.6.2
      safe-stable-stringify: 2.5.0
      stack-trace: 0.0.10
      triple-beam: 1.4.1
      winston-transport: 4.9.0

  word-wrap@1.2.5: {}

  wrap-ansi@6.2.0:
    dependencies:
      ansi-styles: 4.3.0
      string-width: 4.2.3
      strip-ansi: 6.0.1

  wrap-ansi@7.0.0:
    dependencies:
      ansi-styles: 4.3.0
      string-width: 4.2.3
      strip-ansi: 6.0.1

  wrap-ansi@8.1.0:
    dependencies:
      ansi-styles: 6.2.1
      string-width: 5.1.2
      strip-ansi: 7.1.0

  wrap-ansi@9.0.0:
    dependencies:
      ansi-styles: 6.2.1
      string-width: 7.2.0
      strip-ansi: 7.1.0

  wrappy@1.0.2: {}

  ws@8.18.0: {}

  xdg-app-paths@5.1.0:
    dependencies:
      xdg-portable: 7.3.0

  xdg-portable@7.3.0:
    dependencies:
      os-paths: 4.4.0

  xml-name-validator@5.0.0: {}

  xmlchars@2.2.0: {}

  y18n@5.0.8: {}

  yallist@3.1.1: {}

  yallist@4.0.0: {}

  yallist@5.0.0: {}

  yaml@2.7.0: {}

  yargs-parser@20.2.9: {}

  yargs-parser@21.1.1: {}

  yargs@16.2.0:
    dependencies:
      cliui: 7.0.4
      escalade: 3.2.0
      get-caller-file: 2.0.5
      require-directory: 2.1.1
      string-width: 4.2.3
      y18n: 5.0.8
      yargs-parser: 20.2.9

  yargs@17.7.2:
    dependencies:
      cliui: 8.0.1
      escalade: 3.2.0
      get-caller-file: 2.0.5
      require-directory: 2.1.1
      string-width: 4.2.3
      y18n: 5.0.8
      yargs-parser: 21.1.1

  yauzl-clone@1.0.4:
    dependencies:
      events-intercept: 2.0.0

  yauzl-promise@2.1.3:
    dependencies:
      yauzl: 2.10.0
      yauzl-clone: 1.0.4

  yauzl@2.10.0:
    dependencies:
      buffer-crc32: 0.2.13
      fd-slicer: 1.1.0

  yn@3.1.1: {}

  yocto-queue@0.1.0: {}

  yoctocolors-cjs@2.1.2: {}

  zimmerframe@1.1.2: {}

  zod-to-json-schema@3.24.1(zod@3.24.2):
    dependencies:
      zod: 3.24.2

  zod@3.23.8: {}

  zod@3.24.2: {}

  zustand@5.0.3(@types/react@19.0.10)(immer@10.1.1)(react@19.0.0)(use-sync-external-store@1.4.0(react@19.0.0)):
    optionalDependencies:
      '@types/react': 19.0.10
      immer: 10.1.1
      react: 19.0.0
      use-sync-external-store: 1.4.0(react@19.0.0)<|MERGE_RESOLUTION|>--- conflicted
+++ resolved
@@ -143,13 +143,8 @@
         specifier: ^7.1.5
         version: 7.5.0(express@4.21.2)
       framer-motion:
-<<<<<<< HEAD
-        specifier: ^11.15.0
-        version: 11.18.2(react-dom@19.0.0(react@19.0.0))(react@19.0.0)
-=======
         specifier: ^12.0.0
         version: 12.4.3(react-dom@18.3.1(react@18.3.1))(react@18.3.1)
->>>>>>> 73851666
       helmet:
         specifier: ^8.0.0
         version: 8.0.0
@@ -3586,13 +3581,8 @@
   fraction.js@4.3.7:
     resolution: {integrity: sha512-ZsDfxO51wGAXREY55a7la9LScWpwv9RxIrYABrlvOFBlH/ShPnrtsXeuUIfXKKOVicNxQ+o8JTbJvjS4M89yew==}
 
-<<<<<<< HEAD
-  framer-motion@11.18.2:
-    resolution: {integrity: sha512-5F5Och7wrvtLVElIpclDT0CBzMVg3dL22B64aZwHtsIY8RB4mXICLrkajK4G9R+ieSAGcgrLeae2SeUTg2pr6w==}
-=======
   framer-motion@12.4.3:
     resolution: {integrity: sha512-rsMeO7w3dKyNG09o3cGwSH49iHU+VgDmfSSfsX+wfkO3zDA6WWkh4sUsMXd155YROjZP+7FTIhDrBYfgZeHjKQ==}
->>>>>>> 73851666
     peerDependencies:
       '@emotion/is-prop-valid': '*'
       react: ^18.0.0 || ^19.0.0
@@ -4408,19 +4398,11 @@
     engines: {node: '>=10'}
     hasBin: true
 
-<<<<<<< HEAD
-  motion-dom@11.18.1:
-    resolution: {integrity: sha512-g76KvA001z+atjfxczdRtw/RXOM3OMSdd1f4DL77qCTF/+avrRJiawSG4yDibEQ215sr9kpinSlX2pCTJ9zbhw==}
-
-  motion-utils@11.18.1:
-    resolution: {integrity: sha512-49Kt+HKjtbJKLtgO/LKj9Ld+6vw9BjH5d9sc40R/kVyH8GLAXgT42M2NnuPcJNuA3s9ZfZBUcwIgpmZWGEE+hA==}
-=======
   motion-dom@12.0.0:
     resolution: {integrity: sha512-CvYd15OeIR6kHgMdonCc1ihsaUG4MYh/wrkz8gZ3hBX/uamyZCXN9S9qJoYF03GqfTt7thTV/dxnHYX4+55vDg==}
 
   motion-utils@12.0.0:
     resolution: {integrity: sha512-MNFiBKbbqnmvOjkPyOKgHUp3Q6oiokLkI1bEwm5QA28cxMZrv0CbbBGDNmhF6DIXsi1pCQBSs0dX8xjeER1tmA==}
->>>>>>> 73851666
 
   mri@1.2.0:
     resolution: {integrity: sha512-tzzskb3bG8LvYGFF/mDTpq3jpI6Q9wc3LEmBaghu+DdCssd1FakN7Bc0hVNmEyGq1bq3RgfkCb3cmQLpNPOroA==}
@@ -9549,17 +9531,10 @@
 
   fraction.js@4.3.7: {}
 
-<<<<<<< HEAD
-  framer-motion@11.18.2(react-dom@19.0.0(react@19.0.0))(react@19.0.0):
-    dependencies:
-      motion-dom: 11.18.1
-      motion-utils: 11.18.1
-=======
   framer-motion@12.4.3(react-dom@18.3.1(react@18.3.1))(react@18.3.1):
     dependencies:
       motion-dom: 12.0.0
       motion-utils: 12.0.0
->>>>>>> 73851666
       tslib: 2.8.1
     optionalDependencies:
       react: 19.0.0
@@ -10369,19 +10344,11 @@
 
   mkdirp@3.0.1: {}
 
-<<<<<<< HEAD
-  motion-dom@11.18.1:
-    dependencies:
-      motion-utils: 11.18.1
-
-  motion-utils@11.18.1: {}
-=======
   motion-dom@12.0.0:
     dependencies:
       motion-utils: 12.0.0
 
   motion-utils@12.0.0: {}
->>>>>>> 73851666
 
   mri@1.2.0: {}
 
