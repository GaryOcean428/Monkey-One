--- conflicted
+++ resolved
@@ -2628,17 +2628,12 @@
   '@vercel/node@5.5.0':
     resolution: {integrity: sha512-jMDsJYf1Xf3FZoH/kAsjcHlv33jxyXlBGOCrOe3Ns9tnqlkobbXnkrkQR8JRUcnHCiAoQt4ia8uYgzGDFAAQUw==}
 
-<<<<<<< HEAD
   '@vercel/oidc@3.0.3':
     resolution: {integrity: sha512-yNEQvPcVrK9sIe637+I0jD6leluPxzwJKx/Haw6F4H77CdDsszUn5V3o96LPziXkSNE2B83+Z3mjqGKBK/R6Gg==}
     engines: {node: '>= 20'}
 
   '@vercel/python@4.7.2':
     resolution: {integrity: sha512-i2QBNMvNxUZQ2e5vLIL7mUkLg5Qkl9nqxUNXCYezdyvk2Ql6xYKjg7tMhpK/uiy094KfZSOECpDbDxkIN0jUSw==}
-=======
-  '@vercel/python@5.0.10':
-    resolution: {integrity: sha512-ZtTH/s2PIdzgN54n0XmB2x1sQZconOR3U1wIGFUc27HQvk+Zzl2YmqId+8HDURhvRjTyGlxZtkjHI6RZU8D0xw==}
->>>>>>> 0e8e8b12
 
   '@vercel/redwood@2.4.0':
     resolution: {integrity: sha512-95/YT8O8cHrcKeUO73tlecH2HsO/Z1QYYJ3ToLDsVyDH5zBKpWo/6UmLQnw1+jJpoSUk0ofuw2RPrEa0cWeMCg==}
@@ -9130,13 +9125,9 @@
       - rollup
       - supports-color
 
-<<<<<<< HEAD
   '@vercel/oidc@3.0.3': {}
 
   '@vercel/python@4.7.2': {}
-=======
-  '@vercel/python@5.0.10': {}
->>>>>>> 0e8e8b12
 
   '@vercel/redwood@2.4.0(rollup@4.52.5)':
     dependencies:
