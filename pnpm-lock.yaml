lockfileVersion: '9.0'

settings:
  autoInstallPeers: true
  excludeLinksFromLockfile: false

overrides:
  undici: ^5.28.4
  path-to-regexp: ^8.0.0
  semver: ^7.5.4
  tar: ^7.4.3
  '@types/react': ^19.0.0
  '@types/react-dom': ^19.0.0

importers:

  .:
    dependencies:
      '@huggingface/inference':
        specifier: ^3.0.0
        version: 3.3.4
      '@octokit/rest':
        specifier: ^21.0.2
        version: 21.1.1
      '@pinecone-database/pinecone':
        specifier: ^4.0.0
        version: 4.1.0
      '@radix-ui/react-checkbox':
        specifier: ^1.1.3
        version: 1.1.4(@types/react-dom@19.0.4(@types/react@19.0.10))(@types/react@19.0.10)(react-dom@19.0.0(react@19.0.0))(react@19.0.0)
      '@radix-ui/react-dialog':
        specifier: ^1.1.4
        version: 1.1.6(@types/react-dom@19.0.4(@types/react@19.0.10))(@types/react@19.0.10)(react-dom@19.0.0(react@19.0.0))(react@19.0.0)
      '@radix-ui/react-dropdown-menu':
        specifier: ^2.1.4
        version: 2.1.6(@types/react-dom@19.0.4(@types/react@19.0.10))(@types/react@19.0.10)(react-dom@19.0.0(react@19.0.0))(react@19.0.0)
      '@radix-ui/react-icons':
        specifier: ^1.3.2
        version: 1.3.2(react@19.0.0)
      '@radix-ui/react-label':
        specifier: ^2.1.1
        version: 2.1.2(@types/react-dom@19.0.4(@types/react@19.0.10))(@types/react@19.0.10)(react-dom@19.0.0(react@19.0.0))(react@19.0.0)
      '@radix-ui/react-progress':
        specifier: ^1.1.1
        version: 1.1.2(@types/react-dom@19.0.4(@types/react@19.0.10))(@types/react@19.0.10)(react-dom@19.0.0(react@19.0.0))(react@19.0.0)
      '@radix-ui/react-radio-group':
        specifier: ^1.2.2
        version: 1.2.3(@types/react-dom@19.0.4(@types/react@19.0.10))(@types/react@19.0.10)(react-dom@19.0.0(react@19.0.0))(react@19.0.0)
      '@radix-ui/react-scroll-area':
        specifier: ^1.2.2
        version: 1.2.3(@types/react-dom@19.0.4(@types/react@19.0.10))(@types/react@19.0.10)(react-dom@19.0.0(react@19.0.0))(react@19.0.0)
      '@radix-ui/react-select':
        specifier: ^2.1.4
        version: 2.1.6(@types/react-dom@19.0.4(@types/react@19.0.10))(@types/react@19.0.10)(react-dom@19.0.0(react@19.0.0))(react@19.0.0)
      '@radix-ui/react-separator':
        specifier: ^1.1.1
        version: 1.1.2(@types/react-dom@19.0.4(@types/react@19.0.10))(@types/react@19.0.10)(react-dom@19.0.0(react@19.0.0))(react@19.0.0)
      '@radix-ui/react-slider':
        specifier: ^1.2.2
        version: 1.2.3(@types/react-dom@19.0.4(@types/react@19.0.10))(@types/react@19.0.10)(react-dom@19.0.0(react@19.0.0))(react@19.0.0)
      '@radix-ui/react-slot':
        specifier: ^1.1.1
        version: 1.1.2(@types/react@19.0.10)(react@19.0.0)
      '@radix-ui/react-switch':
        specifier: ^1.1.2
        version: 1.1.3(@types/react-dom@19.0.4(@types/react@19.0.10))(@types/react@19.0.10)(react-dom@19.0.0(react@19.0.0))(react@19.0.0)
      '@radix-ui/react-tabs':
        specifier: ^1.1.2
        version: 1.1.3(@types/react-dom@19.0.4(@types/react@19.0.10))(@types/react@19.0.10)(react-dom@19.0.0(react@19.0.0))(react@19.0.0)
      '@radix-ui/react-toast':
        specifier: ^1.2.4
        version: 1.2.6(@types/react-dom@19.0.4(@types/react@19.0.10))(@types/react@19.0.10)(react-dom@19.0.0(react@19.0.0))(react@19.0.0)
      '@radix-ui/react-tooltip':
        specifier: ^1.1.6
        version: 1.1.8(@types/react-dom@19.0.4(@types/react@19.0.10))(@types/react@19.0.10)(react-dom@19.0.0(react@19.0.0))(react@19.0.0)
      '@sentry/browser':
        specifier: ^8.47.0
        version: 8.55.0
      '@supabase/supabase-js':
        specifier: ^2.47.10
        version: 2.48.1
      '@tanstack/react-query':
        specifier: ^5.17.9
        version: 5.66.5(react@19.0.0)
      '@tanstack/react-query-devtools':
        specifier: ^5.17.9
        version: 5.66.5(@tanstack/react-query@5.66.5(react@19.0.0))(react@19.0.0)
      '@tensorflow/tfjs':
        specifier: ^4.22.0
        version: 4.22.0(encoding@0.1.13)(seedrandom@3.0.5)
      '@tensorflow/tfjs-core':
        specifier: ^4.22.0
        version: 4.22.0(encoding@0.1.13)
      '@tensorflow/tfjs-layers':
        specifier: ^4.22.0
        version: 4.22.0(@tensorflow/tfjs-core@4.22.0(encoding@0.1.13))
      '@tensorflow/tfjs-node':
        specifier: ^4.22.0
        version: 4.22.0(encoding@0.1.13)(seedrandom@3.0.5)
      '@toolhouseai/sdk':
        specifier: ^1.0.4
<<<<<<< HEAD
        version: 1.1.5(encoding@0.1.13)(react@18.3.1)(sswr@2.1.0(svelte@5.16.0))(svelte@5.16.0)(vue@3.5.13(typescript@5.3.3))
=======
        version: 1.0.4(debug@4.4.0)(encoding@0.1.13)(react@19.0.0)(sswr@2.1.0(svelte@5.16.0))(svelte@5.16.0)(vue@3.5.13(typescript@5.7.3))
>>>>>>> 252e1e07
      '@types/axios':
        specifier: ^0.14.4
        version: 0.14.4(debug@4.4.0)
      '@types/uuid':
        specifier: ^10.0.0
        version: 10.0.0
      '@xenova/transformers':
        specifier: ^2.14.0
        version: 2.17.2
      axios:
        specifier: ^1.7.9
        version: 1.7.9(debug@4.4.0)
      class-variance-authority:
        specifier: ^0.7.1
        version: 0.7.1
      clsx:
        specifier: ^2.1.1
        version: 2.1.1
      concurrently:
        specifier: ^9.1.2
        version: 9.1.2
      cookie:
        specifier: ^1.0.2
        version: 1.0.2
      cross-fetch:
        specifier: ^4.1.0
        version: 4.1.0(encoding@0.1.13)
      date-fns:
        specifier: ^4.1.0
        version: 4.1.0
      debug:
        specifier: ^4.3.4
        version: 4.4.0
      express-rate-limit:
        specifier: ^7.1.5
        version: 7.5.0(express@4.21.2)
      framer-motion:
        specifier: ^11.15.0
        version: 11.18.2(react-dom@19.0.0(react@19.0.0))(react@19.0.0)
      helmet:
        specifier: ^8.0.0
        version: 8.0.0
      highlight.js:
        specifier: ^11.11.0
        version: 11.11.1
      http-proxy-middleware:
        specifier: ^3.0.0
        version: 3.0.3
      immer:
        specifier: ^10.1.1
        version: 10.1.1
      isomorphic-fetch:
        specifier: ^3.0.0
        version: 3.0.0(encoding@0.1.13)
      lucide-react:
        specifier: ^0.475.0
        version: 0.475.0(react@19.0.0)
      marked:
        specifier: ^15.0.4
        version: 15.0.7
      marked-highlight:
        specifier: ^2.2.1
        version: 2.2.1(marked@15.0.7)
      next-themes:
        specifier: ^0.4.4
        version: 0.4.4(react-dom@19.0.0(react@19.0.0))(react@19.0.0)
      openai:
        specifier: ^4.28.0
        version: 4.77.0(encoding@0.1.13)(zod@3.24.2)
      path-to-regexp:
        specifier: ^8.0.0
        version: 8.2.0
      prom-client:
        specifier: ^15.1.3
        version: 15.1.3
      react:
        specifier: ^19.0.0
        version: 19.0.0
      react-chartjs-2:
        specifier: ^5.3.0
        version: 5.3.0(chart.js@4.4.7)(react@19.0.0)
      react-dom:
        specifier: ^19.0.0
        version: 19.0.0(react@19.0.0)
      react-error-boundary:
        specifier: ^5.0.0
        version: 5.0.0(react@19.0.0)
      react-router-dom:
        specifier: ^6.28.1
        version: 6.29.0(react-dom@19.0.0(react@19.0.0))(react@19.0.0)
      redis:
        specifier: ^4.6.12
        version: 4.7.0
      reflect-metadata:
        specifier: ^0.2.1
        version: 0.2.2
      semver:
        specifier: ^7.5.4
        version: 7.7.1
      tailwind-merge:
        specifier: ^3.0.0
        version: 3.0.1
      tailwindcss-animate:
        specifier: ^1.0.7
        version: 1.0.7(tailwindcss@3.4.17(ts-node@10.9.1(@types/node@22.13.4)(typescript@5.7.3)))
      tar:
        specifier: ^7.4.3
        version: 7.4.3
      undici:
        specifier: ^5.28.4
        version: 5.28.5
      uuid:
        specifier: ^11.0.3
        version: 11.0.5
      winston:
        specifier: ^3.11.0
        version: 3.17.0
      zod:
        specifier: ^3.24.1
        version: 3.24.2
      zustand:
        specifier: ^5.0.2
        version: 5.0.3(@types/react@19.0.10)(immer@10.1.1)(react@19.0.0)(use-sync-external-store@1.4.0(react@19.0.0))
    devDependencies:
      '@eslint/js':
        specifier: ^9.17.0
        version: 9.20.0
      '@playwright/test':
        specifier: ^1.49.1
        version: 1.50.1
      '@tailwindcss/forms':
        specifier: ^0.5.9
        version: 0.5.10(tailwindcss@3.4.17(ts-node@10.9.1(@types/node@22.13.4)(typescript@5.7.3)))
      '@tailwindcss/typography':
        specifier: ^0.5.15
        version: 0.5.16(tailwindcss@3.4.17(ts-node@10.9.1(@types/node@22.13.4)(typescript@5.7.3)))
      '@testing-library/dom':
        specifier: ^10.0.0
        version: 10.4.0
      '@testing-library/jest-dom':
        specifier: ^6.6.3
        version: 6.6.3
      '@testing-library/react':
        specifier: ^14.3.1
        version: 14.3.1(@types/react@19.0.10)(react-dom@19.0.0(react@19.0.0))(react@19.0.0)
      '@testing-library/user-event':
        specifier: ^14.5.2
        version: 14.6.1(@testing-library/dom@10.4.0)
      '@types/dom-speech-recognition':
        specifier: ^0.0.4
        version: 0.0.4
      '@types/dotenv':
        specifier: ^8.2.3
        version: 8.2.3
      '@types/express':
        specifier: ^5.0.0
        version: 5.0.0
      '@types/ioredis':
        specifier: ^5.0.0
        version: 5.0.0
      '@types/jest':
        specifier: ^29.5.14
        version: 29.5.14
      '@types/mocha':
        specifier: ^10.0.10
        version: 10.0.10
      '@types/node':
        specifier: ^22.0.0
        version: 22.13.4
      '@types/node-fetch':
        specifier: ^2.6.12
        version: 2.6.12
      '@types/pg':
        specifier: ^8.11.10
        version: 8.11.10
      '@types/puppeteer':
        specifier: ^7.0.4
        version: 7.0.4(typescript@5.7.3)
      '@types/react':
        specifier: ^19.0.0
        version: 19.0.10
      '@types/react-dom':
        specifier: ^19.0.0
        version: 19.0.4(@types/react@19.0.10)
      '@types/react-router-dom':
        specifier: ^5.3.3
        version: 5.3.3
      '@types/sequelize':
        specifier: ^4.28.20
        version: 4.28.20
      '@types/three':
        specifier: ^0.173.0
        version: 0.173.0
      '@types/web':
        specifier: ^0.0.203
        version: 0.0.203
      '@typescript-eslint/eslint-plugin':
        specifier: ^8.0.0
        version: 8.24.1(@typescript-eslint/parser@8.24.1(eslint@9.20.1(jiti@1.21.7))(typescript@5.7.3))(eslint@9.20.1(jiti@1.21.7))(typescript@5.7.3)
      '@typescript-eslint/parser':
        specifier: ^8.0.0
        version: 8.24.1(eslint@9.20.1(jiti@1.21.7))(typescript@5.7.3)
      '@vitejs/plugin-react':
        specifier: ^4.2.1
        version: 4.3.4(vite@6.1.0(@types/node@22.13.4)(jiti@1.21.7)(tsx@4.19.2)(yaml@2.7.0))
      '@vitest/coverage-v8':
        specifier: ^3.0.0
        version: 3.0.5(vitest@3.0.5)
      '@vitest/eslint-plugin':
        specifier: ^1.0.1
        version: 1.1.31(@typescript-eslint/utils@8.24.1(eslint@9.20.1(jiti@1.21.7))(typescript@5.7.3))(eslint@9.20.1(jiti@1.21.7))(typescript@5.7.3)(vitest@3.0.5)
      '@vitest/ui':
        specifier: ^3.0.0
        version: 3.0.5(vitest@3.0.5)
      abort-controller:
        specifier: ^3.0.0
        version: 3.0.0
      async-mutex:
        specifier: ^0.5.0
        version: 0.5.0
      autoprefixer:
        specifier: ^10.4.20
        version: 10.4.20(postcss@8.5.2)
      chalk:
        specifier: ^5.4.1
        version: 5.4.1
      chart.js:
        specifier: ^4.4.7
        version: 4.4.7
      dotenv:
        specifier: ^16.4.7
        version: 16.4.7
      eslint:
        specifier: ^9.0.0
        version: 9.20.1(jiti@1.21.7)
      eslint-plugin-react-hooks:
        specifier: ^5.0.0
        version: 5.1.0(eslint@9.20.1(jiti@1.21.7))
      eslint-plugin-react-refresh:
        specifier: ^0.4.5
        version: 0.4.19(eslint@9.20.1(jiti@1.21.7))
      gpt-tokenizer:
        specifier: ^2.8.1
        version: 2.8.1
      happy-dom:
        specifier: ^16.0.1
        version: 16.2.6
      husky:
        specifier: ^9.0.0
        version: 9.1.7
      jsdom:
        specifier: ^25.0.1
        version: 25.0.1
      lint-staged:
        specifier: ^15.2.0
        version: 15.4.3
      msw:
        specifier: ^2.7.0
        version: 2.7.0(@types/node@22.13.4)(typescript@5.7.3)
      node-fetch:
        specifier: ^3.3.2
        version: 3.3.2
      npm-run-all2:
        specifier: ^5.0.0
        version: 5.0.2
      ora:
        specifier: ^8.1.1
        version: 8.2.0
      postcss:
        specifier: ^8.4.49
        version: 8.5.2
      prettier:
        specifier: ^3.1.1
        version: 3.5.1
      prettier-plugin-tailwindcss:
        specifier: ^0.6.9
        version: 0.6.11(prettier@3.5.1)
      react-hot-toast:
        specifier: ^2.5.1
        version: 2.5.2(react-dom@19.0.0(react@19.0.0))(react@19.0.0)
      rimraf:
        specifier: ^6.0.1
        version: 6.0.1
      rollup-plugin-visualizer:
        specifier: ^5.12.0
        version: 5.14.0(rollup@4.34.8)
      tailwindcss:
        specifier: ^3.4.1
        version: 3.4.17(ts-node@10.9.1(@types/node@22.13.4)(typescript@5.7.3))
      tsx:
        specifier: ^4.7.0
        version: 4.19.2
      typescript:
        specifier: ^5.3.3
        version: 5.7.3
      vercel:
        specifier: ^39.2.2
        version: 39.2.2(encoding@0.1.13)
      vite:
        specifier: ^6.0.0
        version: 6.1.0(@types/node@22.13.4)(jiti@1.21.7)(tsx@4.19.2)(yaml@2.7.0)
      vite-plugin-compression:
        specifier: ^0.5.1
        version: 0.5.1(vite@6.1.0(@types/node@22.13.4)(jiti@1.21.7)(tsx@4.19.2)(yaml@2.7.0))
      vite-tsconfig-paths:
        specifier: ^5.1.4
        version: 5.1.4(typescript@5.7.3)(vite@6.1.0(@types/node@22.13.4)(jiti@1.21.7)(tsx@4.19.2)(yaml@2.7.0))
      vitest:
        specifier: ^3.0.0
        version: 3.0.5(@edge-runtime/vm@3.2.0)(@types/node@22.13.4)(@vitest/ui@3.0.5)(happy-dom@16.2.6)(jiti@1.21.7)(jsdom@25.0.1)(msw@2.7.0(@types/node@22.13.4)(typescript@5.7.3))(tsx@4.19.2)(yaml@2.7.0)

packages:

  '@adobe/css-tools@4.4.1':
    resolution: {integrity: sha512-12WGKBQzjUAI4ayyF4IAtfw2QR/IDoqk6jTddXDhtYTJF9ASmoE1zst7cVtP0aL/F1jUJL5r+JxKXKEgHNbEUQ==}

  '@ai-sdk/provider-utils@1.0.22':
    resolution: {integrity: sha512-YHK2rpj++wnLVc9vPGzGFP3Pjeld2MwhKinetA0zKXOoHAT/Jit5O8kZsxcSlJPu9wvcGT1UGZEjZrtO7PfFOQ==}
    engines: {node: '>=18'}
    peerDependencies:
      zod: ^3.0.0
    peerDependenciesMeta:
      zod:
        optional: true

  '@ai-sdk/provider@0.0.26':
    resolution: {integrity: sha512-dQkfBDs2lTYpKM8389oopPdQgIU007GQyCbuPPrV+K6MtSII3HBfE0stUIMXUb44L+LK1t6GXPP7wjSzjO6uKg==}
    engines: {node: '>=18'}

  '@ai-sdk/react@0.0.70':
    resolution: {integrity: sha512-GnwbtjW4/4z7MleLiW+TOZC2M29eCg1tOUpuEiYFMmFNZK8mkrqM0PFZMo6UsYeUYMWqEOOcPOU9OQVJMJh7IQ==}
    engines: {node: '>=18'}
    peerDependencies:
      react: ^18 || ^19 || ^19.0.0-rc
      zod: ^3.0.0
    peerDependenciesMeta:
      react:
        optional: true
      zod:
        optional: true

  '@ai-sdk/solid@0.0.54':
    resolution: {integrity: sha512-96KWTVK+opdFeRubqrgaJXoNiDP89gNxFRWUp0PJOotZW816AbhUf4EnDjBjXTLjXL1n0h8tGSE9sZsRkj9wQQ==}
    engines: {node: '>=18'}
    peerDependencies:
      solid-js: ^1.7.7
    peerDependenciesMeta:
      solid-js:
        optional: true

  '@ai-sdk/svelte@0.0.57':
    resolution: {integrity: sha512-SyF9ItIR9ALP9yDNAD+2/5Vl1IT6kchgyDH8xkmhysfJI6WrvJbtO1wdQ0nylvPLcsPoYu+cAlz1krU4lFHcYw==}
    engines: {node: '>=18'}
    peerDependencies:
      svelte: ^3.0.0 || ^4.0.0 || ^5.0.0
    peerDependenciesMeta:
      svelte:
        optional: true

  '@ai-sdk/ui-utils@0.0.50':
    resolution: {integrity: sha512-Z5QYJVW+5XpSaJ4jYCCAVG7zIAuKOOdikhgpksneNmKvx61ACFaf98pmOd+xnjahl0pIlc/QIe6O4yVaJ1sEaw==}
    engines: {node: '>=18'}
    peerDependencies:
      zod: ^3.0.0
    peerDependenciesMeta:
      zod:
        optional: true

  '@ai-sdk/vue@0.0.59':
    resolution: {integrity: sha512-+ofYlnqdc8c4F6tM0IKF0+7NagZRAiqBJpGDJ+6EYhDW8FHLUP/JFBgu32SjxSxC6IKFZxEnl68ZoP/Z38EMlw==}
    engines: {node: '>=18'}
    peerDependencies:
      vue: ^3.3.4
    peerDependenciesMeta:
      vue:
        optional: true

  '@alloc/quick-lru@5.2.0':
    resolution: {integrity: sha512-UrcABB+4bUrFABwbluTIBErXwvbsU/V7TZWfmbgJfbkwiBuziS9gxdODUyuiecfdGQ85jglMW6juS3+z5TsKLw==}
    engines: {node: '>=10'}

  '@ampproject/remapping@2.3.0':
    resolution: {integrity: sha512-30iZtAPgz+LTIYoeivqYo853f02jBYSd5uGnGpkFV0M3xOt9aN73erkgYAmZU43x4VfqcnLxW9Kpg3R5LC4YYw==}
    engines: {node: '>=6.0.0'}

  '@anthropic-ai/sdk@0.27.3':
    resolution: {integrity: sha512-IjLt0gd3L4jlOfilxVXTifn42FnVffMgDC04RJK1KDZpmkBWLv0XC92MVVmkxrFZNS/7l3xWgP/I3nqtX1sQHw==}

  '@babel/code-frame@7.26.2':
    resolution: {integrity: sha512-RJlIHRueQgwWitWgF8OdFYGZX328Ax5BCemNGlqHfplnRT9ESi8JkFlvaVYbS+UubVY6dpv87Fs2u5M29iNFVQ==}
    engines: {node: '>=6.9.0'}

  '@babel/compat-data@7.26.3':
    resolution: {integrity: sha512-nHIxvKPniQXpmQLb0vhY3VaFb3S0YrTAwpOWJZh1wn3oJPjJk9Asva204PsBdmAE8vpzfHudT8DB0scYvy9q0g==}
    engines: {node: '>=6.9.0'}

  '@babel/core@7.26.0':
    resolution: {integrity: sha512-i1SLeK+DzNnQ3LL/CswPCa/E5u4lh1k6IAEphON8F+cXt0t9euTshDru0q7/IqMa1PMPz5RnHuHscF8/ZJsStg==}
    engines: {node: '>=6.9.0'}

  '@babel/generator@7.26.3':
    resolution: {integrity: sha512-6FF/urZvD0sTeO7k6/B15pMLC4CHUv1426lzr3N01aHJTl046uCAh9LXW/fzeXXjPNCJ6iABW5XaWOsIZB93aQ==}
    engines: {node: '>=6.9.0'}

  '@babel/helper-compilation-targets@7.25.9':
    resolution: {integrity: sha512-j9Db8Suy6yV/VHa4qzrj9yZfZxhLWQdVnRlXxmKLYlhWUVB1sB2G5sxuWYXk/whHD9iW76PmNzxZ4UCnTQTVEQ==}
    engines: {node: '>=6.9.0'}

  '@babel/helper-module-imports@7.25.9':
    resolution: {integrity: sha512-tnUA4RsrmflIM6W6RFTLFSXITtl0wKjgpnLgXyowocVPrbYrLUXSBXDgTs8BlbmIzIdlBySRQjINYs2BAkiLtw==}
    engines: {node: '>=6.9.0'}

  '@babel/helper-module-transforms@7.26.0':
    resolution: {integrity: sha512-xO+xu6B5K2czEnQye6BHA7DolFFmS3LB7stHZFaOLb1pAwO1HWLS8fXA+eh0A2yIvltPVmx3eNNDBJA2SLHXFw==}
    engines: {node: '>=6.9.0'}
    peerDependencies:
      '@babel/core': ^7.0.0

  '@babel/helper-plugin-utils@7.25.9':
    resolution: {integrity: sha512-kSMlyUVdWe25rEsRGviIgOWnoT/nfABVWlqt9N19/dIPWViAOW2s9wznP5tURbs/IDuNk4gPy3YdYRgH3uxhBw==}
    engines: {node: '>=6.9.0'}

  '@babel/helper-string-parser@7.25.9':
    resolution: {integrity: sha512-4A/SCr/2KLd5jrtOMFzaKjVtAei3+2r/NChoBNoZ3EyP/+GlhoaEGoWOZUmFmoITP7zOJyHIMm+DYRd8o3PvHA==}
    engines: {node: '>=6.9.0'}

  '@babel/helper-validator-identifier@7.25.9':
    resolution: {integrity: sha512-Ed61U6XJc3CVRfkERJWDz4dJwKe7iLmmJsbOGu9wSloNSFttHV0I8g6UAgb7qnK5ly5bGLPd4oXZlxCdANBOWQ==}
    engines: {node: '>=6.9.0'}

  '@babel/helper-validator-option@7.25.9':
    resolution: {integrity: sha512-e/zv1co8pp55dNdEcCynfj9X7nyUKUXoUEwfXqaZt0omVOmDe9oOTdKStH4GmAw6zxMFs50ZayuMfHDKlO7Tfw==}
    engines: {node: '>=6.9.0'}

  '@babel/helpers@7.26.0':
    resolution: {integrity: sha512-tbhNuIxNcVb21pInl3ZSjksLCvgdZy9KwJ8brv993QtIVKJBBkYXz4q4ZbAv31GdnC+R90np23L5FbEBlthAEw==}
    engines: {node: '>=6.9.0'}

  '@babel/parser@7.26.3':
    resolution: {integrity: sha512-WJ/CvmY8Mea8iDXo6a7RK2wbmJITT5fN3BEkRuFlxVyNx8jOKIIhmC4fSkTcPcf8JyavbBwIe6OpiCOBXt/IcA==}
    engines: {node: '>=6.0.0'}
    hasBin: true

  '@babel/parser@7.26.9':
    resolution: {integrity: sha512-81NWa1njQblgZbQHxWHpxxCzNsa3ZwvFqpUg7P+NNUU6f3UU2jBEg4OlF/J6rl8+PQGh1q6/zWScd001YwcA5A==}
    engines: {node: '>=6.0.0'}
    hasBin: true

  '@babel/plugin-transform-react-jsx-self@7.25.9':
    resolution: {integrity: sha512-y8quW6p0WHkEhmErnfe58r7x0A70uKphQm8Sp8cV7tjNQwK56sNVK0M73LK3WuYmsuyrftut4xAkjjgU0twaMg==}
    engines: {node: '>=6.9.0'}
    peerDependencies:
      '@babel/core': ^7.0.0-0

  '@babel/plugin-transform-react-jsx-source@7.25.9':
    resolution: {integrity: sha512-+iqjT8xmXhhYv4/uiYd8FNQsraMFZIfxVSqxxVSZP0WbbSAWvBXAul0m/zu+7Vv4O/3WtApy9pmaTMiumEZgfg==}
    engines: {node: '>=6.9.0'}
    peerDependencies:
      '@babel/core': ^7.0.0-0

  '@babel/runtime@7.26.0':
    resolution: {integrity: sha512-FDSOghenHTiToteC/QRlv2q3DhPZ/oOXTBoirfWNx1Cx3TMVcGWQtMMmQcSvb/JjpNeGzx8Pq/b4fKEJuWm1sw==}
    engines: {node: '>=6.9.0'}

  '@babel/template@7.25.9':
    resolution: {integrity: sha512-9DGttpmPvIxBb/2uwpVo3dqJ+O6RooAFOS+lB+xDqoE2PVCE8nfoHMdZLpfCQRLwvohzXISPZcgxt80xLfsuwg==}
    engines: {node: '>=6.9.0'}

  '@babel/traverse@7.26.4':
    resolution: {integrity: sha512-fH+b7Y4p3yqvApJALCPJcwb0/XaOSgtK4pzV6WVjPR5GLFQBRI7pfoX2V2iM48NXvX07NUxxm1Vw98YjqTcU5w==}
    engines: {node: '>=6.9.0'}

  '@babel/types@7.26.3':
    resolution: {integrity: sha512-vN5p+1kl59GVKMvTHt55NzzmYVxprfJD+ql7U9NFIfKCBkYE55LYtS+WtPlaYOyzydrKI8Nezd+aZextrd+FMA==}
    engines: {node: '>=6.9.0'}

  '@babel/types@7.26.9':
    resolution: {integrity: sha512-Y3IR1cRnOxOCDvMmNiym7XpXQ93iGDDPHx+Zj+NM+rg0fBaShfQLkg+hKPaZCEvg5N/LeCo4+Rj/i3FuJsIQaw==}
    engines: {node: '>=6.9.0'}

  '@bcoe/v8-coverage@1.0.2':
    resolution: {integrity: sha512-6zABk/ECA/QYSCQ1NGiVwwbQerUCZ+TQbp64Q3AgmfNvurHH0j8TtXa1qbShXA6qqkpAj4V5W8pP6mLe1mcMqA==}
    engines: {node: '>=18'}

  '@bundled-es-modules/cookie@2.0.1':
    resolution: {integrity: sha512-8o+5fRPLNbjbdGRRmJj3h6Hh1AQJf2dk3qQ/5ZFb+PXkRNiSoMGGUKlsgLfrxneb72axVJyIYji64E2+nNfYyw==}

  '@bundled-es-modules/statuses@1.0.1':
    resolution: {integrity: sha512-yn7BklA5acgcBr+7w064fGV+SGIFySjCKpqjcWgBAIfrAkY+4GQTJJHQMeT3V/sgz23VTEVV8TtOmkvJAhFVfg==}

  '@bundled-es-modules/tough-cookie@0.1.6':
    resolution: {integrity: sha512-dvMHbL464C0zI+Yqxbz6kZ5TOEp7GLW+pry/RWndAR8MJQAXZ2rPmIs8tziTZjeIyhSNZgZbCePtfSbdWqStJw==}

  '@colors/colors@1.6.0':
    resolution: {integrity: sha512-Ir+AOibqzrIsL6ajt3Rz3LskB7OiMVHqltZmspbW/TJuTVuyOMirVqAkjfY6JISiLHgyNqicAC8AyHHGzNd/dA==}
    engines: {node: '>=0.1.90'}

  '@cspotcode/source-map-support@0.8.1':
    resolution: {integrity: sha512-IchNf6dN4tHoMFIn/7OE8LWZ19Y6q/67Bmf6vnGREv8RSbBVb9LPJxEcnwrcwX6ixSvaiGoomAUvu4YSxXrVgw==}
    engines: {node: '>=12'}

  '@dabh/diagnostics@2.0.3':
    resolution: {integrity: sha512-hrlQOIi7hAfzsMqlGSFyVucrx38O+j6wiGOf//H2ecvIEqYN4ADBSS2iLMh5UFyDunCNniUIPk/q3riFv45xRA==}

  '@edge-runtime/format@2.2.1':
    resolution: {integrity: sha512-JQTRVuiusQLNNLe2W9tnzBlV/GvSVcozLl4XZHk5swnRZ/v6jp8TqR8P7sqmJsQqblDZ3EztcWmLDbhRje/+8g==}
    engines: {node: '>=16'}

  '@edge-runtime/node-utils@2.3.0':
    resolution: {integrity: sha512-uUtx8BFoO1hNxtHjp3eqVPC/mWImGb2exOfGjMLUoipuWgjej+f4o/VP4bUI8U40gu7Teogd5VTeZUkGvJSPOQ==}
    engines: {node: '>=16'}

  '@edge-runtime/ponyfill@2.4.2':
    resolution: {integrity: sha512-oN17GjFr69chu6sDLvXxdhg0Qe8EZviGSuqzR9qOiKh4MhFYGdBBcqRNzdmYeAdeRzOW2mM9yil4RftUQ7sUOA==}
    engines: {node: '>=16'}

  '@edge-runtime/primitives@4.1.0':
    resolution: {integrity: sha512-Vw0lbJ2lvRUqc7/soqygUX216Xb8T3WBZ987oywz6aJqRxcwSVWwr9e+Nqo2m9bxobA9mdbWNNoRY6S9eko1EQ==}
    engines: {node: '>=16'}

  '@edge-runtime/vm@3.2.0':
    resolution: {integrity: sha512-0dEVyRLM/lG4gp1R/Ik5bfPl/1wX00xFwd5KcNH602tzBa09oF7pbTKETEhR1GjZ75K6OJnYFu8II2dyMhONMw==}
    engines: {node: '>=16'}

  '@esbuild/aix-ppc64@0.23.1':
    resolution: {integrity: sha512-6VhYk1diRqrhBAqpJEdjASR/+WVRtfjpqKuNw11cLiaWpAT/Uu+nokB+UJnevzy/P9C/ty6AOe0dwueMrGh/iQ==}
    engines: {node: '>=18'}
    cpu: [ppc64]
    os: [aix]

  '@esbuild/aix-ppc64@0.24.2':
    resolution: {integrity: sha512-thpVCb/rhxE/BnMLQ7GReQLLN8q9qbHmI55F4489/ByVg2aQaQ6kbcLb6FHkocZzQhxc4gx0sCk0tJkKBFzDhA==}
    engines: {node: '>=18'}
    cpu: [ppc64]
    os: [aix]

  '@esbuild/android-arm64@0.23.1':
    resolution: {integrity: sha512-xw50ipykXcLstLeWH7WRdQuysJqejuAGPd30vd1i5zSyKK3WE+ijzHmLKxdiCMtH1pHz78rOg0BKSYOSB/2Khw==}
    engines: {node: '>=18'}
    cpu: [arm64]
    os: [android]

  '@esbuild/android-arm64@0.24.2':
    resolution: {integrity: sha512-cNLgeqCqV8WxfcTIOeL4OAtSmL8JjcN6m09XIgro1Wi7cF4t/THaWEa7eL5CMoMBdjoHOTh/vwTO/o2TRXIyzg==}
    engines: {node: '>=18'}
    cpu: [arm64]
    os: [android]

  '@esbuild/android-arm@0.23.1':
    resolution: {integrity: sha512-uz6/tEy2IFm9RYOyvKl88zdzZfwEfKZmnX9Cj1BHjeSGNuGLuMD1kR8y5bteYmwqKm1tj8m4cb/aKEorr6fHWQ==}
    engines: {node: '>=18'}
    cpu: [arm]
    os: [android]

  '@esbuild/android-arm@0.24.2':
    resolution: {integrity: sha512-tmwl4hJkCfNHwFB3nBa8z1Uy3ypZpxqxfTQOcHX+xRByyYgunVbZ9MzUUfb0RxaHIMnbHagwAxuTL+tnNM+1/Q==}
    engines: {node: '>=18'}
    cpu: [arm]
    os: [android]

  '@esbuild/android-x64@0.23.1':
    resolution: {integrity: sha512-nlN9B69St9BwUoB+jkyU090bru8L0NA3yFvAd7k8dNsVH8bi9a8cUAUSEcEEgTp2z3dbEDGJGfP6VUnkQnlReg==}
    engines: {node: '>=18'}
    cpu: [x64]
    os: [android]

  '@esbuild/android-x64@0.24.2':
    resolution: {integrity: sha512-B6Q0YQDqMx9D7rvIcsXfmJfvUYLoP722bgfBlO5cGvNVb5V/+Y7nhBE3mHV9OpxBf4eAS2S68KZztiPaWq4XYw==}
    engines: {node: '>=18'}
    cpu: [x64]
    os: [android]

  '@esbuild/darwin-arm64@0.23.1':
    resolution: {integrity: sha512-YsS2e3Wtgnw7Wq53XXBLcV6JhRsEq8hkfg91ESVadIrzr9wO6jJDMZnCQbHm1Guc5t/CdDiFSSfWP58FNuvT3Q==}
    engines: {node: '>=18'}
    cpu: [arm64]
    os: [darwin]

  '@esbuild/darwin-arm64@0.24.2':
    resolution: {integrity: sha512-kj3AnYWc+CekmZnS5IPu9D+HWtUI49hbnyqk0FLEJDbzCIQt7hg7ucF1SQAilhtYpIujfaHr6O0UHlzzSPdOeA==}
    engines: {node: '>=18'}
    cpu: [arm64]
    os: [darwin]

  '@esbuild/darwin-x64@0.23.1':
    resolution: {integrity: sha512-aClqdgTDVPSEGgoCS8QDG37Gu8yc9lTHNAQlsztQ6ENetKEO//b8y31MMu2ZaPbn4kVsIABzVLXYLhCGekGDqw==}
    engines: {node: '>=18'}
    cpu: [x64]
    os: [darwin]

  '@esbuild/darwin-x64@0.24.2':
    resolution: {integrity: sha512-WeSrmwwHaPkNR5H3yYfowhZcbriGqooyu3zI/3GGpF8AyUdsrrP0X6KumITGA9WOyiJavnGZUwPGvxvwfWPHIA==}
    engines: {node: '>=18'}
    cpu: [x64]
    os: [darwin]

  '@esbuild/freebsd-arm64@0.23.1':
    resolution: {integrity: sha512-h1k6yS8/pN/NHlMl5+v4XPfikhJulk4G+tKGFIOwURBSFzE8bixw1ebjluLOjfwtLqY0kewfjLSrO6tN2MgIhA==}
    engines: {node: '>=18'}
    cpu: [arm64]
    os: [freebsd]

  '@esbuild/freebsd-arm64@0.24.2':
    resolution: {integrity: sha512-UN8HXjtJ0k/Mj6a9+5u6+2eZ2ERD7Edt1Q9IZiB5UZAIdPnVKDoG7mdTVGhHJIeEml60JteamR3qhsr1r8gXvg==}
    engines: {node: '>=18'}
    cpu: [arm64]
    os: [freebsd]

  '@esbuild/freebsd-x64@0.23.1':
    resolution: {integrity: sha512-lK1eJeyk1ZX8UklqFd/3A60UuZ/6UVfGT2LuGo3Wp4/z7eRTRYY+0xOu2kpClP+vMTi9wKOfXi2vjUpO1Ro76g==}
    engines: {node: '>=18'}
    cpu: [x64]
    os: [freebsd]

  '@esbuild/freebsd-x64@0.24.2':
    resolution: {integrity: sha512-TvW7wE/89PYW+IevEJXZ5sF6gJRDY/14hyIGFXdIucxCsbRmLUcjseQu1SyTko+2idmCw94TgyaEZi9HUSOe3Q==}
    engines: {node: '>=18'}
    cpu: [x64]
    os: [freebsd]

  '@esbuild/linux-arm64@0.23.1':
    resolution: {integrity: sha512-/93bf2yxencYDnItMYV/v116zff6UyTjo4EtEQjUBeGiVpMmffDNUyD9UN2zV+V3LRV3/on4xdZ26NKzn6754g==}
    engines: {node: '>=18'}
    cpu: [arm64]
    os: [linux]

  '@esbuild/linux-arm64@0.24.2':
    resolution: {integrity: sha512-7HnAD6074BW43YvvUmE/35Id9/NB7BeX5EoNkK9obndmZBUk8xmJJeU7DwmUeN7tkysslb2eSl6CTrYz6oEMQg==}
    engines: {node: '>=18'}
    cpu: [arm64]
    os: [linux]

  '@esbuild/linux-arm@0.23.1':
    resolution: {integrity: sha512-CXXkzgn+dXAPs3WBwE+Kvnrf4WECwBdfjfeYHpMeVxWE0EceB6vhWGShs6wi0IYEqMSIzdOF1XjQ/Mkm5d7ZdQ==}
    engines: {node: '>=18'}
    cpu: [arm]
    os: [linux]

  '@esbuild/linux-arm@0.24.2':
    resolution: {integrity: sha512-n0WRM/gWIdU29J57hJyUdIsk0WarGd6To0s+Y+LwvlC55wt+GT/OgkwoXCXvIue1i1sSNWblHEig00GBWiJgfA==}
    engines: {node: '>=18'}
    cpu: [arm]
    os: [linux]

  '@esbuild/linux-ia32@0.23.1':
    resolution: {integrity: sha512-VTN4EuOHwXEkXzX5nTvVY4s7E/Krz7COC8xkftbbKRYAl96vPiUssGkeMELQMOnLOJ8k3BY1+ZY52tttZnHcXQ==}
    engines: {node: '>=18'}
    cpu: [ia32]
    os: [linux]

  '@esbuild/linux-ia32@0.24.2':
    resolution: {integrity: sha512-sfv0tGPQhcZOgTKO3oBE9xpHuUqguHvSo4jl+wjnKwFpapx+vUDcawbwPNuBIAYdRAvIDBfZVvXprIj3HA+Ugw==}
    engines: {node: '>=18'}
    cpu: [ia32]
    os: [linux]

  '@esbuild/linux-loong64@0.23.1':
    resolution: {integrity: sha512-Vx09LzEoBa5zDnieH8LSMRToj7ir/Jeq0Gu6qJ/1GcBq9GkfoEAoXvLiW1U9J1qE/Y/Oyaq33w5p2ZWrNNHNEw==}
    engines: {node: '>=18'}
    cpu: [loong64]
    os: [linux]

  '@esbuild/linux-loong64@0.24.2':
    resolution: {integrity: sha512-CN9AZr8kEndGooS35ntToZLTQLHEjtVB5n7dl8ZcTZMonJ7CCfStrYhrzF97eAecqVbVJ7APOEe18RPI4KLhwQ==}
    engines: {node: '>=18'}
    cpu: [loong64]
    os: [linux]

  '@esbuild/linux-mips64el@0.23.1':
    resolution: {integrity: sha512-nrFzzMQ7W4WRLNUOU5dlWAqa6yVeI0P78WKGUo7lg2HShq/yx+UYkeNSE0SSfSure0SqgnsxPvmAUu/vu0E+3Q==}
    engines: {node: '>=18'}
    cpu: [mips64el]
    os: [linux]

  '@esbuild/linux-mips64el@0.24.2':
    resolution: {integrity: sha512-iMkk7qr/wl3exJATwkISxI7kTcmHKE+BlymIAbHO8xanq/TjHaaVThFF6ipWzPHryoFsesNQJPE/3wFJw4+huw==}
    engines: {node: '>=18'}
    cpu: [mips64el]
    os: [linux]

  '@esbuild/linux-ppc64@0.23.1':
    resolution: {integrity: sha512-dKN8fgVqd0vUIjxuJI6P/9SSSe/mB9rvA98CSH2sJnlZ/OCZWO1DJvxj8jvKTfYUdGfcq2dDxoKaC6bHuTlgcw==}
    engines: {node: '>=18'}
    cpu: [ppc64]
    os: [linux]

  '@esbuild/linux-ppc64@0.24.2':
    resolution: {integrity: sha512-shsVrgCZ57Vr2L8mm39kO5PPIb+843FStGt7sGGoqiiWYconSxwTiuswC1VJZLCjNiMLAMh34jg4VSEQb+iEbw==}
    engines: {node: '>=18'}
    cpu: [ppc64]
    os: [linux]

  '@esbuild/linux-riscv64@0.23.1':
    resolution: {integrity: sha512-5AV4Pzp80fhHL83JM6LoA6pTQVWgB1HovMBsLQ9OZWLDqVY8MVobBXNSmAJi//Csh6tcY7e7Lny2Hg1tElMjIA==}
    engines: {node: '>=18'}
    cpu: [riscv64]
    os: [linux]

  '@esbuild/linux-riscv64@0.24.2':
    resolution: {integrity: sha512-4eSFWnU9Hhd68fW16GD0TINewo1L6dRrB+oLNNbYyMUAeOD2yCK5KXGK1GH4qD/kT+bTEXjsyTCiJGHPZ3eM9Q==}
    engines: {node: '>=18'}
    cpu: [riscv64]
    os: [linux]

  '@esbuild/linux-s390x@0.23.1':
    resolution: {integrity: sha512-9ygs73tuFCe6f6m/Tb+9LtYxWR4c9yg7zjt2cYkjDbDpV/xVn+68cQxMXCjUpYwEkze2RcU/rMnfIXNRFmSoDw==}
    engines: {node: '>=18'}
    cpu: [s390x]
    os: [linux]

  '@esbuild/linux-s390x@0.24.2':
    resolution: {integrity: sha512-S0Bh0A53b0YHL2XEXC20bHLuGMOhFDO6GN4b3YjRLK//Ep3ql3erpNcPlEFed93hsQAjAQDNsvcK+hV90FubSw==}
    engines: {node: '>=18'}
    cpu: [s390x]
    os: [linux]

  '@esbuild/linux-x64@0.23.1':
    resolution: {integrity: sha512-EV6+ovTsEXCPAp58g2dD68LxoP/wK5pRvgy0J/HxPGB009omFPv3Yet0HiaqvrIrgPTBuC6wCH1LTOY91EO5hQ==}
    engines: {node: '>=18'}
    cpu: [x64]
    os: [linux]

  '@esbuild/linux-x64@0.24.2':
    resolution: {integrity: sha512-8Qi4nQcCTbLnK9WoMjdC9NiTG6/E38RNICU6sUNqK0QFxCYgoARqVqxdFmWkdonVsvGqWhmm7MO0jyTqLqwj0Q==}
    engines: {node: '>=18'}
    cpu: [x64]
    os: [linux]

  '@esbuild/netbsd-arm64@0.24.2':
    resolution: {integrity: sha512-wuLK/VztRRpMt9zyHSazyCVdCXlpHkKm34WUyinD2lzK07FAHTq0KQvZZlXikNWkDGoT6x3TD51jKQ7gMVpopw==}
    engines: {node: '>=18'}
    cpu: [arm64]
    os: [netbsd]

  '@esbuild/netbsd-x64@0.23.1':
    resolution: {integrity: sha512-aevEkCNu7KlPRpYLjwmdcuNz6bDFiE7Z8XC4CPqExjTvrHugh28QzUXVOZtiYghciKUacNktqxdpymplil1beA==}
    engines: {node: '>=18'}
    cpu: [x64]
    os: [netbsd]

  '@esbuild/netbsd-x64@0.24.2':
    resolution: {integrity: sha512-VefFaQUc4FMmJuAxmIHgUmfNiLXY438XrL4GDNV1Y1H/RW3qow68xTwjZKfj/+Plp9NANmzbH5R40Meudu8mmw==}
    engines: {node: '>=18'}
    cpu: [x64]
    os: [netbsd]

  '@esbuild/openbsd-arm64@0.23.1':
    resolution: {integrity: sha512-3x37szhLexNA4bXhLrCC/LImN/YtWis6WXr1VESlfVtVeoFJBRINPJ3f0a/6LV8zpikqoUg4hyXw0sFBt5Cr+Q==}
    engines: {node: '>=18'}
    cpu: [arm64]
    os: [openbsd]

  '@esbuild/openbsd-arm64@0.24.2':
    resolution: {integrity: sha512-YQbi46SBct6iKnszhSvdluqDmxCJA+Pu280Av9WICNwQmMxV7nLRHZfjQzwbPs3jeWnuAhE9Jy0NrnJ12Oz+0A==}
    engines: {node: '>=18'}
    cpu: [arm64]
    os: [openbsd]

  '@esbuild/openbsd-x64@0.23.1':
    resolution: {integrity: sha512-aY2gMmKmPhxfU+0EdnN+XNtGbjfQgwZj43k8G3fyrDM/UdZww6xrWxmDkuz2eCZchqVeABjV5BpildOrUbBTqA==}
    engines: {node: '>=18'}
    cpu: [x64]
    os: [openbsd]

  '@esbuild/openbsd-x64@0.24.2':
    resolution: {integrity: sha512-+iDS6zpNM6EnJyWv0bMGLWSWeXGN/HTaF/LXHXHwejGsVi+ooqDfMCCTerNFxEkM3wYVcExkeGXNqshc9iMaOA==}
    engines: {node: '>=18'}
    cpu: [x64]
    os: [openbsd]

  '@esbuild/sunos-x64@0.23.1':
    resolution: {integrity: sha512-RBRT2gqEl0IKQABT4XTj78tpk9v7ehp+mazn2HbUeZl1YMdaGAQqhapjGTCe7uw7y0frDi4gS0uHzhvpFuI1sA==}
    engines: {node: '>=18'}
    cpu: [x64]
    os: [sunos]

  '@esbuild/sunos-x64@0.24.2':
    resolution: {integrity: sha512-hTdsW27jcktEvpwNHJU4ZwWFGkz2zRJUz8pvddmXPtXDzVKTTINmlmga3ZzwcuMpUvLw7JkLy9QLKyGpD2Yxig==}
    engines: {node: '>=18'}
    cpu: [x64]
    os: [sunos]

  '@esbuild/win32-arm64@0.23.1':
    resolution: {integrity: sha512-4O+gPR5rEBe2FpKOVyiJ7wNDPA8nGzDuJ6gN4okSA1gEOYZ67N8JPk58tkWtdtPeLz7lBnY6I5L3jdsr3S+A6A==}
    engines: {node: '>=18'}
    cpu: [arm64]
    os: [win32]

  '@esbuild/win32-arm64@0.24.2':
    resolution: {integrity: sha512-LihEQ2BBKVFLOC9ZItT9iFprsE9tqjDjnbulhHoFxYQtQfai7qfluVODIYxt1PgdoyQkz23+01rzwNwYfutxUQ==}
    engines: {node: '>=18'}
    cpu: [arm64]
    os: [win32]

  '@esbuild/win32-ia32@0.23.1':
    resolution: {integrity: sha512-BcaL0Vn6QwCwre3Y717nVHZbAa4UBEigzFm6VdsVdT/MbZ38xoj1X9HPkZhbmaBGUD1W8vxAfffbDe8bA6AKnQ==}
    engines: {node: '>=18'}
    cpu: [ia32]
    os: [win32]

  '@esbuild/win32-ia32@0.24.2':
    resolution: {integrity: sha512-q+iGUwfs8tncmFC9pcnD5IvRHAzmbwQ3GPS5/ceCyHdjXubwQWI12MKWSNSMYLJMq23/IUCvJMS76PDqXe1fxA==}
    engines: {node: '>=18'}
    cpu: [ia32]
    os: [win32]

  '@esbuild/win32-x64@0.23.1':
    resolution: {integrity: sha512-BHpFFeslkWrXWyUPnbKm+xYYVYruCinGcftSBaa8zoF9hZO4BcSCFUvHVTtzpIY6YzUnYtuEhZ+C9iEXjxnasg==}
    engines: {node: '>=18'}
    cpu: [x64]
    os: [win32]

  '@esbuild/win32-x64@0.24.2':
    resolution: {integrity: sha512-7VTgWzgMGvup6aSqDPLiW5zHaxYJGTO4OokMjIlrCtf+VpEL+cXKtCvg723iguPYI5oaUNdS+/V7OU2gvXVWEg==}
    engines: {node: '>=18'}
    cpu: [x64]
    os: [win32]

  '@eslint-community/eslint-utils@4.4.1':
    resolution: {integrity: sha512-s3O3waFUrMV8P/XaF/+ZTp1X9XBZW1a4B97ZnjQF2KYWaFD2A8KyFBsrsfSjEmjn3RGWAIuvlneuZm3CUK3jbA==}
    engines: {node: ^12.22.0 || ^14.17.0 || >=16.0.0}
    peerDependencies:
      eslint: ^6.0.0 || ^7.0.0 || >=8.0.0

  '@eslint-community/regexpp@4.12.1':
    resolution: {integrity: sha512-CCZCDJuduB9OUkFkY2IgppNZMi2lBQgD2qzwXkEia16cge2pijY/aXi96CJMquDMn3nJdlPV1A5KrJEXwfLNzQ==}
    engines: {node: ^12.0.0 || ^14.0.0 || >=16.0.0}

  '@eslint/config-array@0.19.2':
    resolution: {integrity: sha512-GNKqxfHG2ySmJOBSHg7LxeUx4xpuCoFjacmlCoYWEbaPXLwvfIjixRI12xCQZeULksQb23uiA8F40w5TojpV7w==}
    engines: {node: ^18.18.0 || ^20.9.0 || >=21.1.0}

  '@eslint/core@0.10.0':
    resolution: {integrity: sha512-gFHJ+xBOo4G3WRlR1e/3G8A6/KZAH6zcE/hkLRCZTi/B9avAG365QhFA8uOGzTMqgTghpn7/fSnscW++dpMSAw==}
    engines: {node: ^18.18.0 || ^20.9.0 || >=21.1.0}

  '@eslint/core@0.11.0':
    resolution: {integrity: sha512-DWUB2pksgNEb6Bz2fggIy1wh6fGgZP4Xyy/Mt0QZPiloKKXerbqq9D3SBQTlCRYOrcRPu4vuz+CGjwdfqxnoWA==}
    engines: {node: ^18.18.0 || ^20.9.0 || >=21.1.0}

  '@eslint/eslintrc@3.2.0':
    resolution: {integrity: sha512-grOjVNN8P3hjJn/eIETF1wwd12DdnwFDoyceUJLYYdkpbwq3nLi+4fqrTAONx7XDALqlL220wC/RHSC/QTI/0w==}
    engines: {node: ^18.18.0 || ^20.9.0 || >=21.1.0}

  '@eslint/js@9.20.0':
    resolution: {integrity: sha512-iZA07H9io9Wn836aVTytRaNqh00Sad+EamwOVJT12GTLw1VGMFV/4JaME+JjLtr9fiGaoWgYnS54wrfWsSs4oQ==}
    engines: {node: ^18.18.0 || ^20.9.0 || >=21.1.0}

  '@eslint/object-schema@2.1.6':
    resolution: {integrity: sha512-RBMg5FRL0I0gs51M/guSAj5/e14VQ4tpZnQNWwuDT66P14I43ItmPfIZRhO9fUVIPOAQXU47atlywZ/czoqFPA==}
    engines: {node: ^18.18.0 || ^20.9.0 || >=21.1.0}

  '@eslint/plugin-kit@0.2.5':
    resolution: {integrity: sha512-lB05FkqEdUg2AA0xEbUz0SnkXT1LcCTa438W4IWTUh4hdOnVbQyOJ81OrDXsJk/LSiJHubgGEFoR5EHq1NsH1A==}
    engines: {node: ^18.18.0 || ^20.9.0 || >=21.1.0}

  '@fastify/busboy@2.1.1':
    resolution: {integrity: sha512-vBZP4NlzfOlerQTnba4aqZoMhE/a9HY7HRqoOPaETQcSQuWEIyZMHGfVu6w9wGtGK5fED5qRs2DteVCjOH60sA==}
    engines: {node: '>=14'}

  '@floating-ui/core@1.6.9':
    resolution: {integrity: sha512-uMXCuQ3BItDUbAMhIXw7UPXRfAlOAvZzdK9BWpE60MCn+Svt3aLn9jsPTi/WNGlRUu2uI0v5S7JiIUsbsvh3fw==}

  '@floating-ui/dom@1.6.13':
    resolution: {integrity: sha512-umqzocjDgNRGTuO7Q8CU32dkHkECqI8ZdMZ5Swb6QAM0t5rnlrN3lGo1hdpscRd3WS8T6DKYK4ephgIH9iRh3w==}

  '@floating-ui/react-dom@2.1.2':
    resolution: {integrity: sha512-06okr5cgPzMNBy+Ycse2A6udMi4bqwW/zgBF/rwjcNqWkyr82Mcg8b0vjX8OJpZFy/FKjJmw6wV7t44kK6kW7A==}
    peerDependencies:
      react: '>=16.8.0'
      react-dom: '>=16.8.0'

  '@floating-ui/utils@0.2.9':
    resolution: {integrity: sha512-MDWhGtE+eHw5JW7lq4qhc5yRLS11ERl1c7Z6Xd0a58DozHES6EnNNwUWbMiG4J9Cgj053Bhk8zvlhFYKVhULwg==}

  '@huggingface/inference@3.3.4':
    resolution: {integrity: sha512-IMTaZelduC6xywmm124NgpcnFZ1jPjdUNZgEUuigGneOiwnzWVBhrFt35Gz/oOSqHiQB1tTZG29v7oCJNR2Fog==}
    engines: {node: '>=18'}

  '@huggingface/jinja@0.2.2':
    resolution: {integrity: sha512-/KPde26khDUIPkTGU82jdtTW9UAuvUTumCAbFs/7giR0SxsvZC4hru51PBvpijH6BVkHcROcvZM/lpy5h1jRRA==}
    engines: {node: '>=18'}

  '@huggingface/tasks@0.15.9':
    resolution: {integrity: sha512-cbnZcpMHKdhURWIplVP4obHxAZcxjyRm0zI7peTPksZN4CtIOMmJC4ZqGEymo0lk+0VNkXD7ULwFJ3JjT/VpkQ==}

  '@humanfs/core@0.19.1':
    resolution: {integrity: sha512-5DyQ4+1JEUzejeK1JGICcideyfUbGixgS9jNgex5nqkW+cY7WZhxBigmieN5Qnw9ZosSNVC9KQKyb+GUaGyKUA==}
    engines: {node: '>=18.18.0'}

  '@humanfs/node@0.16.6':
    resolution: {integrity: sha512-YuI2ZHQL78Q5HbhDiBA1X4LmYdXCKCMQIfw0pw7piHJwyREFebJUvrQN4cMssyES6x+vfUbx1CIpaQUKYdQZOw==}
    engines: {node: '>=18.18.0'}

  '@humanwhocodes/module-importer@1.0.1':
    resolution: {integrity: sha512-bxveV4V8v5Yb4ncFTT3rPSgZBOpCkjfK0y4oVVVJwIuDVBRMDXrPyXRL988i5ap9m9bnyEEjWfm5WkBmtffLfA==}
    engines: {node: '>=12.22'}

  '@humanwhocodes/retry@0.3.1':
    resolution: {integrity: sha512-JBxkERygn7Bv/GbN5Rv8Ul6LVknS+5Bp6RgDC/O8gEBU/yeH5Ui5C/OlWrTb6qct7LjjfT6Re2NxB0ln0yYybA==}
    engines: {node: '>=18.18'}

  '@humanwhocodes/retry@0.4.1':
    resolution: {integrity: sha512-c7hNEllBlenFTHBky65mhq8WD2kbN9Q6gk0bTk8lSBvc554jpXSkST1iePudpt7+A/AQvuHs9EMqjHDXMY1lrA==}
    engines: {node: '>=18.18'}

  '@inquirer/confirm@5.1.1':
    resolution: {integrity: sha512-vVLSbGci+IKQvDOtzpPTCOiEJCNidHcAq9JYVoWTW0svb5FiwSLotkM+JXNXejfjnzVYV9n0DTBythl9+XgTxg==}
    engines: {node: '>=18'}
    peerDependencies:
      '@types/node': '>=18'

  '@inquirer/core@10.1.2':
    resolution: {integrity: sha512-bHd96F3ezHg1mf/J0Rb4CV8ndCN0v28kUlrHqP7+ECm1C/A+paB7Xh2lbMk6x+kweQC+rZOxM/YeKikzxco8bQ==}
    engines: {node: '>=18'}

  '@inquirer/figures@1.0.9':
    resolution: {integrity: sha512-BXvGj0ehzrngHTPTDqUoDT3NXL8U0RxUk2zJm2A66RhCEIWdtU1v6GuUqNAgArW4PQ9CinqIWyHdQgdwOj06zQ==}
    engines: {node: '>=18'}

  '@inquirer/type@3.0.2':
    resolution: {integrity: sha512-ZhQ4TvhwHZF+lGhQ2O/rsjo80XoZR5/5qhOY3t6FJuX5XBg5Be8YzYTvaUGJnc12AUGI2nr4QSUE4PhKSigx7g==}
    engines: {node: '>=18'}
    peerDependencies:
      '@types/node': '>=18'

  '@ioredis/commands@1.2.0':
    resolution: {integrity: sha512-Sx1pU8EM64o2BrqNpEO1CNLtKQwyhuXuqyfH7oGKCk+1a33d2r5saW8zNwm3j6BTExtjrv2BxTgzzkMwts6vGg==}

  '@isaacs/cliui@8.0.2':
    resolution: {integrity: sha512-O8jcjabXaleOG9DQ0+ARXWZBTfnP4WNAqzuiJK7ll44AmxGKv/J2M4TPjxjY3znBCfvBXFzucm1twdyFybFqEA==}
    engines: {node: '>=12'}

  '@isaacs/fs-minipass@4.0.1':
    resolution: {integrity: sha512-wgm9Ehl2jpeqP3zw/7mo3kRHFp5MEDhqAdwy1fTGkHAwnkGOVsgpvQhL8B5n1qlb01jV3n/bI0ZfZp5lWA1k4w==}
    engines: {node: '>=18.0.0'}

  '@istanbuljs/schema@0.1.3':
    resolution: {integrity: sha512-ZXRY4jNvVgSVQ8DL3LTcakaAtXwTVUxE81hslsyD2AtoXW/wVob10HkOJ1X/pAlcI7D+2YoZKg5do8G/w6RYgA==}
    engines: {node: '>=8'}

  '@jest/expect-utils@29.7.0':
    resolution: {integrity: sha512-GlsNBWiFQFCVi9QVSx7f5AgMeLxe9YCCs5PuP2O2LdjDAA8Jh9eX7lA1Jq/xdXw3Wb3hyvlFNfZIfcRetSzYcA==}
    engines: {node: ^14.15.0 || ^16.10.0 || >=18.0.0}

  '@jest/schemas@29.6.3':
    resolution: {integrity: sha512-mo5j5X+jIZmJQveBKeS/clAueipV7KgiX1vMgCxam1RNYiqE1w62n0/tJJnHtjW8ZHcQco5gY85jA3mi0L+nSA==}
    engines: {node: ^14.15.0 || ^16.10.0 || >=18.0.0}

  '@jest/types@29.6.3':
    resolution: {integrity: sha512-u3UPsIilWKOM3F9CXtrG8LEJmNxwoCQC/XVj4IKYXvvpx7QIi/Kg1LI5uDmDpKlac62NUtX7eLjRh+jVZcLOzw==}
    engines: {node: ^14.15.0 || ^16.10.0 || >=18.0.0}

  '@jridgewell/gen-mapping@0.3.8':
    resolution: {integrity: sha512-imAbBGkb+ebQyxKgzv5Hu2nmROxoDOXHh80evxdoXNOrvAnVx7zimzc1Oo5h9RlfV4vPXaE2iM5pOFbvOCClWA==}
    engines: {node: '>=6.0.0'}

  '@jridgewell/resolve-uri@3.1.2':
    resolution: {integrity: sha512-bRISgCIjP20/tbWSPWMEi54QVPRZExkuD9lJL+UIxUKtwVJA8wW1Trb1jMs1RFXo1CBTNZ/5hpC9QvmKWdopKw==}
    engines: {node: '>=6.0.0'}

  '@jridgewell/set-array@1.2.1':
    resolution: {integrity: sha512-R8gLRTZeyp03ymzP/6Lil/28tGeGEzhx1q2k703KGWRAI1VdvPIXdG70VJc2pAMw3NA6JKL5hhFu1sJX0Mnn/A==}
    engines: {node: '>=6.0.0'}

  '@jridgewell/sourcemap-codec@1.5.0':
    resolution: {integrity: sha512-gv3ZRaISU3fjPAgNsriBRqGWQL6quFx04YMPW/zD8XMLsU32mhCCbfbO6KZFLjvYpCZ8zyDEgqsgf+PwPaM7GQ==}

  '@jridgewell/trace-mapping@0.3.25':
    resolution: {integrity: sha512-vNk6aEwybGtawWmy/PzwnGDOjCkLWSD2wqvjGGAgOAwCGWySYXfYoxt00IJkTF+8Lb57DwOb3Aa0o9CApepiYQ==}

  '@jridgewell/trace-mapping@0.3.9':
    resolution: {integrity: sha512-3Belt6tdc8bPgAtbcmdtNJlirVoTmEb5e2gC94PnkwEW9jI6CAHUeoG85tjWP5WquqfavoMtMwiG4P926ZKKuQ==}

  '@kurkle/color@0.3.4':
    resolution: {integrity: sha512-M5UknZPHRu3DEDWoipU6sE8PdkZ6Z/S+v4dD+Ke8IaNlpdSQah50lz1KtcFBa2vsdOnwbbnxJwVM4wty6udA5w==}

  '@mapbox/node-pre-gyp@1.0.11':
    resolution: {integrity: sha512-Yhlar6v9WQgUp/He7BdgzOz8lqMQ8sU+jkCq7Wx8Myc5YFJLbEe7lgui/V7G1qB1DJykHSGwreceSaD60Y0PUQ==}
    hasBin: true

  '@mapbox/node-pre-gyp@1.0.9':
    resolution: {integrity: sha512-aDF3S3rK9Q2gey/WAttUlISduDItz5BU3306M9Eyv6/oS40aMprnopshtlKTykxRNIBEZuRMaZAnbrQ4QtKGyw==}
    hasBin: true

  '@mswjs/interceptors@0.37.3':
    resolution: {integrity: sha512-USvgCL/uOGFtVa6SVyRrC8kIAedzRohxIXN5LISlg5C5vLZCn7dgMFVSNhSF9cuBEFrm/O2spDWEZeMnw4ZXYg==}
    engines: {node: '>=18'}

  '@nodelib/fs.scandir@2.1.5':
    resolution: {integrity: sha512-vq24Bq3ym5HEQm2NKCr3yXDwjc7vTsEThRDnkp2DK9p1uqLR+DHurm/NOTo0KG7HYHU7eppKZj3MyqYuMBf62g==}
    engines: {node: '>= 8'}

  '@nodelib/fs.stat@2.0.5':
    resolution: {integrity: sha512-RkhPPp2zrqDAQA/2jNhnztcPAlv64XdhIp7a7454A5ovI7Bukxgt7MX7udwAu3zg1DcpPU0rz3VV1SeaqvY4+A==}
    engines: {node: '>= 8'}

  '@nodelib/fs.walk@1.2.8':
    resolution: {integrity: sha512-oGB+UxlgWcgQkgwo8GcEGwemoTFt3FIO9ababBmaGwXIoBKZ+GTy0pP185beGg7Llih/NSHSV2XAs1lnznocSg==}
    engines: {node: '>= 8'}

  '@octokit/auth-token@5.1.2':
    resolution: {integrity: sha512-JcQDsBdg49Yky2w2ld20IHAlwr8d/d8N6NiOXbtuoPCqzbsiJgF633mVUw3x4mo0H5ypataQIX7SFu3yy44Mpw==}
    engines: {node: '>= 18'}

  '@octokit/core@6.1.4':
    resolution: {integrity: sha512-lAS9k7d6I0MPN+gb9bKDt7X8SdxknYqAMh44S5L+lNqIN2NuV8nvv3g8rPp7MuRxcOpxpUIATWprO0C34a8Qmg==}
    engines: {node: '>= 18'}

  '@octokit/endpoint@10.1.3':
    resolution: {integrity: sha512-nBRBMpKPhQUxCsQQeW+rCJ/OPSMcj3g0nfHn01zGYZXuNDvvXudF/TYY6APj5THlurerpFN4a/dQAIAaM6BYhA==}
    engines: {node: '>= 18'}

  '@octokit/graphql@8.2.1':
    resolution: {integrity: sha512-n57hXtOoHrhwTWdvhVkdJHdhTv0JstjDbDRhJfwIRNfFqmSo1DaK/mD2syoNUoLCyqSjBpGAKOG0BuwF392slw==}
    engines: {node: '>= 18'}

  '@octokit/openapi-types@23.0.1':
    resolution: {integrity: sha512-izFjMJ1sir0jn0ldEKhZ7xegCTj/ObmEDlEfpFrx4k/JyZSMRHbO3/rBwgE7f3m2DHt+RrNGIVw4wSmwnm3t/g==}

  '@octokit/plugin-paginate-rest@11.4.2':
    resolution: {integrity: sha512-BXJ7XPCTDXFF+wxcg/zscfgw2O/iDPtNSkwwR1W1W5c4Mb3zav/M2XvxQ23nVmKj7jpweB4g8viMeCQdm7LMVA==}
    engines: {node: '>= 18'}
    peerDependencies:
      '@octokit/core': '>=6'

  '@octokit/plugin-request-log@5.3.1':
    resolution: {integrity: sha512-n/lNeCtq+9ofhC15xzmJCNKP2BWTv8Ih2TTy+jatNCCq/gQP/V7rK3fjIfuz0pDWDALO/o/4QY4hyOF6TQQFUw==}
    engines: {node: '>= 18'}
    peerDependencies:
      '@octokit/core': '>=6'

  '@octokit/plugin-rest-endpoint-methods@13.3.1':
    resolution: {integrity: sha512-o8uOBdsyR+WR8MK9Cco8dCgvG13H1RlM1nWnK/W7TEACQBFux/vPREgKucxUfuDQ5yi1T3hGf4C5ZmZXAERgwQ==}
    engines: {node: '>= 18'}
    peerDependencies:
      '@octokit/core': '>=6'

  '@octokit/request-error@6.1.7':
    resolution: {integrity: sha512-69NIppAwaauwZv6aOzb+VVLwt+0havz9GT5YplkeJv7fG7a40qpLt/yZKyiDxAhgz0EtgNdNcb96Z0u+Zyuy2g==}
    engines: {node: '>= 18'}

  '@octokit/request@9.2.2':
    resolution: {integrity: sha512-dZl0ZHx6gOQGcffgm1/Sf6JfEpmh34v3Af2Uci02vzUYz6qEN6zepoRtmybWXIGXFIK8K9ylE3b+duCWqhArtg==}
    engines: {node: '>= 18'}

  '@octokit/rest@21.1.1':
    resolution: {integrity: sha512-sTQV7va0IUVZcntzy1q3QqPm/r8rWtDCqpRAmb8eXXnKkjoQEtFe3Nt5GTVsHft+R6jJoHeSiVLcgcvhtue/rg==}
    engines: {node: '>= 18'}

  '@octokit/types@13.8.0':
    resolution: {integrity: sha512-x7DjTIbEpEWXK99DMd01QfWy0hd5h4EN+Q7shkdKds3otGQP+oWE/y0A76i1OvH9fygo4ddvNf7ZvF0t78P98A==}

  '@open-draft/deferred-promise@2.2.0':
    resolution: {integrity: sha512-CecwLWx3rhxVQF6V4bAgPS5t+So2sTbPgAzafKkVizyi7tlwpcFpdFqq+wqF2OwNBmqFuu6tOyouTuxgpMfzmA==}

  '@open-draft/logger@0.3.0':
    resolution: {integrity: sha512-X2g45fzhxH238HKO4xbSr7+wBS8Fvw6ixhTDuvLd5mqh6bJJCFAPwU9mPDxbcrRtfxv4u5IHCEH77BmxvXmmxQ==}

  '@open-draft/until@2.1.0':
    resolution: {integrity: sha512-U69T3ItWHvLwGg5eJ0n3I62nWuE6ilHlmz7zM0npLBRvPRd7e6NYmg54vvRtP5mZG7kZqZCFVdsTWo7BPtBujg==}

  '@opentelemetry/api@1.9.0':
    resolution: {integrity: sha512-3giAOQvZiH5F9bMlMiv8+GSPMeqg0dbaeo58/0SlA9sxSqZhnUtxzX9/2FzyhS9sWQf5S0GJE0AKBrFqjpeYcg==}
    engines: {node: '>=8.0.0'}

  '@pinecone-database/pinecone@4.1.0':
    resolution: {integrity: sha512-WoVsbvmCgvZfjm/nCasJXuQ/tw0es5BpedLHvRScAm6xJ/nL07s3B0TrsM8m8rACTiUgbdYsdLY1W6cEBhS9xA==}
    engines: {node: '>=18.0.0'}

  '@pkgjs/parseargs@0.11.0':
    resolution: {integrity: sha512-+1VkjdD0QBLPodGrJUeqarH8VAIvQODIbwh9XpP5Syisf7YoQgsJKPNFoqqLQlu+VQ/tVSshMR6loPMn8U+dPg==}
    engines: {node: '>=14'}

  '@playwright/test@1.50.1':
    resolution: {integrity: sha512-Jii3aBg+CEDpgnuDxEp/h7BimHcUTDlpEtce89xEumlJ5ef2hqepZ+PWp1DDpYC/VO9fmWVI1IlEaoI5fK9FXQ==}
    engines: {node: '>=18'}
    hasBin: true

  '@polka/url@1.0.0-next.28':
    resolution: {integrity: sha512-8LduaNlMZGwdZ6qWrKlfa+2M4gahzFkprZiAt2TF8uS0qQgBizKXpXURqvTJ4WtmupWxaLqjRb2UCTe72mu+Aw==}

  '@protobufjs/aspromise@1.1.2':
    resolution: {integrity: sha512-j+gKExEuLmKwvz3OgROXtrJ2UG2x8Ch2YZUxahh+s1F2HZ+wAceUNLkvy6zKCPVRkU++ZWQrdxsUeQXmcg4uoQ==}

  '@protobufjs/base64@1.1.2':
    resolution: {integrity: sha512-AZkcAA5vnN/v4PDqKyMR5lx7hZttPDgClv83E//FMNhR2TMcLUhfRUBHCmSl0oi9zMgDDqRUJkSxO3wm85+XLg==}

  '@protobufjs/codegen@2.0.4':
    resolution: {integrity: sha512-YyFaikqM5sH0ziFZCN3xDC7zeGaB/d0IUb9CATugHWbd1FRFwWwt4ld4OYMPWu5a3Xe01mGAULCdqhMlPl29Jg==}

  '@protobufjs/eventemitter@1.1.0':
    resolution: {integrity: sha512-j9ednRT81vYJ9OfVuXG6ERSTdEL1xVsNgqpkxMsbIabzSo3goCjDIveeGv5d03om39ML71RdmrGNjG5SReBP/Q==}

  '@protobufjs/fetch@1.1.0':
    resolution: {integrity: sha512-lljVXpqXebpsijW71PZaCYeIcE5on1w5DlQy5WH6GLbFryLUrBD4932W/E2BSpfRJWseIL4v/KPgBFxDOIdKpQ==}

  '@protobufjs/float@1.0.2':
    resolution: {integrity: sha512-Ddb+kVXlXst9d+R9PfTIxh1EdNkgoRe5tOX6t01f1lYWOvJnSPDBlG241QLzcyPdoNTsblLUdujGSE4RzrTZGQ==}

  '@protobufjs/inquire@1.1.0':
    resolution: {integrity: sha512-kdSefcPdruJiFMVSbn801t4vFK7KB/5gd2fYvrxhuJYg8ILrmn9SKSX2tZdV6V+ksulWqS7aXjBcRXl3wHoD9Q==}

  '@protobufjs/path@1.1.2':
    resolution: {integrity: sha512-6JOcJ5Tm08dOHAbdR3GrvP+yUUfkjG5ePsHYczMFLq3ZmMkAD98cDgcT2iA1lJ9NVwFd4tH/iSSoe44YWkltEA==}

  '@protobufjs/pool@1.1.0':
    resolution: {integrity: sha512-0kELaGSIDBKvcgS4zkjz1PeddatrjYcmMWOlAuAPwAeccUrPHdUqo/J6LiymHHEiJT5NrF1UVwxY14f+fy4WQw==}

  '@protobufjs/utf8@1.1.0':
    resolution: {integrity: sha512-Vvn3zZrhQZkkBE8LSuW3em98c0FwgO4nxzv6OdSxPKJIEKY2bGbHn+mhGIPerzI4twdxaP8/0+06HBpwf345Lw==}

  '@puppeteer/browsers@2.6.1':
    resolution: {integrity: sha512-aBSREisdsGH890S2rQqK82qmQYU3uFpSH8wcZWHgHzl3LfzsxAKbLNiAG9mO8v1Y0UICBeClICxPJvyr0rcuxg==}
    engines: {node: '>=18'}
    hasBin: true

  '@radix-ui/number@1.1.0':
    resolution: {integrity: sha512-V3gRzhVNU1ldS5XhAPTom1fOIo4ccrjjJgmE+LI2h/WaFpHmx0MQApT+KZHnx8abG6Avtfcz4WoEciMnpFT3HQ==}

  '@radix-ui/primitive@1.1.1':
    resolution: {integrity: sha512-SJ31y+Q/zAyShtXJc8x83i9TYdbAfHZ++tUZnvjJJqFjzsdUnKsxPL6IEtBlxKkU7yzer//GQtZSV4GbldL3YA==}

  '@radix-ui/react-arrow@1.1.2':
    resolution: {integrity: sha512-G+KcpzXHq24iH0uGG/pF8LyzpFJYGD4RfLjCIBfGdSLXvjLHST31RUiRVrupIBMvIppMgSzQ6l66iAxl03tdlg==}
    peerDependencies:
      '@types/react': ^19.0.0
      '@types/react-dom': ^19.0.0
      react: ^16.8 || ^17.0 || ^18.0 || ^19.0 || ^19.0.0-rc
      react-dom: ^16.8 || ^17.0 || ^18.0 || ^19.0 || ^19.0.0-rc
    peerDependenciesMeta:
      '@types/react':
        optional: true
      '@types/react-dom':
        optional: true

  '@radix-ui/react-checkbox@1.1.4':
    resolution: {integrity: sha512-wP0CPAHq+P5I4INKe3hJrIa1WoNqqrejzW+zoU0rOvo1b9gDEJJFl2rYfO1PYJUQCc2H1WZxIJmyv9BS8i5fLw==}
    peerDependencies:
      '@types/react': ^19.0.0
      '@types/react-dom': ^19.0.0
      react: ^16.8 || ^17.0 || ^18.0 || ^19.0 || ^19.0.0-rc
      react-dom: ^16.8 || ^17.0 || ^18.0 || ^19.0 || ^19.0.0-rc
    peerDependenciesMeta:
      '@types/react':
        optional: true
      '@types/react-dom':
        optional: true

  '@radix-ui/react-collection@1.1.2':
    resolution: {integrity: sha512-9z54IEKRxIa9VityapoEYMuByaG42iSy1ZXlY2KcuLSEtq8x4987/N6m15ppoMffgZX72gER2uHe1D9Y6Unlcw==}
    peerDependencies:
      '@types/react': ^19.0.0
      '@types/react-dom': ^19.0.0
      react: ^16.8 || ^17.0 || ^18.0 || ^19.0 || ^19.0.0-rc
      react-dom: ^16.8 || ^17.0 || ^18.0 || ^19.0 || ^19.0.0-rc
    peerDependenciesMeta:
      '@types/react':
        optional: true
      '@types/react-dom':
        optional: true

  '@radix-ui/react-compose-refs@1.1.1':
    resolution: {integrity: sha512-Y9VzoRDSJtgFMUCoiZBDVo084VQ5hfpXxVE+NgkdNsjiDBByiImMZKKhxMwCbdHvhlENG6a833CbFkOQvTricw==}
    peerDependencies:
      '@types/react': ^19.0.0
      react: ^16.8 || ^17.0 || ^18.0 || ^19.0 || ^19.0.0-rc
    peerDependenciesMeta:
      '@types/react':
        optional: true

  '@radix-ui/react-context@1.1.1':
    resolution: {integrity: sha512-UASk9zi+crv9WteK/NU4PLvOoL3OuE6BWVKNF6hPRBtYBDXQ2u5iu3O59zUlJiTVvkyuycnqrztsHVJwcK9K+Q==}
    peerDependencies:
      '@types/react': ^19.0.0
      react: ^16.8 || ^17.0 || ^18.0 || ^19.0 || ^19.0.0-rc
    peerDependenciesMeta:
      '@types/react':
        optional: true

  '@radix-ui/react-dialog@1.1.6':
    resolution: {integrity: sha512-/IVhJV5AceX620DUJ4uYVMymzsipdKBzo3edo+omeskCKGm9FRHM0ebIdbPnlQVJqyuHbuBltQUOG2mOTq2IYw==}
    peerDependencies:
      '@types/react': ^19.0.0
      '@types/react-dom': ^19.0.0
      react: ^16.8 || ^17.0 || ^18.0 || ^19.0 || ^19.0.0-rc
      react-dom: ^16.8 || ^17.0 || ^18.0 || ^19.0 || ^19.0.0-rc
    peerDependenciesMeta:
      '@types/react':
        optional: true
      '@types/react-dom':
        optional: true

  '@radix-ui/react-direction@1.1.0':
    resolution: {integrity: sha512-BUuBvgThEiAXh2DWu93XsT+a3aWrGqolGlqqw5VU1kG7p/ZH2cuDlM1sRLNnY3QcBS69UIz2mcKhMxDsdewhjg==}
    peerDependencies:
      '@types/react': ^19.0.0
      react: ^16.8 || ^17.0 || ^18.0 || ^19.0 || ^19.0.0-rc
    peerDependenciesMeta:
      '@types/react':
        optional: true

  '@radix-ui/react-dismissable-layer@1.1.5':
    resolution: {integrity: sha512-E4TywXY6UsXNRhFrECa5HAvE5/4BFcGyfTyK36gP+pAW1ed7UTK4vKwdr53gAJYwqbfCWC6ATvJa3J3R/9+Qrg==}
    peerDependencies:
      '@types/react': ^19.0.0
      '@types/react-dom': ^19.0.0
      react: ^16.8 || ^17.0 || ^18.0 || ^19.0 || ^19.0.0-rc
      react-dom: ^16.8 || ^17.0 || ^18.0 || ^19.0 || ^19.0.0-rc
    peerDependenciesMeta:
      '@types/react':
        optional: true
      '@types/react-dom':
        optional: true

  '@radix-ui/react-dropdown-menu@2.1.6':
    resolution: {integrity: sha512-no3X7V5fD487wab/ZYSHXq3H37u4NVeLDKI/Ks724X/eEFSSEFYZxWgsIlr1UBeEyDaM29HM5x9p1Nv8DuTYPA==}
    peerDependencies:
      '@types/react': ^19.0.0
      '@types/react-dom': ^19.0.0
      react: ^16.8 || ^17.0 || ^18.0 || ^19.0 || ^19.0.0-rc
      react-dom: ^16.8 || ^17.0 || ^18.0 || ^19.0 || ^19.0.0-rc
    peerDependenciesMeta:
      '@types/react':
        optional: true
      '@types/react-dom':
        optional: true

  '@radix-ui/react-focus-guards@1.1.1':
    resolution: {integrity: sha512-pSIwfrT1a6sIoDASCSpFwOasEwKTZWDw/iBdtnqKO7v6FeOzYJ7U53cPzYFVR3geGGXgVHaH+CdngrrAzqUGxg==}
    peerDependencies:
      '@types/react': ^19.0.0
      react: ^16.8 || ^17.0 || ^18.0 || ^19.0 || ^19.0.0-rc
    peerDependenciesMeta:
      '@types/react':
        optional: true

  '@radix-ui/react-focus-scope@1.1.2':
    resolution: {integrity: sha512-zxwE80FCU7lcXUGWkdt6XpTTCKPitG1XKOwViTxHVKIJhZl9MvIl2dVHeZENCWD9+EdWv05wlaEkRXUykU27RA==}
    peerDependencies:
      '@types/react': ^19.0.0
      '@types/react-dom': ^19.0.0
      react: ^16.8 || ^17.0 || ^18.0 || ^19.0 || ^19.0.0-rc
      react-dom: ^16.8 || ^17.0 || ^18.0 || ^19.0 || ^19.0.0-rc
    peerDependenciesMeta:
      '@types/react':
        optional: true
      '@types/react-dom':
        optional: true

  '@radix-ui/react-icons@1.3.2':
    resolution: {integrity: sha512-fyQIhGDhzfc9pK2kH6Pl9c4BDJGfMkPqkyIgYDthyNYoNg3wVhoJMMh19WS4Up/1KMPFVpNsT2q3WmXn2N1m6g==}
    peerDependencies:
      react: ^16.x || ^17.x || ^18.x || ^19.0.0 || ^19.0.0-rc

  '@radix-ui/react-id@1.1.0':
    resolution: {integrity: sha512-EJUrI8yYh7WOjNOqpoJaf1jlFIH2LvtgAl+YcFqNCa+4hj64ZXmPkAKOFs/ukjz3byN6bdb/AVUqHkI8/uWWMA==}
    peerDependencies:
      '@types/react': ^19.0.0
      react: ^16.8 || ^17.0 || ^18.0 || ^19.0 || ^19.0.0-rc
    peerDependenciesMeta:
      '@types/react':
        optional: true

  '@radix-ui/react-label@2.1.2':
    resolution: {integrity: sha512-zo1uGMTaNlHehDyFQcDZXRJhUPDuukcnHz0/jnrup0JA6qL+AFpAnty+7VKa9esuU5xTblAZzTGYJKSKaBxBhw==}
    peerDependencies:
      '@types/react': ^19.0.0
      '@types/react-dom': ^19.0.0
      react: ^16.8 || ^17.0 || ^18.0 || ^19.0 || ^19.0.0-rc
      react-dom: ^16.8 || ^17.0 || ^18.0 || ^19.0 || ^19.0.0-rc
    peerDependenciesMeta:
      '@types/react':
        optional: true
      '@types/react-dom':
        optional: true

  '@radix-ui/react-menu@2.1.6':
    resolution: {integrity: sha512-tBBb5CXDJW3t2mo9WlO7r6GTmWV0F0uzHZVFmlRmYpiSK1CDU5IKojP1pm7oknpBOrFZx/YgBRW9oorPO2S/Lg==}
    peerDependencies:
      '@types/react': ^19.0.0
      '@types/react-dom': ^19.0.0
      react: ^16.8 || ^17.0 || ^18.0 || ^19.0 || ^19.0.0-rc
      react-dom: ^16.8 || ^17.0 || ^18.0 || ^19.0 || ^19.0.0-rc
    peerDependenciesMeta:
      '@types/react':
        optional: true
      '@types/react-dom':
        optional: true

  '@radix-ui/react-popper@1.2.2':
    resolution: {integrity: sha512-Rvqc3nOpwseCyj/rgjlJDYAgyfw7OC1tTkKn2ivhaMGcYt8FSBlahHOZak2i3QwkRXUXgGgzeEe2RuqeEHuHgA==}
    peerDependencies:
      '@types/react': ^19.0.0
      '@types/react-dom': ^19.0.0
      react: ^16.8 || ^17.0 || ^18.0 || ^19.0 || ^19.0.0-rc
      react-dom: ^16.8 || ^17.0 || ^18.0 || ^19.0 || ^19.0.0-rc
    peerDependenciesMeta:
      '@types/react':
        optional: true
      '@types/react-dom':
        optional: true

  '@radix-ui/react-portal@1.1.4':
    resolution: {integrity: sha512-sn2O9k1rPFYVyKd5LAJfo96JlSGVFpa1fS6UuBJfrZadudiw5tAmru+n1x7aMRQ84qDM71Zh1+SzK5QwU0tJfA==}
    peerDependencies:
      '@types/react': ^19.0.0
      '@types/react-dom': ^19.0.0
      react: ^16.8 || ^17.0 || ^18.0 || ^19.0 || ^19.0.0-rc
      react-dom: ^16.8 || ^17.0 || ^18.0 || ^19.0 || ^19.0.0-rc
    peerDependenciesMeta:
      '@types/react':
        optional: true
      '@types/react-dom':
        optional: true

  '@radix-ui/react-presence@1.1.2':
    resolution: {integrity: sha512-18TFr80t5EVgL9x1SwF/YGtfG+l0BS0PRAlCWBDoBEiDQjeKgnNZRVJp/oVBl24sr3Gbfwc/Qpj4OcWTQMsAEg==}
    peerDependencies:
      '@types/react': ^19.0.0
      '@types/react-dom': ^19.0.0
      react: ^16.8 || ^17.0 || ^18.0 || ^19.0 || ^19.0.0-rc
      react-dom: ^16.8 || ^17.0 || ^18.0 || ^19.0 || ^19.0.0-rc
    peerDependenciesMeta:
      '@types/react':
        optional: true
      '@types/react-dom':
        optional: true

  '@radix-ui/react-primitive@2.0.2':
    resolution: {integrity: sha512-Ec/0d38EIuvDF+GZjcMU/Ze6MxntVJYO/fRlCPhCaVUyPY9WTalHJw54tp9sXeJo3tlShWpy41vQRgLRGOuz+w==}
    peerDependencies:
      '@types/react': ^19.0.0
      '@types/react-dom': ^19.0.0
      react: ^16.8 || ^17.0 || ^18.0 || ^19.0 || ^19.0.0-rc
      react-dom: ^16.8 || ^17.0 || ^18.0 || ^19.0 || ^19.0.0-rc
    peerDependenciesMeta:
      '@types/react':
        optional: true
      '@types/react-dom':
        optional: true

  '@radix-ui/react-progress@1.1.2':
    resolution: {integrity: sha512-u1IgJFQ4zNAUTjGdDL5dcl/U8ntOR6jsnhxKb5RKp5Ozwl88xKR9EqRZOe/Mk8tnx0x5tNUe2F+MzsyjqMg0MA==}
    peerDependencies:
      '@types/react': ^19.0.0
      '@types/react-dom': ^19.0.0
      react: ^16.8 || ^17.0 || ^18.0 || ^19.0 || ^19.0.0-rc
      react-dom: ^16.8 || ^17.0 || ^18.0 || ^19.0 || ^19.0.0-rc
    peerDependenciesMeta:
      '@types/react':
        optional: true
      '@types/react-dom':
        optional: true

  '@radix-ui/react-radio-group@1.2.3':
    resolution: {integrity: sha512-xtCsqt8Rp09FK50ItqEqTJ7Sxanz8EM8dnkVIhJrc/wkMMomSmXHvYbhv3E7Zx4oXh98aaLt9W679SUYXg4IDA==}
    peerDependencies:
      '@types/react': ^19.0.0
      '@types/react-dom': ^19.0.0
      react: ^16.8 || ^17.0 || ^18.0 || ^19.0 || ^19.0.0-rc
      react-dom: ^16.8 || ^17.0 || ^18.0 || ^19.0 || ^19.0.0-rc
    peerDependenciesMeta:
      '@types/react':
        optional: true
      '@types/react-dom':
        optional: true

  '@radix-ui/react-roving-focus@1.1.2':
    resolution: {integrity: sha512-zgMQWkNO169GtGqRvYrzb0Zf8NhMHS2DuEB/TiEmVnpr5OqPU3i8lfbxaAmC2J/KYuIQxyoQQ6DxepyXp61/xw==}
    peerDependencies:
      '@types/react': ^19.0.0
      '@types/react-dom': ^19.0.0
      react: ^16.8 || ^17.0 || ^18.0 || ^19.0 || ^19.0.0-rc
      react-dom: ^16.8 || ^17.0 || ^18.0 || ^19.0 || ^19.0.0-rc
    peerDependenciesMeta:
      '@types/react':
        optional: true
      '@types/react-dom':
        optional: true

  '@radix-ui/react-scroll-area@1.2.3':
    resolution: {integrity: sha512-l7+NNBfBYYJa9tNqVcP2AGvxdE3lmE6kFTBXdvHgUaZuy+4wGCL1Cl2AfaR7RKyimj7lZURGLwFO59k4eBnDJQ==}
    peerDependencies:
      '@types/react': ^19.0.0
      '@types/react-dom': ^19.0.0
      react: ^16.8 || ^17.0 || ^18.0 || ^19.0 || ^19.0.0-rc
      react-dom: ^16.8 || ^17.0 || ^18.0 || ^19.0 || ^19.0.0-rc
    peerDependenciesMeta:
      '@types/react':
        optional: true
      '@types/react-dom':
        optional: true

  '@radix-ui/react-select@2.1.6':
    resolution: {integrity: sha512-T6ajELxRvTuAMWH0YmRJ1qez+x4/7Nq7QIx7zJ0VK3qaEWdnWpNbEDnmWldG1zBDwqrLy5aLMUWcoGirVj5kMg==}
    peerDependencies:
      '@types/react': ^19.0.0
      '@types/react-dom': ^19.0.0
      react: ^16.8 || ^17.0 || ^18.0 || ^19.0 || ^19.0.0-rc
      react-dom: ^16.8 || ^17.0 || ^18.0 || ^19.0 || ^19.0.0-rc
    peerDependenciesMeta:
      '@types/react':
        optional: true
      '@types/react-dom':
        optional: true

  '@radix-ui/react-separator@1.1.2':
    resolution: {integrity: sha512-oZfHcaAp2Y6KFBX6I5P1u7CQoy4lheCGiYj+pGFrHy8E/VNRb5E39TkTr3JrV520csPBTZjkuKFdEsjS5EUNKQ==}
    peerDependencies:
      '@types/react': ^19.0.0
      '@types/react-dom': ^19.0.0
      react: ^16.8 || ^17.0 || ^18.0 || ^19.0 || ^19.0.0-rc
      react-dom: ^16.8 || ^17.0 || ^18.0 || ^19.0 || ^19.0.0-rc
    peerDependenciesMeta:
      '@types/react':
        optional: true
      '@types/react-dom':
        optional: true

  '@radix-ui/react-slider@1.2.3':
    resolution: {integrity: sha512-nNrLAWLjGESnhqBqcCNW4w2nn7LxudyMzeB6VgdyAnFLC6kfQgnAjSL2v6UkQTnDctJBlxrmxfplWS4iYjdUTw==}
    peerDependencies:
      '@types/react': ^19.0.0
      '@types/react-dom': ^19.0.0
      react: ^16.8 || ^17.0 || ^18.0 || ^19.0 || ^19.0.0-rc
      react-dom: ^16.8 || ^17.0 || ^18.0 || ^19.0 || ^19.0.0-rc
    peerDependenciesMeta:
      '@types/react':
        optional: true
      '@types/react-dom':
        optional: true

  '@radix-ui/react-slot@1.1.2':
    resolution: {integrity: sha512-YAKxaiGsSQJ38VzKH86/BPRC4rh+b1Jpa+JneA5LRE7skmLPNAyeG8kPJj/oo4STLvlrs8vkf/iYyc3A5stYCQ==}
    peerDependencies:
      '@types/react': ^19.0.0
      react: ^16.8 || ^17.0 || ^18.0 || ^19.0 || ^19.0.0-rc
    peerDependenciesMeta:
      '@types/react':
        optional: true

  '@radix-ui/react-switch@1.1.3':
    resolution: {integrity: sha512-1nc+vjEOQkJVsJtWPSiISGT6OKm4SiOdjMo+/icLxo2G4vxz1GntC5MzfL4v8ey9OEfw787QCD1y3mUv0NiFEQ==}
    peerDependencies:
      '@types/react': ^19.0.0
      '@types/react-dom': ^19.0.0
      react: ^16.8 || ^17.0 || ^18.0 || ^19.0 || ^19.0.0-rc
      react-dom: ^16.8 || ^17.0 || ^18.0 || ^19.0 || ^19.0.0-rc
    peerDependenciesMeta:
      '@types/react':
        optional: true
      '@types/react-dom':
        optional: true

  '@radix-ui/react-tabs@1.1.3':
    resolution: {integrity: sha512-9mFyI30cuRDImbmFF6O2KUJdgEOsGh9Vmx9x/Dh9tOhL7BngmQPQfwW4aejKm5OHpfWIdmeV6ySyuxoOGjtNng==}
    peerDependencies:
      '@types/react': ^19.0.0
      '@types/react-dom': ^19.0.0
      react: ^16.8 || ^17.0 || ^18.0 || ^19.0 || ^19.0.0-rc
      react-dom: ^16.8 || ^17.0 || ^18.0 || ^19.0 || ^19.0.0-rc
    peerDependenciesMeta:
      '@types/react':
        optional: true
      '@types/react-dom':
        optional: true

  '@radix-ui/react-toast@1.2.6':
    resolution: {integrity: sha512-gN4dpuIVKEgpLn1z5FhzT9mYRUitbfZq9XqN/7kkBMUgFTzTG8x/KszWJugJXHcwxckY8xcKDZPz7kG3o6DsUA==}
    peerDependencies:
      '@types/react': ^19.0.0
      '@types/react-dom': ^19.0.0
      react: ^16.8 || ^17.0 || ^18.0 || ^19.0 || ^19.0.0-rc
      react-dom: ^16.8 || ^17.0 || ^18.0 || ^19.0 || ^19.0.0-rc
    peerDependenciesMeta:
      '@types/react':
        optional: true
      '@types/react-dom':
        optional: true

  '@radix-ui/react-tooltip@1.1.8':
    resolution: {integrity: sha512-YAA2cu48EkJZdAMHC0dqo9kialOcRStbtiY4nJPaht7Ptrhcvpo+eDChaM6BIs8kL6a8Z5l5poiqLnXcNduOkA==}
    peerDependencies:
      '@types/react': ^19.0.0
      '@types/react-dom': ^19.0.0
      react: ^16.8 || ^17.0 || ^18.0 || ^19.0 || ^19.0.0-rc
      react-dom: ^16.8 || ^17.0 || ^18.0 || ^19.0 || ^19.0.0-rc
    peerDependenciesMeta:
      '@types/react':
        optional: true
      '@types/react-dom':
        optional: true

  '@radix-ui/react-use-callback-ref@1.1.0':
    resolution: {integrity: sha512-CasTfvsy+frcFkbXtSJ2Zu9JHpN8TYKxkgJGWbjiZhFivxaeW7rMeZt7QELGVLaYVfFMsKHjb7Ak0nMEe+2Vfw==}
    peerDependencies:
      '@types/react': ^19.0.0
      react: ^16.8 || ^17.0 || ^18.0 || ^19.0 || ^19.0.0-rc
    peerDependenciesMeta:
      '@types/react':
        optional: true

  '@radix-ui/react-use-controllable-state@1.1.0':
    resolution: {integrity: sha512-MtfMVJiSr2NjzS0Aa90NPTnvTSg6C/JLCV7ma0W6+OMV78vd8OyRpID+Ng9LxzsPbLeuBnWBA1Nq30AtBIDChw==}
    peerDependencies:
      '@types/react': ^19.0.0
      react: ^16.8 || ^17.0 || ^18.0 || ^19.0 || ^19.0.0-rc
    peerDependenciesMeta:
      '@types/react':
        optional: true

  '@radix-ui/react-use-escape-keydown@1.1.0':
    resolution: {integrity: sha512-L7vwWlR1kTTQ3oh7g1O0CBF3YCyyTj8NmhLR+phShpyA50HCfBFKVJTpshm9PzLiKmehsrQzTYTpX9HvmC9rhw==}
    peerDependencies:
      '@types/react': ^19.0.0
      react: ^16.8 || ^17.0 || ^18.0 || ^19.0 || ^19.0.0-rc
    peerDependenciesMeta:
      '@types/react':
        optional: true

  '@radix-ui/react-use-layout-effect@1.1.0':
    resolution: {integrity: sha512-+FPE0rOdziWSrH9athwI1R0HDVbWlEhd+FR+aSDk4uWGmSJ9Z54sdZVDQPZAinJhJXwfT+qnj969mCsT2gfm5w==}
    peerDependencies:
      '@types/react': ^19.0.0
      react: ^16.8 || ^17.0 || ^18.0 || ^19.0 || ^19.0.0-rc
    peerDependenciesMeta:
      '@types/react':
        optional: true

  '@radix-ui/react-use-previous@1.1.0':
    resolution: {integrity: sha512-Z/e78qg2YFnnXcW88A4JmTtm4ADckLno6F7OXotmkQfeuCVaKuYzqAATPhVzl3delXE7CxIV8shofPn3jPc5Og==}
    peerDependencies:
      '@types/react': ^19.0.0
      react: ^16.8 || ^17.0 || ^18.0 || ^19.0 || ^19.0.0-rc
    peerDependenciesMeta:
      '@types/react':
        optional: true

  '@radix-ui/react-use-rect@1.1.0':
    resolution: {integrity: sha512-0Fmkebhr6PiseyZlYAOtLS+nb7jLmpqTrJyv61Pe68MKYW6OWdRE2kI70TaYY27u7H0lajqM3hSMMLFq18Z7nQ==}
    peerDependencies:
      '@types/react': ^19.0.0
      react: ^16.8 || ^17.0 || ^18.0 || ^19.0 || ^19.0.0-rc
    peerDependenciesMeta:
      '@types/react':
        optional: true

  '@radix-ui/react-use-size@1.1.0':
    resolution: {integrity: sha512-XW3/vWuIXHa+2Uwcc2ABSfcCledmXhhQPlGbfcRXbiUQI5Icjcg19BGCZVKKInYbvUCut/ufbbLLPFC5cbb1hw==}
    peerDependencies:
      '@types/react': ^19.0.0
      react: ^16.8 || ^17.0 || ^18.0 || ^19.0 || ^19.0.0-rc
    peerDependenciesMeta:
      '@types/react':
        optional: true

  '@radix-ui/react-visually-hidden@1.1.2':
    resolution: {integrity: sha512-1SzA4ns2M1aRlvxErqhLHsBHoS5eI5UUcI2awAMgGUp4LoaoWOKYmvqDY2s/tltuPkh3Yk77YF/r3IRj+Amx4Q==}
    peerDependencies:
      '@types/react': ^19.0.0
      '@types/react-dom': ^19.0.0
      react: ^16.8 || ^17.0 || ^18.0 || ^19.0 || ^19.0.0-rc
      react-dom: ^16.8 || ^17.0 || ^18.0 || ^19.0 || ^19.0.0-rc
    peerDependenciesMeta:
      '@types/react':
        optional: true
      '@types/react-dom':
        optional: true

  '@radix-ui/rect@1.1.0':
    resolution: {integrity: sha512-A9+lCBZoaMJlVKcRBz2YByCG+Cp2t6nAnMnNba+XiWxnj6r4JUFqfsgwocMBZU9LPtdxC6wB56ySYpc7LQIoJg==}

  '@redis/bloom@1.2.0':
    resolution: {integrity: sha512-HG2DFjYKbpNmVXsa0keLHp/3leGJz1mjh09f2RLGGLQZzSHpkmZWuwJbAvo3QcRY8p80m5+ZdXZdYOSBLlp7Cg==}
    peerDependencies:
      '@redis/client': ^1.0.0

  '@redis/client@1.6.0':
    resolution: {integrity: sha512-aR0uffYI700OEEH4gYnitAnv3vzVGXCFvYfdpu/CJKvk4pHfLPEy/JSZyrpQ+15WhXe1yJRXLtfQ84s4mEXnPg==}
    engines: {node: '>=14'}

  '@redis/graph@1.1.1':
    resolution: {integrity: sha512-FEMTcTHZozZciLRl6GiiIB4zGm5z5F3F6a6FZCyrfxdKOhFlGkiAqlexWMBzCi4DcRoyiOsuLfW+cjlGWyExOw==}
    peerDependencies:
      '@redis/client': ^1.0.0

  '@redis/json@1.0.7':
    resolution: {integrity: sha512-6UyXfjVaTBTJtKNG4/9Z8PSpKE6XgSyEb8iwaqDcy+uKrd/DGYHTWkUdnQDyzm727V7p21WUMhsqz5oy65kPcQ==}
    peerDependencies:
      '@redis/client': ^1.0.0

  '@redis/search@1.2.0':
    resolution: {integrity: sha512-tYoDBbtqOVigEDMAcTGsRlMycIIjwMCgD8eR2t0NANeQmgK/lvxNAvYyb6bZDD4frHRhIHkJu2TBRvB0ERkOmw==}
    peerDependencies:
      '@redis/client': ^1.0.0

  '@redis/time-series@1.1.0':
    resolution: {integrity: sha512-c1Q99M5ljsIuc4YdaCwfUEXsofakb9c8+Zse2qxTadu8TalLXuAESzLvFAvNVbkmSlvlzIQOLpBCmWI9wTOt+g==}
    peerDependencies:
      '@redis/client': ^1.0.0

  '@remix-run/router@1.22.0':
    resolution: {integrity: sha512-MBOl8MeOzpK0HQQQshKB7pABXbmyHizdTpqnrIseTbsv0nAepwC2ENZa1aaBExNQcpLoXmWthhak8SABLzvGPw==}
    engines: {node: '>=14.0.0'}

  '@rollup/pluginutils@4.2.1':
    resolution: {integrity: sha512-iKnFXr7NkdZAIHiIWE+BX5ULi/ucVFYWD6TbAV+rZctiRTY2PL6tsIKhoIOaoskiWAkgu+VsbXgUVDNLHf+InQ==}
    engines: {node: '>= 8.0.0'}

  '@rollup/rollup-android-arm-eabi@4.34.8':
    resolution: {integrity: sha512-q217OSE8DTp8AFHuNHXo0Y86e1wtlfVrXiAlwkIvGRQv9zbc6mE3sjIVfwI8sYUyNxwOg0j/Vm1RKM04JcWLJw==}
    cpu: [arm]
    os: [android]

  '@rollup/rollup-android-arm64@4.34.8':
    resolution: {integrity: sha512-Gigjz7mNWaOL9wCggvoK3jEIUUbGul656opstjaUSGC3eT0BM7PofdAJaBfPFWWkXNVAXbaQtC99OCg4sJv70Q==}
    cpu: [arm64]
    os: [android]

  '@rollup/rollup-darwin-arm64@4.34.8':
    resolution: {integrity: sha512-02rVdZ5tgdUNRxIUrFdcMBZQoaPMrxtwSb+/hOfBdqkatYHR3lZ2A2EGyHq2sGOd0Owk80oV3snlDASC24He3Q==}
    cpu: [arm64]
    os: [darwin]

  '@rollup/rollup-darwin-x64@4.34.8':
    resolution: {integrity: sha512-qIP/elwR/tq/dYRx3lgwK31jkZvMiD6qUtOycLhTzCvrjbZ3LjQnEM9rNhSGpbLXVJYQ3rq39A6Re0h9tU2ynw==}
    cpu: [x64]
    os: [darwin]

  '@rollup/rollup-freebsd-arm64@4.34.8':
    resolution: {integrity: sha512-IQNVXL9iY6NniYbTaOKdrlVP3XIqazBgJOVkddzJlqnCpRi/yAeSOa8PLcECFSQochzqApIOE1GHNu3pCz+BDA==}
    cpu: [arm64]
    os: [freebsd]

  '@rollup/rollup-freebsd-x64@4.34.8':
    resolution: {integrity: sha512-TYXcHghgnCqYFiE3FT5QwXtOZqDj5GmaFNTNt3jNC+vh22dc/ukG2cG+pi75QO4kACohZzidsq7yKTKwq/Jq7Q==}
    cpu: [x64]
    os: [freebsd]

  '@rollup/rollup-linux-arm-gnueabihf@4.34.8':
    resolution: {integrity: sha512-A4iphFGNkWRd+5m3VIGuqHnG3MVnqKe7Al57u9mwgbyZ2/xF9Jio72MaY7xxh+Y87VAHmGQr73qoKL9HPbXj1g==}
    cpu: [arm]
    os: [linux]

  '@rollup/rollup-linux-arm-musleabihf@4.34.8':
    resolution: {integrity: sha512-S0lqKLfTm5u+QTxlFiAnb2J/2dgQqRy/XvziPtDd1rKZFXHTyYLoVL58M/XFwDI01AQCDIevGLbQrMAtdyanpA==}
    cpu: [arm]
    os: [linux]

  '@rollup/rollup-linux-arm64-gnu@4.34.8':
    resolution: {integrity: sha512-jpz9YOuPiSkL4G4pqKrus0pn9aYwpImGkosRKwNi+sJSkz+WU3anZe6hi73StLOQdfXYXC7hUfsQlTnjMd3s1A==}
    cpu: [arm64]
    os: [linux]

  '@rollup/rollup-linux-arm64-musl@4.34.8':
    resolution: {integrity: sha512-KdSfaROOUJXgTVxJNAZ3KwkRc5nggDk+06P6lgi1HLv1hskgvxHUKZ4xtwHkVYJ1Rep4GNo+uEfycCRRxht7+Q==}
    cpu: [arm64]
    os: [linux]

  '@rollup/rollup-linux-loongarch64-gnu@4.34.8':
    resolution: {integrity: sha512-NyF4gcxwkMFRjgXBM6g2lkT58OWztZvw5KkV2K0qqSnUEqCVcqdh2jN4gQrTn/YUpAcNKyFHfoOZEer9nwo6uQ==}
    cpu: [loong64]
    os: [linux]

  '@rollup/rollup-linux-powerpc64le-gnu@4.34.8':
    resolution: {integrity: sha512-LMJc999GkhGvktHU85zNTDImZVUCJ1z/MbAJTnviiWmmjyckP5aQsHtcujMjpNdMZPT2rQEDBlJfubhs3jsMfw==}
    cpu: [ppc64]
    os: [linux]

  '@rollup/rollup-linux-riscv64-gnu@4.34.8':
    resolution: {integrity: sha512-xAQCAHPj8nJq1PI3z8CIZzXuXCstquz7cIOL73HHdXiRcKk8Ywwqtx2wrIy23EcTn4aZ2fLJNBB8d0tQENPCmw==}
    cpu: [riscv64]
    os: [linux]

  '@rollup/rollup-linux-s390x-gnu@4.34.8':
    resolution: {integrity: sha512-DdePVk1NDEuc3fOe3dPPTb+rjMtuFw89gw6gVWxQFAuEqqSdDKnrwzZHrUYdac7A7dXl9Q2Vflxpme15gUWQFA==}
    cpu: [s390x]
    os: [linux]

  '@rollup/rollup-linux-x64-gnu@4.34.8':
    resolution: {integrity: sha512-8y7ED8gjxITUltTUEJLQdgpbPh1sUQ0kMTmufRF/Ns5tI9TNMNlhWtmPKKHCU0SilX+3MJkZ0zERYYGIVBYHIA==}
    cpu: [x64]
    os: [linux]

  '@rollup/rollup-linux-x64-musl@4.34.8':
    resolution: {integrity: sha512-SCXcP0ZpGFIe7Ge+McxY5zKxiEI5ra+GT3QRxL0pMMtxPfpyLAKleZODi1zdRHkz5/BhueUrYtYVgubqe9JBNQ==}
    cpu: [x64]
    os: [linux]

  '@rollup/rollup-win32-arm64-msvc@4.34.8':
    resolution: {integrity: sha512-YHYsgzZgFJzTRbth4h7Or0m5O74Yda+hLin0irAIobkLQFRQd1qWmnoVfwmKm9TXIZVAD0nZ+GEb2ICicLyCnQ==}
    cpu: [arm64]
    os: [win32]

  '@rollup/rollup-win32-ia32-msvc@4.34.8':
    resolution: {integrity: sha512-r3NRQrXkHr4uWy5TOjTpTYojR9XmF0j/RYgKCef+Ag46FWUTltm5ziticv8LdNsDMehjJ543x/+TJAek/xBA2w==}
    cpu: [ia32]
    os: [win32]

  '@rollup/rollup-win32-x64-msvc@4.34.8':
    resolution: {integrity: sha512-U0FaE5O1BCpZSeE6gBl3c5ObhePQSfk9vDRToMmTkbhCOgW4jqvtS5LGyQ76L1fH8sM0keRp4uDTsbjiUyjk0g==}
    cpu: [x64]
    os: [win32]

  '@sentry-internal/browser-utils@8.55.0':
    resolution: {integrity: sha512-ROgqtQfpH/82AQIpESPqPQe0UyWywKJsmVIqi3c5Fh+zkds5LUxnssTj3yNd1x+kxaPDVB023jAP+3ibNgeNDw==}
    engines: {node: '>=14.18'}

  '@sentry-internal/feedback@8.55.0':
    resolution: {integrity: sha512-cP3BD/Q6pquVQ+YL+rwCnorKuTXiS9KXW8HNKu4nmmBAyf7urjs+F6Hr1k9MXP5yQ8W3yK7jRWd09Yu6DHWOiw==}
    engines: {node: '>=14.18'}

  '@sentry-internal/replay-canvas@8.55.0':
    resolution: {integrity: sha512-nIkfgRWk1091zHdu4NbocQsxZF1rv1f7bbp3tTIlZYbrH62XVZosx5iHAuZG0Zc48AETLE7K4AX9VGjvQj8i9w==}
    engines: {node: '>=14.18'}

  '@sentry-internal/replay@8.55.0':
    resolution: {integrity: sha512-roCDEGkORwolxBn8xAKedybY+Jlefq3xYmgN2fr3BTnsXjSYOPC7D1/mYqINBat99nDtvgFvNfRcZPiwwZ1hSw==}
    engines: {node: '>=14.18'}

  '@sentry/browser@8.55.0':
    resolution: {integrity: sha512-1A31mCEWCjaMxJt6qGUK+aDnLDcK6AwLAZnqpSchNysGni1pSn1RWSmk9TBF8qyTds5FH8B31H480uxMPUJ7Cw==}
    engines: {node: '>=14.18'}

  '@sentry/core@8.55.0':
    resolution: {integrity: sha512-6g7jpbefjHYs821Z+EBJ8r4Z7LT5h80YSWRJaylGS4nW5W5Z2KXzpdnyFarv37O7QjauzVC2E+PABmpkw5/JGA==}
    engines: {node: '>=14.18'}

  '@sinclair/typebox@0.25.24':
    resolution: {integrity: sha512-XJfwUVUKDHF5ugKwIcxEgc9k8b7HbznCp6eUfWgu710hMPNIO4aw4/zB5RogDQz8nd6gyCDpU9O/m6qYEWY6yQ==}

  '@sinclair/typebox@0.27.8':
    resolution: {integrity: sha512-+Fj43pSMwJs4KRrH/938Uf+uAELIgVBmQzg/q1YG10djyfA3TnrU8N8XzqCh/okZdszqBQTZf96idMfE5lnwTA==}

  '@supabase/auth-js@2.67.3':
    resolution: {integrity: sha512-NJDaW8yXs49xMvWVOkSIr8j46jf+tYHV0wHhrwOaLLMZSFO4g6kKAf+MfzQ2RaD06OCUkUHIzctLAxjTgEVpzw==}

  '@supabase/functions-js@2.4.4':
    resolution: {integrity: sha512-WL2p6r4AXNGwop7iwvul2BvOtuJ1YQy8EbOd0dhG1oN1q8el/BIRSFCFnWAMM/vJJlHWLi4ad22sKbKr9mvjoA==}

  '@supabase/node-fetch@2.6.15':
    resolution: {integrity: sha512-1ibVeYUacxWYi9i0cf5efil6adJ9WRyZBLivgjs+AUpewx1F3xPi7gLgaASI2SmIQxPoCEjAsLAzKPgMJVgOUQ==}
    engines: {node: 4.x || >=6.0.0}

  '@supabase/postgrest-js@1.18.1':
    resolution: {integrity: sha512-dWDnoC0MoDHKhaEOrsEKTadWQcBNknZVQcSgNE/Q2wXh05mhCL1ut/jthRUrSbYcqIw/CEjhaeIPp7dLarT0bg==}

  '@supabase/realtime-js@2.11.2':
    resolution: {integrity: sha512-u/XeuL2Y0QEhXSoIPZZwR6wMXgB+RQbJzG9VErA3VghVt7uRfSVsjeqd7m5GhX3JR6dM/WRmLbVR8URpDWG4+w==}

  '@supabase/storage-js@2.7.1':
    resolution: {integrity: sha512-asYHcyDR1fKqrMpytAS1zjyEfvxuOIp1CIXX7ji4lHHcJKqyk+sLl/Vxgm4sN6u8zvuUtae9e4kDxQP2qrwWBA==}

  '@supabase/supabase-js@2.48.1':
    resolution: {integrity: sha512-VMD+CYk/KxfwGbI4fqwSUVA7CLr1izXpqfFerhnYPSi6LEKD8GoR4kuO5Cc8a+N43LnfSQwLJu4kVm2e4etEmA==}

  '@tailwindcss/forms@0.5.10':
    resolution: {integrity: sha512-utI1ONF6uf/pPNO68kmN1b8rEwNXv3czukalo8VtJH8ksIkZXr3Q3VYudZLkCsDd4Wku120uF02hYK25XGPorw==}
    peerDependencies:
      tailwindcss: '>=3.0.0 || >= 3.0.0-alpha.1 || >= 4.0.0-alpha.20 || >= 4.0.0-beta.1'

  '@tailwindcss/typography@0.5.16':
    resolution: {integrity: sha512-0wDLwCVF5V3x3b1SGXPCDcdsbDHMBe+lkFzBRaHeLvNi+nrrnZ1lA18u+OTWO8iSWU2GxUOCvlXtDuqftc1oiA==}
    peerDependencies:
      tailwindcss: '>=3.0.0 || insiders || >=4.0.0-alpha.20 || >=4.0.0-beta.1'

  '@tanstack/query-core@5.66.4':
    resolution: {integrity: sha512-skM/gzNX4shPkqmdTCSoHtJAPMTtmIJNS0hE+xwTTUVYwezArCT34NMermABmBVUg5Ls5aiUXEDXfqwR1oVkcA==}

  '@tanstack/query-devtools@5.65.0':
    resolution: {integrity: sha512-g5y7zc07U9D3esMdqUfTEVu9kMHoIaVBsD0+M3LPdAdD710RpTcLiNvJY1JkYXqkq9+NV+CQoemVNpQPBXVsJg==}

  '@tanstack/react-query-devtools@5.66.5':
    resolution: {integrity: sha512-aj/+IuLdt3fbNweKo2XSK6OMUpOULDUO1MRDUtggRl8W6/EvD7FVvm0ydRrOMvS9KUqC25V88WPYaPj8SEVGXg==}
    peerDependencies:
      '@tanstack/react-query': ^5.66.5
      react: ^18 || ^19

  '@tanstack/react-query@5.66.5':
    resolution: {integrity: sha512-D9aABj3/aFeNmifsdllh5O3hPyA8gUnZ1jAV8MjODQ7blirfAyGed9NjAnm8rgEdr1wChyjTT738ij3vY0EREQ==}
    peerDependencies:
      react: ^18 || ^19

  '@tensorflow/tfjs-backend-cpu@4.22.0':
    resolution: {integrity: sha512-1u0FmuLGuRAi8D2c3cocHTASGXOmHc/4OvoVDENJayjYkS119fcTcQf4iHrtLthWyDIPy3JiPhRrZQC9EwnhLw==}
    engines: {yarn: '>= 1.3.2'}
    peerDependencies:
      '@tensorflow/tfjs-core': 4.22.0

  '@tensorflow/tfjs-backend-webgl@4.22.0':
    resolution: {integrity: sha512-H535XtZWnWgNwSzv538czjVlbJebDl5QTMOth4RXr2p/kJ1qSIXE0vZvEtO+5EC9b00SvhplECny2yDewQb/Yg==}
    engines: {yarn: '>= 1.3.2'}
    peerDependencies:
      '@tensorflow/tfjs-core': 4.22.0

  '@tensorflow/tfjs-converter@4.22.0':
    resolution: {integrity: sha512-PT43MGlnzIo+YfbsjM79Lxk9lOq6uUwZuCc8rrp0hfpLjF6Jv8jS84u2jFb+WpUeuF4K33ZDNx8CjiYrGQ2trQ==}
    peerDependencies:
      '@tensorflow/tfjs-core': 4.22.0

  '@tensorflow/tfjs-core@4.22.0':
    resolution: {integrity: sha512-LEkOyzbknKFoWUwfkr59vSB68DMJ4cjwwHgicXN0DUi3a0Vh1Er3JQqCI1Hl86GGZQvY8ezVrtDIvqR1ZFW55A==}
    engines: {yarn: '>= 1.3.2'}

  '@tensorflow/tfjs-data@4.22.0':
    resolution: {integrity: sha512-dYmF3LihQIGvtgJrt382hSRH4S0QuAp2w1hXJI2+kOaEqo5HnUPG0k5KA6va+S1yUhx7UBToUKCBHeLHFQRV4w==}
    peerDependencies:
      '@tensorflow/tfjs-core': 4.22.0
      seedrandom: ^3.0.5

  '@tensorflow/tfjs-layers@4.22.0':
    resolution: {integrity: sha512-lybPj4ZNj9iIAPUj7a8ZW1hg8KQGfqWLlCZDi9eM/oNKCCAgchiyzx8OrYoWmRrB+AM6VNEeIT+2gZKg5ReihA==}
    peerDependencies:
      '@tensorflow/tfjs-core': 4.22.0

  '@tensorflow/tfjs-node@4.22.0':
    resolution: {integrity: sha512-uHrXeUlfgkMxTZqHkESSV7zSdKdV0LlsBeblqkuKU9nnfxB1pC6DtoyYVaLxznzZy7WQSegjcohxxCjAf6Dc7w==}
    engines: {node: '>=8.11.0'}

  '@tensorflow/tfjs@4.22.0':
    resolution: {integrity: sha512-0TrIrXs6/b7FLhLVNmfh8Sah6JgjBPH4mZ8JGb7NU6WW+cx00qK5BcAZxw7NCzxj6N8MRAIfHq+oNbPUNG5VAg==}
    hasBin: true

  '@testing-library/dom@10.4.0':
    resolution: {integrity: sha512-pemlzrSESWbdAloYml3bAJMEfNh1Z7EduzqPKprCH5S341frlpYnUEW0H72dLxa6IsYr+mPno20GiSm+h9dEdQ==}
    engines: {node: '>=18'}

  '@testing-library/dom@9.3.4':
    resolution: {integrity: sha512-FlS4ZWlp97iiNWig0Muq8p+3rVDjRiYE+YKGbAqXOu9nwJFFOdL00kFpz42M+4huzYi86vAK1sOOfyOG45muIQ==}
    engines: {node: '>=14'}

  '@testing-library/jest-dom@6.6.3':
    resolution: {integrity: sha512-IteBhl4XqYNkM54f4ejhLRJiZNqcSCoXUOG2CPK7qbD322KjQozM4kHQOfkG2oln9b9HTYqs+Sae8vBATubxxA==}
    engines: {node: '>=14', npm: '>=6', yarn: '>=1'}

  '@testing-library/react@14.3.1':
    resolution: {integrity: sha512-H99XjUhWQw0lTgyMN05W3xQG1Nh4lq574D8keFf1dDoNTJgp66VbJozRaczoF+wsiaPJNt/TcnfpLGufGxSrZQ==}
    engines: {node: '>=14'}
    peerDependencies:
      react: ^18.0.0
      react-dom: ^18.0.0

  '@testing-library/user-event@14.6.1':
    resolution: {integrity: sha512-vq7fv0rnt+QTXgPxr5Hjc210p6YKq2kmdziLgnsZGgLJ9e6VAShx1pACLuRjd/AS/sr7phAR58OIIpf0LlmQNw==}
    engines: {node: '>=12', npm: '>=6'}
    peerDependencies:
      '@testing-library/dom': '>=7.21.4'

  '@toolhouseai/sdk@1.1.5':
    resolution: {integrity: sha512-LACmfyToHHMobePppKi7DbUMRu2BGHlbfjrZH1ltKs2TUSYsvtrfpOuzIoS48Si/l4+luZ/T+NPKkdYH56DlcQ==}

  '@tootallnate/once@2.0.0':
    resolution: {integrity: sha512-XCuKFP5PS55gnMVu3dty8KPatLqUoy/ZYzDzAGCQ8JNFCkLXzmI7vNHCR+XpbZaMWQK/vQubr7PkYq8g470J/A==}
    engines: {node: '>= 10'}

  '@tootallnate/quickjs-emscripten@0.23.0':
    resolution: {integrity: sha512-C5Mc6rdnsaJDjO3UpGW/CQTHtCKaYlScZTly4JIu97Jxo/odCiH0ITnDXSJPTOrEKk/ycSZ0AOgTmkDtkOsvIA==}

  '@ts-morph/common@0.11.1':
    resolution: {integrity: sha512-7hWZS0NRpEsNV8vWJzg7FEz6V8MaLNeJOmwmghqUXTpzk16V1LLZhdo+4QvE/+zv4cVci0OviuJFnqhEfoV3+g==}

  '@tsconfig/node10@1.0.11':
    resolution: {integrity: sha512-DcRjDCujK/kCk/cUe8Xz8ZSpm8mS3mNNpta+jGCA6USEDfktlNvm1+IuZ9eTcDbNk41BHwpHHeW+N1lKCz4zOw==}

  '@tsconfig/node12@1.0.11':
    resolution: {integrity: sha512-cqefuRsh12pWyGsIoBKJA9luFu3mRxCA+ORZvA4ktLSzIuCUtWVxGIuXigEwO5/ywWFMZ2QEGKWvkZG1zDMTag==}

  '@tsconfig/node14@1.0.3':
    resolution: {integrity: sha512-ysT8mhdixWK6Hw3i1V2AeRqZ5WfXg1G43mqoYlM2nc6388Fq5jcXyr5mRsqViLx/GJYdoL0bfXD8nmF+Zn/Iow==}

  '@tsconfig/node16@1.0.4':
    resolution: {integrity: sha512-vxhUy4J8lyeyinH7Azl1pdd43GJhZH/tP2weN8TntQblOY+A0XbT8DJk1/oCPuOOyg/Ja757rG0CgHcWC8OfMA==}

  '@tweenjs/tween.js@23.1.3':
    resolution: {integrity: sha512-vJmvvwFxYuGnF2axRtPYocag6Clbb5YS7kLL+SO/TeVFzHqDIWrNKYtcsPMibjDx9O+bu+psAy9NKfWklassUA==}

  '@types/aria-query@5.0.4':
    resolution: {integrity: sha512-rfT93uj5s0PRL7EzccGMs3brplhcrghnDoV26NqKhCAS1hVo+WdNsPvE/yb6ilfr5hi2MEk6d5EWJTKdxg8jVw==}

  '@types/axios@0.14.4':
    resolution: {integrity: sha512-9JgOaunvQdsQ/qW2OPmE5+hCeUB52lQSolecrFrthct55QekhmXEwT203s20RL+UHtCQc15y3VXpby9E7Kkh/g==}
    deprecated: This is a stub types definition. axios provides its own type definitions, so you do not need this installed.

  '@types/babel__core@7.20.5':
    resolution: {integrity: sha512-qoQprZvz5wQFJwMDqeseRXWv3rqMvhgpbXFfVyWhbx9X47POIA6i/+dXefEmZKoAgOaTdaIgNSMqMIU61yRyzA==}

  '@types/babel__generator@7.6.8':
    resolution: {integrity: sha512-ASsj+tpEDsEiFr1arWrlN6V3mdfjRMZt6LtK/Vp/kreFLnr5QH5+DhvD5nINYZXzwJvXeGq+05iUXcAzVrqWtw==}

  '@types/babel__template@7.4.4':
    resolution: {integrity: sha512-h/NUaSyG5EyxBIp8YRxo4RMe2/qQgvyowRwVMzhYhBCONbW8PUsg4lkFMrhgZhUe5z3L3MiLDuvyJ/CaPa2A8A==}

  '@types/babel__traverse@7.20.6':
    resolution: {integrity: sha512-r1bzfrm0tomOI8g1SzvCaQHo6Lcv6zu0EA+W2kHrt8dyrHQxGzBBL4kdkzIS+jBMV+EYcMAEAqXqYaLJq5rOZg==}

  '@types/bluebird@3.5.42':
    resolution: {integrity: sha512-Jhy+MWRlro6UjVi578V/4ZGNfeCOcNCp0YaFNIUGFKlImowqwb1O/22wDVk3FDGMLqxdpOV3qQHD5fPEH4hK6A==}

  '@types/body-parser@1.19.5':
    resolution: {integrity: sha512-fB3Zu92ucau0iQ0JMCFQE7b/dv8Ot07NI3KaZIkIUNXq82k4eBAqUaneXfleGY9JWskeS9y+u0nXMyspcuQrCg==}

  '@types/connect@3.4.38':
    resolution: {integrity: sha512-K6uROf1LD88uDQqJCktA4yzL1YYAK6NgfsI0v/mTgyPKWsX1CnJ0XPSDhViejru1GcRkLWb8RlzFYJRqGUbaug==}

  '@types/continuation-local-storage@3.2.7':
    resolution: {integrity: sha512-Q7dPOymVpRG5Zpz90/o26+OAqOG2Sw+FED7uQmTrJNCF/JAPTylclZofMxZKd6W7g1BDPmT9/C/jX0ZcSNTQwQ==}

  '@types/cookie@0.6.0':
    resolution: {integrity: sha512-4Kh9a6B2bQciAhf7FSuMRRkUWecJgJu9nPnx3yzpsfXX/c50REIqpHY4C82bXP90qrLtXtkDxTZosYO3UpOwlA==}

  '@types/diff-match-patch@1.0.36':
    resolution: {integrity: sha512-xFdR6tkm0MWvBfO8xXCSsinYxHcqkQUlcHeSpMC2ukzOb6lwQAfDmW+Qt0AvlGd8HpsS28qKsB+oPeJn9I39jg==}

  '@types/dom-speech-recognition@0.0.4':
    resolution: {integrity: sha512-zf2GwV/G6TdaLwpLDcGTIkHnXf8JEf/viMux+khqKQKDa8/8BAUtXXZS563GnvJ4Fg0PBLGAaFf2GekEVSZ6GQ==}

  '@types/dotenv@8.2.3':
    resolution: {integrity: sha512-g2FXjlDX/cYuc5CiQvyU/6kkbP1JtmGzh0obW50zD7OKeILVL0NSpPWLXVfqoAGQjom2/SLLx9zHq0KXvD6mbw==}
    deprecated: This is a stub types definition. dotenv provides its own type definitions, so you do not need this installed.

  '@types/estree@1.0.6':
    resolution: {integrity: sha512-AYnb1nQyY49te+VRAVgmzfcgjYS91mY5P0TKUDCLEM+gNnA+3T6rWITXRLYCpahpqSQbN5cE+gHpnPyXjHWxcw==}

  '@types/express-serve-static-core@5.0.3':
    resolution: {integrity: sha512-JEhMNwUJt7bw728CydvYzntD0XJeTmDnvwLlbfbAhE7Tbslm/ax6bdIiUwTgeVlZTsJQPwZwKpAkyDtIjsvx3g==}

  '@types/express@5.0.0':
    resolution: {integrity: sha512-DvZriSMehGHL1ZNLzi6MidnsDhUZM/x2pRdDIKdwbUNqqwHxMlRdkxtn6/EPKyqKpHqTl/4nRZsRNLpZxZRpPQ==}

  '@types/history@4.7.11':
    resolution: {integrity: sha512-qjDJRrmvBMiTx+jyLxvLfJU7UznFuokDv4f3WRuriHKERccVpFU+8XMQUAbDzoiJCsmexxRExQeMwwCdamSKDA==}

  '@types/http-errors@2.0.4':
    resolution: {integrity: sha512-D0CFMMtydbJAegzOyHjtiKPLlvnm3iTZyZRSZoLq2mRhDdmLfIWOCYPfQJ4cu2erKghU++QvjcUjp/5h7hESpA==}

  '@types/http-proxy@1.17.15':
    resolution: {integrity: sha512-25g5atgiVNTIv0LBDTg1H74Hvayx0ajtJPLLcYE3whFv75J0pWNtOBzaXJQgDTmrX1bx5U9YC2w/n65BN1HwRQ==}

  '@types/ioredis@5.0.0':
    resolution: {integrity: sha512-zJbJ3FVE17CNl5KXzdeSPtdltc4tMT3TzC6fxQS0sQngkbFZ6h+0uTafsRqu+eSLIugf6Yb0Ea0SUuRr42Nk9g==}
    deprecated: This is a stub types definition. ioredis provides its own type definitions, so you do not need this installed.

  '@types/istanbul-lib-coverage@2.0.6':
    resolution: {integrity: sha512-2QF/t/auWm0lsy8XtKVPG19v3sSOQlJe/YHZgfjb/KBBHOGSV+J2q/S671rcq9uTBrLAXmZpqJiaQbMT+zNU1w==}

  '@types/istanbul-lib-report@3.0.3':
    resolution: {integrity: sha512-NQn7AHQnk/RSLOxrBbGyJM/aVQ+pjj5HCgasFxc0K/KhoATfQ/47AyUl15I2yBUpihjmas+a+VJBOqecrFH+uA==}

  '@types/istanbul-reports@3.0.4':
    resolution: {integrity: sha512-pk2B1NWalF9toCRu6gjBzR69syFjP4Od8WRAX+0mmf9lAjCRicLOWc+ZrxZHx/0XRjotgkF9t6iaMJ+aXcOdZQ==}

  '@types/jest@29.5.14':
    resolution: {integrity: sha512-ZN+4sdnLUbo8EVvVc2ao0GFW6oVrQRPn4K2lglySj7APvSrgzxHiNNK99us4WDMi57xxA2yggblIAMNhXOotLQ==}

  '@types/json-schema@7.0.15':
    resolution: {integrity: sha512-5+fP8P8MFNC+AyZCDxrB2pkZFPGzqQWUzpSeuuVLvm8VMcorNYavBqoFcxK8bQz4Qsbn4oUEEem4wDLfcysGHA==}

  '@types/lodash@4.17.13':
    resolution: {integrity: sha512-lfx+dftrEZcdBPczf9d0Qv0x+j/rfNCMuC6OcfXmO8gkfeNAY88PgKUbvG56whcN23gc27yenwF6oJZXGFpYxg==}

  '@types/long@4.0.2':
    resolution: {integrity: sha512-MqTGEo5bj5t157U6fA/BiDynNkn0YknVdh48CMPkTSpFTVmvao5UQmm7uEF6xBEo7qIMAlY/JSleYaE6VOdpaA==}

  '@types/mime@1.3.5':
    resolution: {integrity: sha512-/pyBZWSLD2n0dcHE3hq8s8ZvcETHtEuF+3E7XVt0Ig2nvsVQXdghHVcEkIWjy9A0wKfTn97a/PSDYohKIlnP/w==}

  '@types/mocha@10.0.10':
    resolution: {integrity: sha512-xPyYSz1cMPnJQhl0CLMH68j3gprKZaTjG3s5Vi+fDgx+uhG9NOXwbVt52eFS8ECyXhyKcjDLCBEqBExKuiZb7Q==}

  '@types/node-fetch@2.6.12':
    resolution: {integrity: sha512-8nneRWKCg3rMtF69nLQJnOYUcbafYeFSjqkw3jCRLsqkWFlHaoQrr5mXmofFGOx3DKn7UfmBMyov8ySvLRVldA==}

  '@types/node@16.18.11':
    resolution: {integrity: sha512-3oJbGBUWuS6ahSnEq1eN2XrCyf4YsWI8OyCvo7c64zQJNplk3mO84t53o8lfTk+2ji59g5ycfc6qQ3fdHliHuA==}

  '@types/node@18.19.76':
    resolution: {integrity: sha512-yvR7Q9LdPz2vGpmpJX5LolrgRdWvB67MJKDPSgIIzpFbaf9a1j/f5DnLp5VDyHGMR0QZHlTr1afsD87QCXFHKw==}

  '@types/node@22.13.4':
    resolution: {integrity: sha512-ywP2X0DYtX3y08eFVx5fNIw7/uIv8hYUKgXoK8oayJlLnKcRfEYCxWMVE1XagUdVtCJlZT1AU4LXEABW+L1Peg==}

  '@types/normalize-package-data@2.4.4':
    resolution: {integrity: sha512-37i+OaWTh9qeK4LSHPsyRC7NahnGotNuZvjLSgcPzblpHB3rrCJxAOgI5gCdKm7coonsaX1Of0ILiTcnZjbfxA==}

  '@types/offscreencanvas@2019.3.0':
    resolution: {integrity: sha512-esIJx9bQg+QYF0ra8GnvfianIY8qWB0GBx54PK5Eps6m+xTj86KLavHv6qDhzKcu5UUOgNfJ2pWaIIV7TRUd9Q==}

  '@types/offscreencanvas@2019.7.3':
    resolution: {integrity: sha512-ieXiYmgSRXUDeOntE1InxjWyvEelZGP63M+cGuquuRLuIKKT1osnkXjxev9B7d1nXSug5vpunx+gNlbVxMlC9A==}

  '@types/pg@8.11.10':
    resolution: {integrity: sha512-LczQUW4dbOQzsH2RQ5qoeJ6qJPdrcM/DcMLoqWQkMLMsq83J5lAX3LXjdkWdpscFy67JSOWDnh7Ny/sPFykmkg==}

  '@types/phoenix@1.6.6':
    resolution: {integrity: sha512-PIzZZlEppgrpoT2QgbnDU+MMzuR6BbCjllj0bM70lWoejMeNJAxCchxnv7J3XFkI8MpygtRpzXrIlmWUBclP5A==}

  '@types/puppeteer@7.0.4':
    resolution: {integrity: sha512-ja78vquZc8y+GM2al07GZqWDKQskQXygCDiu0e3uO0DMRKqE0MjrFBFmTulfPYzLB6WnL7Kl2tFPy0WXSpPomg==}
    deprecated: This is a stub types definition. puppeteer provides its own type definitions, so you do not need this installed.

  '@types/qs@6.9.17':
    resolution: {integrity: sha512-rX4/bPcfmvxHDv0XjfJELTTr+iB+tn032nPILqHm5wbthUUUuVtNGGqzhya9XUxjTP8Fpr0qYgSZZKxGY++svQ==}

  '@types/range-parser@1.2.7':
    resolution: {integrity: sha512-hKormJbkJqzQGhziax5PItDUTMAM9uE2XXQmM37dyd4hVM+5aVl7oVxMVUiVQn2oCQFN/LKCZdvSM0pFRqbSmQ==}

  '@types/react-dom@19.0.4':
    resolution: {integrity: sha512-4fSQ8vWFkg+TGhePfUzVmat3eC14TXYSsiiDSLI0dVLsrm9gZFABjPy/Qu6TKgl1tq1Bu1yDsuQgY3A3DOjCcg==}
    peerDependencies:
      '@types/react': ^19.0.0

  '@types/react-router-dom@5.3.3':
    resolution: {integrity: sha512-kpqnYK4wcdm5UaWI3fLcELopqLrHgLqNsdpHauzlQktfkHL3npOSwtj1Uz9oKBAzs7lFtVkV8j83voAz2D8fhw==}

  '@types/react-router@5.1.20':
    resolution: {integrity: sha512-jGjmu/ZqS7FjSH6owMcD5qpq19+1RS9DeVRqfl1FeBMxTDQAGwlMWOcs52NDoXaNKyG3d1cYQFMs9rCrb88o9Q==}

  '@types/react@19.0.10':
    resolution: {integrity: sha512-JuRQ9KXLEjaUNjTWpzuR231Z2WpIwczOkBEIvbHNCzQefFIT0L8IqE6NV6ULLyC1SI/i234JnDoMkfg+RjQj2g==}

  '@types/seedrandom@2.4.34':
    resolution: {integrity: sha512-ytDiArvrn/3Xk6/vtylys5tlY6eo7Ane0hvcx++TKo6RxQXuVfW0AF/oeWqAj9dN29SyhtawuXstgmPlwNcv/A==}

  '@types/send@0.17.4':
    resolution: {integrity: sha512-x2EM6TJOybec7c52BX0ZspPodMsQUd5L6PRwOunVyVUhXiBSKf3AezDL8Dgvgt5o0UfKNfuA0eMLr2wLT4AiBA==}

  '@types/sequelize@4.28.20':
    resolution: {integrity: sha512-XaGOKRhdizC87hDgQ0u3btxzbejlF+t6Hhvkek1HyphqCI4y7zVBIVAGmuc4cWJqGpxusZ1RiBToHHnNK/Edlw==}

  '@types/serve-static@1.15.7':
    resolution: {integrity: sha512-W8Ym+h8nhuRwaKPaDw34QUkwsGi6Rc4yYqvKFo5rm2FUEhCFbzVWrxXUxuKK8TASjWsysJY0nsmNCGhCOIsrOw==}

  '@types/stack-utils@2.0.3':
    resolution: {integrity: sha512-9aEbYZ3TbYMznPdcdr3SmIrLXwC/AKZXQeCf9Pgao5CKb8CyHuEX5jzWPTkvregvhRJHcpRO6BFoGW9ycaOkYw==}

  '@types/stats.js@0.17.3':
    resolution: {integrity: sha512-pXNfAD3KHOdif9EQXZ9deK82HVNaXP5ZIF5RP2QG6OQFNTaY2YIetfrE9t528vEreGQvEPRDDc8muaoYeK0SxQ==}

  '@types/statuses@2.0.5':
    resolution: {integrity: sha512-jmIUGWrAiwu3dZpxntxieC+1n/5c3mjrImkmOSQ2NC5uP6cYO4aAZDdSmRcI5C1oiTmqlZGHC+/NmJrKogbP5A==}

  '@types/three@0.173.0':
    resolution: {integrity: sha512-KtNjfI/CRB6JVKIVeZM1R3GYDX2wkoV2itNcQu2j4d7qkhjGOuB+s2oF6jl9mztycDLGMtrAnJQYxInC8Bb20A==}

  '@types/tough-cookie@4.0.5':
    resolution: {integrity: sha512-/Ad8+nIOV7Rl++6f1BdKxFSMgmoqEoYbHRpPcx3JEfv8VRsQe9Z4mCXeJBzxs7mbHY/XOZZuXlRNfhpVPbs6ZA==}

  '@types/triple-beam@1.3.5':
    resolution: {integrity: sha512-6WaYesThRMCl19iryMYP7/x2OVgCtbIVflDGFpWnb9irXI3UjYE4AzmYuiUKY1AJstGijoY+MgUszMgRxIYTYw==}

  '@types/uuid@10.0.0':
    resolution: {integrity: sha512-7gqG38EyHgyP1S+7+xomFtL+ZNHcKv6DwNaCZmJmo1vgMugyF3TCnXVg4t1uk89mLNwnLtnY3TpOpCOyp1/xHQ==}

  '@types/validator@13.12.2':
    resolution: {integrity: sha512-6SlHBzUW8Jhf3liqrGGXyTJSIFe4nqlJ5A5KaMZ2l/vbM3Wh3KSybots/wfWVzNLK4D1NZluDlSQIbIEPx6oyA==}

  '@types/web@0.0.203':
    resolution: {integrity: sha512-ZWthXkqMAUjWUYQxb31kJsIQODIlQZuUWjZsyHDMSUHot9Fan3NgQpZTU9CnM4dpw2G/6iF7Pmict/7bYckTtQ==}

  '@types/webxr@0.5.20':
    resolution: {integrity: sha512-JGpU6qiIJQKUuVSKx1GtQnHJGxRjtfGIhzO2ilq43VZZS//f1h1Sgexbdk+Lq+7569a6EYhOWrUpIruR/1Enmg==}

  '@types/ws@8.5.14':
    resolution: {integrity: sha512-bd/YFLW+URhBzMXurx7lWByOu+xzU9+kb3RboOteXYDfW+tr+JZa99OyNmPINEGB/ahzKrEuc8rcv4gnpJmxTw==}

  '@types/yargs-parser@21.0.3':
    resolution: {integrity: sha512-I4q9QU9MQv4oEOz4tAHJtNz1cwuLxn2F3xcc2iV5WdqLPpUnj30aUuxt1mAxYTG+oe8CZMV/+6rU4S4gRDzqtQ==}

  '@types/yargs@17.0.33':
    resolution: {integrity: sha512-WpxBCKWPLr4xSsHgz511rFJAM+wS28w2zEO1QDNY5zM/S8ok70NNfztH0xwhqKyaK0OHCbN98LDAZuy1ctxDkA==}

  '@types/yauzl@2.10.3':
    resolution: {integrity: sha512-oJoftv0LSuaDZE3Le4DbKX+KS9G36NzOeSap90UIK0yMA/NhKJhqlSGtNDORNRaIbQfzjXDrQa0ytJ6mNRGz/Q==}

  '@typescript-eslint/eslint-plugin@8.24.1':
    resolution: {integrity: sha512-ll1StnKtBigWIGqvYDVuDmXJHVH4zLVot1yQ4fJtLpL7qacwkxJc1T0bptqw+miBQ/QfUbhl1TcQ4accW5KUyA==}
    engines: {node: ^18.18.0 || ^20.9.0 || >=21.1.0}
    peerDependencies:
      '@typescript-eslint/parser': ^8.0.0 || ^8.0.0-alpha.0
      eslint: ^8.57.0 || ^9.0.0
      typescript: '>=4.8.4 <5.8.0'

  '@typescript-eslint/parser@8.24.1':
    resolution: {integrity: sha512-Tqoa05bu+t5s8CTZFaGpCH2ub3QeT9YDkXbPd3uQ4SfsLoh1/vv2GEYAioPoxCWJJNsenXlC88tRjwoHNts1oQ==}
    engines: {node: ^18.18.0 || ^20.9.0 || >=21.1.0}
    peerDependencies:
      eslint: ^8.57.0 || ^9.0.0
      typescript: '>=4.8.4 <5.8.0'

  '@typescript-eslint/scope-manager@8.24.1':
    resolution: {integrity: sha512-OdQr6BNBzwRjNEXMQyaGyZzgg7wzjYKfX2ZBV3E04hUCBDv3GQCHiz9RpqdUIiVrMgJGkXm3tcEh4vFSHreS2Q==}
    engines: {node: ^18.18.0 || ^20.9.0 || >=21.1.0}

  '@typescript-eslint/type-utils@8.24.1':
    resolution: {integrity: sha512-/Do9fmNgCsQ+K4rCz0STI7lYB4phTtEXqqCAs3gZW0pnK7lWNkvWd5iW545GSmApm4AzmQXmSqXPO565B4WVrw==}
    engines: {node: ^18.18.0 || ^20.9.0 || >=21.1.0}
    peerDependencies:
      eslint: ^8.57.0 || ^9.0.0
      typescript: '>=4.8.4 <5.8.0'

  '@typescript-eslint/types@8.24.1':
    resolution: {integrity: sha512-9kqJ+2DkUXiuhoiYIUvIYjGcwle8pcPpdlfkemGvTObzgmYfJ5d0Qm6jwb4NBXP9W1I5tss0VIAnWFumz3mC5A==}
    engines: {node: ^18.18.0 || ^20.9.0 || >=21.1.0}

  '@typescript-eslint/typescript-estree@8.24.1':
    resolution: {integrity: sha512-UPyy4MJ/0RE648DSKQe9g0VDSehPINiejjA6ElqnFaFIhI6ZEiZAkUI0D5MCk0bQcTf/LVqZStvQ6K4lPn/BRg==}
    engines: {node: ^18.18.0 || ^20.9.0 || >=21.1.0}
    peerDependencies:
      typescript: '>=4.8.4 <5.8.0'

  '@typescript-eslint/utils@8.24.1':
    resolution: {integrity: sha512-OOcg3PMMQx9EXspId5iktsI3eMaXVwlhC8BvNnX6B5w9a4dVgpkQZuU8Hy67TolKcl+iFWq0XX+jbDGN4xWxjQ==}
    engines: {node: ^18.18.0 || ^20.9.0 || >=21.1.0}
    peerDependencies:
      eslint: ^8.57.0 || ^9.0.0
      typescript: '>=4.8.4 <5.8.0'

  '@typescript-eslint/visitor-keys@8.24.1':
    resolution: {integrity: sha512-EwVHlp5l+2vp8CoqJm9KikPZgi3gbdZAtabKT9KPShGeOcJhsv4Zdo3oc8T8I0uKEmYoU4ItyxbptjF08enaxg==}
    engines: {node: ^18.18.0 || ^20.9.0 || >=21.1.0}

  '@vercel/build-utils@8.8.0':
    resolution: {integrity: sha512-4jkeJ/Xr0epojgfiyQufB8vC0ubE9SCfA9I2BGcOIKcf65C25juSvuYwaLixnjZXHUTO4Y9W7fdgiLUk55MgbA==}

  '@vercel/error-utils@2.0.3':
    resolution: {integrity: sha512-CqC01WZxbLUxoiVdh9B/poPbNpY9U+tO1N9oWHwTl5YAZxcqXmmWJ8KNMFItJCUUWdY3J3xv8LvAuQv2KZ5YdQ==}

  '@vercel/fun@1.1.0':
    resolution: {integrity: sha512-SpuPAo+MlAYMtcMcC0plx7Tv4Mp7SQhJJj1iIENlOnABL24kxHpL09XLQMGzZIzIW7upR8c3edwgfpRtp+dhVw==}
    engines: {node: '>= 10'}

  '@vercel/gatsby-plugin-vercel-analytics@1.0.11':
    resolution: {integrity: sha512-iTEA0vY6RBPuEzkwUTVzSHDATo1aF6bdLLspI68mQ/BTbi5UQEGjpjyzdKOVcSYApDtFU6M6vypZ1t4vIEnHvw==}

  '@vercel/gatsby-plugin-vercel-builder@2.0.61':
    resolution: {integrity: sha512-OchbRapri4fGCefvjOG9m0yP2JICvCwrrQ+jS3lumcvr6NimmdDu3yxnzFYlSZ06D8cqD3hXx7a+hJKY5zdk3Q==}

  '@vercel/go@3.2.1':
    resolution: {integrity: sha512-ezjmuUvLigH9V4egEaX0SZ+phILx8lb+Zkp1iTqKI+yl/ibPAtVo5o+dLSRAXU9U01LBmaLu3O8Oxd/JpWYCOw==}

  '@vercel/hydrogen@1.0.9':
    resolution: {integrity: sha512-IPAVaALuGAzt2apvTtBs5tB+8zZRzn/yG3AGp8dFyCsw/v5YOuk0Q5s8Z3fayLvJbFpjrKtqRNDZzVJBBU3MrQ==}

  '@vercel/next@4.4.0':
    resolution: {integrity: sha512-oqeAY+f6qMeS3/zEUHeJqa47Sa4ULB33a1DuXcRgvACwewGFUApp2XYm+pgci3EU/19ij8c2EHIASp7B6Y+XVg==}

  '@vercel/nft@0.27.3':
    resolution: {integrity: sha512-oySTdDSzUAFDXpsSLk9Q943o+/Yu/+TCFxnehpFQEf/3khi2stMpTHPVNwFdvZq/Z4Ky93lE+MGHpXCRpMkSCA==}
    engines: {node: '>=16'}
    hasBin: true

  '@vercel/node@5.0.0':
    resolution: {integrity: sha512-l917aGyDkaOhqfDrYSqy9sjd+Pv6K8mCsVyxzGv4kwmbhERpi8rS6aBmfIf4fDevEPYiOasftPHASbdnyHOe/g==}

  '@vercel/python@4.5.1':
    resolution: {integrity: sha512-nZX1oezs5E+Un5Pw21P7cEXV9WBohRSq8gDAqipu7KHFfdAQ7ubfBclRmDTGaHOiYvdLsJPiE599vsUfKKob/w==}

  '@vercel/redwood@2.1.10':
    resolution: {integrity: sha512-JscXZGNuZY1IHq5CbGBHt7BvHEHh35ZIgorJ5RAEjvuqaox/EE4bA0oyI8y/5aWoZfMvJifS+UATKwI8HrP97w==}

  '@vercel/remix-builder@4.0.0':
    resolution: {integrity: sha512-82O08BggyQgRR86jbkx6pTWaTVhlMA9vU0nvql8af76r3k0iBrkoe6tJiEnwut2YaePUNWr2Kr+mdy6OrJHmVw==}

  '@vercel/routing-utils@5.0.0':
    resolution: {integrity: sha512-llvozDbkGDSelbgigAt9IwCQS8boP4rNHfy3rpJf0DqSn6UDlkFX270NwIQruyXN9KHktHC9qOof6Ik2+bT88A==}

  '@vercel/ruby@2.1.0':
    resolution: {integrity: sha512-UZYwlSEEfVnfzTmgkD+kxex9/gkZGt7unOWNyWFN7V/ZnZSsGBUgv6hXLnwejdRi3EztgRQEBd1kUKlXdIeC0Q==}

  '@vercel/static-build@2.5.39':
    resolution: {integrity: sha512-gnurv1NWzyE5STFF0BlgWXzIMODv9HeVezRwiEyhndjeugwkzp3xyoRXXR178LZ87lZ7gcgOp6HWEpNmaHDSyw==}

  '@vercel/static-config@3.0.0':
    resolution: {integrity: sha512-2qtvcBJ1bGY0dYGYh3iM7yGKkk971FujLEDXzuW5wcZsPr1GSEjO/w2iSr3qve6nDDtBImsGoDEnus5FI4+fIw==}

  '@vitejs/plugin-react@4.3.4':
    resolution: {integrity: sha512-SCCPBJtYLdE8PX/7ZQAs1QAZ8Jqwih+0VBLum1EGqmCCQal+MIUqLCzj3ZUy8ufbC0cAM4LRlSTm7IQJwWT4ug==}
    engines: {node: ^14.18.0 || >=16.0.0}
    peerDependencies:
      vite: ^4.2.0 || ^5.0.0 || ^6.0.0

  '@vitest/coverage-v8@3.0.5':
    resolution: {integrity: sha512-zOOWIsj5fHh3jjGwQg+P+J1FW3s4jBu1Zqga0qW60yutsBtqEqNEJKWYh7cYn1yGD+1bdPsPdC/eL4eVK56xMg==}
    peerDependencies:
      '@vitest/browser': 3.0.5
      vitest: 3.0.5
    peerDependenciesMeta:
      '@vitest/browser':
        optional: true

  '@vitest/eslint-plugin@1.1.31':
    resolution: {integrity: sha512-xlsLr+e+AXZ/00eVZCtNmMeCJoJaRCoLDiAgLcxgQjSS1EertieB2MUHf8xIqPKs9lECc/UpL+y1xDcpvi02hw==}
    peerDependencies:
      '@typescript-eslint/utils': '>= 8.0'
      eslint: '>= 8.57.0'
      typescript: '>= 5.0.0'
      vitest: '*'
    peerDependenciesMeta:
      typescript:
        optional: true
      vitest:
        optional: true

  '@vitest/expect@3.0.5':
    resolution: {integrity: sha512-nNIOqupgZ4v5jWuQx2DSlHLEs7Q4Oh/7AYwNyE+k0UQzG7tSmjPXShUikn1mpNGzYEN2jJbTvLejwShMitovBA==}

  '@vitest/mocker@3.0.5':
    resolution: {integrity: sha512-CLPNBFBIE7x6aEGbIjaQAX03ZZlBMaWwAjBdMkIf/cAn6xzLTiM3zYqO/WAbieEjsAZir6tO71mzeHZoodThvw==}
    peerDependencies:
      msw: ^2.4.9
      vite: ^5.0.0 || ^6.0.0
    peerDependenciesMeta:
      msw:
        optional: true
      vite:
        optional: true

  '@vitest/pretty-format@3.0.5':
    resolution: {integrity: sha512-CjUtdmpOcm4RVtB+up8r2vVDLR16Mgm/bYdkGFe3Yj/scRfCpbSi2W/BDSDcFK7ohw8UXvjMbOp9H4fByd/cOA==}

  '@vitest/runner@3.0.5':
    resolution: {integrity: sha512-BAiZFityFexZQi2yN4OX3OkJC6scwRo8EhRB0Z5HIGGgd2q+Nq29LgHU/+ovCtd0fOfXj5ZI6pwdlUmC5bpi8A==}

  '@vitest/snapshot@3.0.5':
    resolution: {integrity: sha512-GJPZYcd7v8QNUJ7vRvLDmRwl+a1fGg4T/54lZXe+UOGy47F9yUfE18hRCtXL5aHN/AONu29NGzIXSVFh9K0feA==}

  '@vitest/spy@3.0.5':
    resolution: {integrity: sha512-5fOzHj0WbUNqPK6blI/8VzZdkBlQLnT25knX0r4dbZI9qoZDf3qAdjoMmDcLG5A83W6oUUFJgUd0EYBc2P5xqg==}

  '@vitest/ui@3.0.5':
    resolution: {integrity: sha512-gw2noso6WI+2PeMVCZFntdATS6xl9qhQcbhkPQ9sOmx/Xn0f4Bx4KDSbD90jpJPF0l5wOzSoGCmKyVR3W612mg==}
    peerDependencies:
      vitest: 3.0.5

  '@vitest/utils@3.0.5':
    resolution: {integrity: sha512-N9AX0NUoUtVwKwy21JtwzaqR5L5R5A99GAbrHfCCXK1lp593i/3AZAXhSP43wRQuxYsflrdzEfXZFo1reR1Nkg==}

  '@vue/compiler-core@3.5.13':
    resolution: {integrity: sha512-oOdAkwqUfW1WqpwSYJce06wvt6HljgY3fGeM9NcVA1HaYOij3mZG9Rkysn0OHuyUAGMbEbARIpsG+LPVlBJ5/Q==}

  '@vue/compiler-dom@3.5.13':
    resolution: {integrity: sha512-ZOJ46sMOKUjO3e94wPdCzQ6P1Lx/vhp2RSvfaab88Ajexs0AHeV0uasYhi99WPaogmBlRHNRuly8xV75cNTMDA==}

  '@vue/compiler-sfc@3.5.13':
    resolution: {integrity: sha512-6VdaljMpD82w6c2749Zhf5T9u5uLBWKnVue6XWxprDobftnletJ8+oel7sexFfM3qIxNmVE7LSFGTpv6obNyaQ==}

  '@vue/compiler-ssr@3.5.13':
    resolution: {integrity: sha512-wMH6vrYHxQl/IybKJagqbquvxpWCuVYpoUJfCqFZwa/JY1GdATAQ+TgVtgrwwMZ0D07QhA99rs/EAAWfvG6KpA==}

  '@vue/reactivity@3.5.13':
    resolution: {integrity: sha512-NaCwtw8o48B9I6L1zl2p41OHo/2Z4wqYGGIK1Khu5T7yxrn+ATOixn/Udn2m+6kZKB/J7cuT9DbWWhRxqixACg==}

  '@vue/runtime-core@3.5.13':
    resolution: {integrity: sha512-Fj4YRQ3Az0WTZw1sFe+QDb0aXCerigEpw418pw1HBUKFtnQHWzwojaukAs2X/c9DQz4MQ4bsXTGlcpGxU/RCIw==}

  '@vue/runtime-dom@3.5.13':
    resolution: {integrity: sha512-dLaj94s93NYLqjLiyFzVs9X6dWhTdAlEAciC3Moq7gzAc13VJUdCnjjRurNM6uTLFATRHexHCTu/Xp3eW6yoog==}

  '@vue/server-renderer@3.5.13':
    resolution: {integrity: sha512-wAi4IRJV/2SAW3htkTlB+dHeRmpTiVIK1OGLWV1yeStVSebSQQOwGwIq0D3ZIoBj2C2qpgz5+vX9iEBkTdk5YA==}
    peerDependencies:
      vue: 3.5.13

  '@vue/shared@3.5.13':
    resolution: {integrity: sha512-/hnE/qP5ZoGpol0a5mDi45bOd7t3tjYJBjsgCsivow7D48cJeV5l05RD82lPqi7gRiphZM37rnhW1l6ZoCNNnQ==}

  '@webgpu/types@0.1.38':
    resolution: {integrity: sha512-7LrhVKz2PRh+DD7+S+PVaFd5HxaWQvoMqBbsV9fNJO1pjUs1P8bM2vQVNfk+3URTqbuTI7gkXi0rfsN0IadoBA==}

  '@xenova/transformers@2.17.2':
    resolution: {integrity: sha512-lZmHqzrVIkSvZdKZEx7IYY51TK0WDrC8eR0c5IMnBsO8di8are1zzw8BlLhyO2TklZKLN5UffNGs1IJwT6oOqQ==}

  abbrev@1.1.1:
    resolution: {integrity: sha512-nne9/IiQ/hzIhY6pdDnbBtz7DjPTKrY00P/zvPSm5pOFkl6xuGrGnXn/VtTNNfNtAfZ9/1RtehkszU9qcTii0Q==}

  abort-controller@3.0.0:
    resolution: {integrity: sha512-h8lQ8tacZYnR3vNQTgibj+tODHI5/+l06Au2Pcriv/Gmet0eaj4TwWH41sO9wnHDiQsEj19q0drzdWdeAHtweg==}
    engines: {node: '>=6.5'}

  accepts@1.3.8:
    resolution: {integrity: sha512-PYAthTa2m2VKxuvSD3DPC/Gy+U+sOA1LAuT8mkmRuvw+NACSaeXEQ+NHcVF7rONl6qcaxV3Uuemwawk+7+SJLw==}
    engines: {node: '>= 0.6'}

  acorn-import-attributes@1.9.5:
    resolution: {integrity: sha512-n02Vykv5uA3eHGM/Z2dQrcD56kL8TyDb2p1+0P83PClMnC/nc+anbQRhIOWnSq4Ke/KvDPrY3C9hDtC/A3eHnQ==}
    peerDependencies:
      acorn: ^8

  acorn-jsx@5.3.2:
    resolution: {integrity: sha512-rq9s+JNhf0IChjtDXxllJ7g41oZk5SlXtp0LHwyA5cejwn7vKmKp4pPri6YEePv2PU65sAsegbXtIinmDFDXgQ==}
    peerDependencies:
      acorn: ^6.0.0 || ^7.0.0 || ^8.0.0

  acorn-typescript@1.4.13:
    resolution: {integrity: sha512-xsc9Xv0xlVfwp2o7sQ+GCQ1PgbkdcpWdTzrwXxO3xDMTAywVS3oXVOcOHuRjAPkS4P9b+yc/qNF15460v+jp4Q==}
    peerDependencies:
      acorn: '>=8.9.0'

  acorn-walk@8.3.4:
    resolution: {integrity: sha512-ueEepnujpqee2o5aIYnvHU6C0A42MNdsIDeqy5BydrkuC5R1ZuUFnm27EeFJGoEHJQgn3uleRvmTXaJgfXbt4g==}
    engines: {node: '>=0.4.0'}

  acorn@8.14.0:
    resolution: {integrity: sha512-cl669nCJTZBsL97OF4kUQm5g5hC2uihk0NxY3WENAC0TYdILVkAyHymAntgxGkl7K+t0cXIrH5siy5S4XkFycA==}
    engines: {node: '>=0.4.0'}
    hasBin: true

  adm-zip@0.5.16:
    resolution: {integrity: sha512-TGw5yVi4saajsSEgz25grObGHEUaDrniwvA2qwSC060KfqGPdglhvPMA2lPIoxs3PQIItj2iag35fONcQqgUaQ==}
    engines: {node: '>=12.0'}

  agent-base@4.3.0:
    resolution: {integrity: sha512-salcGninV0nPrwpGNn4VTXBb1SOuXQBiqbrNXoeizJsHrsL6ERFM2Ne3JUSBWRE6aeNJI2ROP/WEEIDUiDe3cg==}
    engines: {node: '>= 4.0.0'}

  agent-base@6.0.2:
    resolution: {integrity: sha512-RZNwNclF7+MS/8bDg70amg32dyeZGZxiDuQmZxKLAlQjr3jGyLx+4Kkk58UO7D2QdgFIQCovuSuZESne6RG6XQ==}
    engines: {node: '>= 6.0.0'}

  agent-base@7.1.3:
    resolution: {integrity: sha512-jRR5wdylq8CkOe6hei19GGZnxM6rBGwFl3Bg0YItGDimvjGtAvdZk4Pu6Cl4u4Igsws4a1fd1Vq3ezrhn4KmFw==}
    engines: {node: '>= 14'}

  agentkeepalive@4.6.0:
    resolution: {integrity: sha512-kja8j7PjmncONqaTsB8fQ+wE2mSU2DJ9D4XKoJ5PFWIdRMa6SLSN1ff4mOr4jCbfRSsxR4keIiySJU0N9T5hIQ==}
    engines: {node: '>= 8.0.0'}

  ai@3.4.33:
    resolution: {integrity: sha512-plBlrVZKwPoRTmM8+D1sJac9Bq8eaa2jiZlHLZIWekKWI1yMWYZvCCEezY9ASPwRhULYDJB2VhKOBUUeg3S5JQ==}
    engines: {node: '>=18'}
    peerDependencies:
      openai: ^4.42.0
      react: ^18 || ^19 || ^19.0.0-rc
      sswr: ^2.1.0
      svelte: ^3.0.0 || ^4.0.0 || ^5.0.0
      zod: ^3.0.0
    peerDependenciesMeta:
      openai:
        optional: true
      react:
        optional: true
      sswr:
        optional: true
      svelte:
        optional: true
      zod:
        optional: true

  ajv@6.12.6:
    resolution: {integrity: sha512-j3fVLgvTo527anyYyJOGTYJbG+vnnQYvE0m5mmkc1TK+nxAppkCLMIL0aZ4dblVCNoGShhm+kzE4ZUykBoMg4g==}

  ajv@8.6.3:
    resolution: {integrity: sha512-SMJOdDP6LqTkD0Uq8qLi+gMwSt0imXLSV080qFVwJCpH9U6Mb+SUGHAXM0KNbcBPguytWyvFxcHgMLe2D2XSpw==}

  ansi-escapes@4.3.2:
    resolution: {integrity: sha512-gKXj5ALrKWQLsYG9jlTRmR/xKluxHV+Z9QEwNIgCfM1/uwPMCuzVVnh5mwTd+OuBZcwSIMbqssNWRm1lE51QaQ==}
    engines: {node: '>=8'}

  ansi-escapes@7.0.0:
    resolution: {integrity: sha512-GdYO7a61mR0fOlAsvC9/rIHf7L96sBc6dEWzeOu+KAea5bZyQRPIpojrVoI4AXGJS/ycu/fBTdLrUkA4ODrvjw==}
    engines: {node: '>=18'}

  ansi-regex@5.0.1:
    resolution: {integrity: sha512-quJQXlTSUGL2LH9SUXo8VwsY4soanhgo6LNSm84E1LBcE8s3O0wpdiRzyR9z/ZZJMlMWv37qOOb9pdJlMUEKFQ==}
    engines: {node: '>=8'}

  ansi-regex@6.1.0:
    resolution: {integrity: sha512-7HSX4QQb4CspciLpVFwyRe79O3xsIZDDLER21kERQ71oaPodF8jL725AgJMFAYbooIqolJoRLuM81SpeUkpkvA==}
    engines: {node: '>=12'}

  ansi-styles@4.3.0:
    resolution: {integrity: sha512-zbB9rCJAT1rbjiVDb2hqKFHNYLxgtk8NURxZ3IZwD3F6NtxbXZQCnnSi1Lkx+IDohdPlFp222wVALIheZJQSEg==}
    engines: {node: '>=8'}

  ansi-styles@5.2.0:
    resolution: {integrity: sha512-Cxwpt2SfTzTtXcfOlzGEee8O+c+MmUgGrNiBcXnuWxuFJHe6a5Hz7qwhwe5OgaSYI0IJvkLqWX1ASG+cJOkEiA==}
    engines: {node: '>=10'}

  ansi-styles@6.2.1:
    resolution: {integrity: sha512-bN798gFfQX+viw3R7yrGWRqnrN2oRkEkUjjl4JNn4E8GxxbjtG3FbrEIIY3l8/hrwUwIeCZvi4QuOTP4MErVug==}
    engines: {node: '>=12'}

  any-promise@1.3.0:
    resolution: {integrity: sha512-7UvmKalWRt1wgjL1RrGxoSJW/0QZFIegpeGvZG9kjp8vrRu55XTHbwnqq2GpXm9uLbcuhxm3IqX9OB4MZR1b2A==}

  anymatch@3.1.3:
    resolution: {integrity: sha512-KMReFUr0B4t+D+OBkjR3KYqvocp2XaSzO55UcB6mgQMd3KbcE+mWTyvVV7D/zsdEbNnV6acZUutkiHQXvTr1Rw==}
    engines: {node: '>= 8'}

  aproba@2.0.0:
    resolution: {integrity: sha512-lYe4Gx7QT+MKGbDsA+Z+he/Wtef0BiwDOlK/XkBrdfsh9J/jPPXbX0tE9x9cl27Tmu5gg3QUbUrQYa/y+KOHPQ==}

  are-we-there-yet@2.0.0:
    resolution: {integrity: sha512-Ci/qENmwHnsYo9xKIcUJN5LeDKdJ6R1Z1j9V/J5wyq8nh/mYPEpIKJbBZXtZjG04HiK7zV/p6Vs9952MrMeUIw==}
    engines: {node: '>=10'}
    deprecated: This package is no longer supported.

  arg@4.1.0:
    resolution: {integrity: sha512-ZWc51jO3qegGkVh8Hwpv636EkbesNV5ZNQPCtRa+0qytRYPEs9IYT9qITY9buezqUH5uqyzlWLcufrzU2rffdg==}

  arg@4.1.3:
    resolution: {integrity: sha512-58S9QDqG0Xx27YwPSt9fJxivjYl432YCwfDMfZ+71RAqUrZef7LrKQZ3LHLOwCS4FLNBplP533Zx895SeOCHvA==}

  arg@5.0.2:
    resolution: {integrity: sha512-PYjyFOLKQ9y57JvQ6QLo8dAgNqswh8M1RMJYdQduT6xbWSgK36P/Z/v+p888pM69jMMfS8Xd8F6I1kQ/I9HUGg==}

  argparse@1.0.10:
    resolution: {integrity: sha512-o5Roy6tNG4SL/FOkCAN6RzjiakZS25RLYFrcMttJqbdd8BWrnA+fGz57iN5Pb06pvBGvl5gQ0B48dJlslXvoTg==}

  argparse@2.0.1:
    resolution: {integrity: sha512-8+9WqebbFzpX9OR+Wa6O29asIogeRMzcGtAINdpMHHyAg10f05aSFVBbcEqGf/PXw1EjAZ+q2/bEBg3DvurK3Q==}

  aria-hidden@1.2.4:
    resolution: {integrity: sha512-y+CcFFwelSXpLZk/7fMB2mUbGtX9lKycf1MWJ7CaTIERyitVlyQx6C+sxcROU2BAJ24OiZyK+8wj2i8AlBoS3A==}
    engines: {node: '>=10'}

  aria-query@5.1.3:
    resolution: {integrity: sha512-R5iJ5lkuHybztUfuOAznmboyjWq8O6sqNqtK7CLOqdydi54VNbORp49mb14KbWgG1QD3JFO9hJdZ+y4KutfdOQ==}

  aria-query@5.3.0:
    resolution: {integrity: sha512-b0P0sZPKtyu8HkeRAfCq0IfURZK+SuwMjY1UXGBU27wpAiTwQAIlq56IbIO+ytk/JjS1fMR14ee5WBBfKi5J6A==}

  aria-query@5.3.2:
    resolution: {integrity: sha512-COROpnaoap1E2F000S62r6A60uHZnmlvomhfyT2DlTcrY1OrBKn2UhH7qn5wTC9zMvD0AY7csdPSNwKP+7WiQw==}
    engines: {node: '>= 0.4'}

  array-buffer-byte-length@1.0.2:
    resolution: {integrity: sha512-LHE+8BuR7RYGDKvnrmcuSq3tDcKv9OFEXQt/HpbZhY7V6h0zlUXutnAD82GiFx9rdieCMjkvtcsPqBwgUl1Iiw==}
    engines: {node: '>= 0.4'}

  array-flatten@1.1.1:
    resolution: {integrity: sha512-PCVAQswWemu6UdxsDFFX/+gVeYqKAod3D3UVm91jHwynguOwAvYPhx8nNlM++NqRcK6CxxpUafjmhIdKiHibqg==}

  assertion-error@2.0.1:
    resolution: {integrity: sha512-Izi8RQcffqCeNVgFigKli1ssklIbpHnCYc6AknXGYoB6grJqyeby7jv12JUQgmTAnIDnbck1uxksT4dzN3PWBA==}
    engines: {node: '>=12'}

  ast-types@0.13.4:
    resolution: {integrity: sha512-x1FCFnFifvYDDzTaLII71vG5uvDwgtmDTEVWAxrgeiR8VjMONcCXJx7E+USjDtHlwFmt9MysbqgF9b9Vjr6w+w==}
    engines: {node: '>=4'}

  async-listen@1.2.0:
    resolution: {integrity: sha512-CcEtRh/oc9Jc4uWeUwdpG/+Mb2YUHKmdaTf0gUr7Wa+bfp4xx70HOb3RuSTJMvqKNB1TkdTfjLdrcz2X4rkkZA==}

  async-listen@3.0.0:
    resolution: {integrity: sha512-V+SsTpDqkrWTimiotsyl33ePSjA5/KrithwupuvJ6ztsqPvGv6ge4OredFhPffVXiLN/QUWvE0XcqJaYgt6fOg==}
    engines: {node: '>= 14'}

  async-listen@3.0.1:
    resolution: {integrity: sha512-cWMaNwUJnf37C/S5TfCkk/15MwbPRwVYALA2jtjkbHjCmAPiDXyNJy2q3p1KAZzDLHAWyarUWSujUoHR4pEgrA==}
    engines: {node: '>= 14'}

  async-mutex@0.5.0:
    resolution: {integrity: sha512-1A94B18jkJ3DYq284ohPxoXbfTA5HsQ7/Mf4DEhcyLx3Bz27Rh59iScbB6EPiP+B+joue6YCxcMXSbFC1tZKwA==}

  async-sema@3.1.1:
    resolution: {integrity: sha512-tLRNUXati5MFePdAk8dw7Qt7DpxPB60ofAgn8WRhW6a2rcimZnYBP9oxHiv0OHy+Wz7kPMG+t4LGdt31+4EmGg==}

  async@3.2.6:
    resolution: {integrity: sha512-htCUDlxyyCLMgaM3xXg0C0LW2xqfuQ6p05pCEIsXuyQ+a1koYKTuBMzRNwmybfLgvJDMd0r1LTn4+E0Ti6C2AA==}

  asynckit@0.4.0:
    resolution: {integrity: sha512-Oei9OH4tRh0YqU3GxhX79dM/mwVgvbZJaSNaRk+bshkj0S5cfHcgYakreBjrHwatXKbz+IoIdYLxrKim2MjW0Q==}

  autoprefixer@10.4.20:
    resolution: {integrity: sha512-XY25y5xSv/wEoqzDyXXME4AFfkZI0P23z6Fs3YgymDnKJkCGOnkL0iTxCa85UTqaSgfcqyf3UA6+c7wUvx/16g==}
    engines: {node: ^10 || ^12 || >=14}
    hasBin: true
    peerDependencies:
      postcss: ^8.1.0

  available-typed-arrays@1.0.7:
    resolution: {integrity: sha512-wvUjBtSGN7+7SjNpq/9M2Tg350UZD3q62IFZLbRAR1bSMlCo1ZaeW+BJ+D090e4hIIZLBcTDWe4Mh4jvUDajzQ==}
    engines: {node: '>= 0.4'}

  axios@1.7.9:
    resolution: {integrity: sha512-LhLcE7Hbiryz8oMDdDptSrWowmB4Bl6RCt6sIJKpRB4XtVf0iEgewX3au/pJqm+Py1kCASkb/FFKjxQaLtxJvw==}

  axobject-query@4.1.0:
    resolution: {integrity: sha512-qIj0G9wZbMGNLjLmg1PT6v2mE9AH2zlnADJD/2tC6E00hgmhUOfEB6greHPAfLRSufHqROIUTkw6E+M3lH0PTQ==}
    engines: {node: '>= 0.4'}

  b4a@1.6.7:
    resolution: {integrity: sha512-OnAYlL5b7LEkALw87fUVafQw5rVR9RjwGd4KUwNQ6DrrNmaVaUCgLipfVlzrPQ4tWOR9P0IXGNOx50jYCCdSJg==}

  balanced-match@1.0.2:
    resolution: {integrity: sha512-3oSeUO0TMV67hN1AmbXsK4yaqU7tjiHlbxRDZOpH0KW9+CeX4bRAaX0Anxt0tx2MrpRpWwQaPwIlISEJhYU5Pw==}

  bare-events@2.5.0:
    resolution: {integrity: sha512-/E8dDe9dsbLyh2qrZ64PEPadOQ0F4gbl1sUJOrmph7xOiIxfY8vwab/4bFLh4Y88/Hk/ujKcrQKc+ps0mv873A==}

  bare-fs@2.3.5:
    resolution: {integrity: sha512-SlE9eTxifPDJrT6YgemQ1WGFleevzwY+XAP1Xqgl56HtcrisC2CHCZ2tq6dBpcH2TnNxwUEUGhweo+lrQtYuiw==}

  bare-os@2.4.4:
    resolution: {integrity: sha512-z3UiI2yi1mK0sXeRdc4O1Kk8aOa/e+FNWZcTiPB/dfTWyLypuE99LibgRaQki914Jq//yAWylcAt+mknKdixRQ==}

  bare-path@2.1.3:
    resolution: {integrity: sha512-lh/eITfU8hrj9Ru5quUp0Io1kJWIk1bTjzo7JH1P5dWmQ2EL4hFUlfI8FonAhSlgIfhn63p84CDY/x+PisgcXA==}

  bare-stream@2.6.1:
    resolution: {integrity: sha512-eVZbtKM+4uehzrsj49KtCy3Pbg7kO1pJ3SKZ1SFrIH/0pnj9scuGGgUlNDf/7qS8WKtGdiJY5Kyhs/ivYPTB/g==}

  base64-js@1.5.1:
    resolution: {integrity: sha512-AKpaYlHn8t4SVbOHCy+b5+KKgvR4vrsD8vbvrbiQJps7fKDTkjkDry6ji0rUJjC0kzbNePLwzxq8iypo41qeWA==}

  basic-ftp@5.0.5:
    resolution: {integrity: sha512-4Bcg1P8xhUuqcii/S0Z9wiHIrQVPMermM1any+MX5GeGD7faD3/msQUDGLol9wOcz4/jbg/WJnGqoJF6LiBdtg==}
    engines: {node: '>=10.0.0'}

  before-after-hook@3.0.2:
    resolution: {integrity: sha512-Nik3Sc0ncrMK4UUdXQmAnRtzmNQTAAXmXIopizwZ1W1t8QmfJj+zL4OA2I7XPTPW5z5TDqv4hRo/JzouDJnX3A==}

  binary-extensions@2.3.0:
    resolution: {integrity: sha512-Ceh+7ox5qe7LJuLHoY0feh3pHuUDHAcRUeyL2VYghZwfpkNIy/+8Ocg0a3UuSoYzavmylwuLWQOf3hl0jjMMIw==}
    engines: {node: '>=8'}

  bindings@1.5.0:
    resolution: {integrity: sha512-p2q/t/mhvuOj/UeLlV6566GD/guowlr0hHxClI0W9m7MWYkL1F0hLo+0Aexs9HSPCtR1SXQ0TD3MMKrXZajbiQ==}

  bintrees@1.0.2:
    resolution: {integrity: sha512-VOMgTMwjAaUG580SXn3LacVgjurrbMme7ZZNYGSSV7mmtY6QQRh0Eg3pwIcntQ77DErK1L0NxkbetjcoXzVwKw==}

  bl@4.1.0:
    resolution: {integrity: sha512-1W07cM9gS6DcLperZfFSj+bWLtaPGSOHWhPiGzXmvVJbRLdG82sH/Kn8EtW1VqWVA54AKf2h5k5BbnIbwF3h6w==}

  body-parser@1.20.3:
    resolution: {integrity: sha512-7rAxByjUMqQ3/bHJy7D6OGXvx/MMc4IqBn/X0fcM1QUcAItpZrBEYhWGem+tzXH90c+G01ypMcYJBO9Y30203g==}
    engines: {node: '>= 0.8', npm: 1.2.8000 || >= 1.4.16}

  brace-expansion@1.1.11:
    resolution: {integrity: sha512-iCuPHDFgrHX7H2vEI/5xpz07zSHB00TpugqhmYtVmMO6518mCuRMoOYFldEBl0g187ufozdaHgWKcYFb61qGiA==}

  brace-expansion@2.0.1:
    resolution: {integrity: sha512-XnAIvQ8eM+kC6aULx6wuQiwVsnzsi9d3WxzV3FpWTGA19F621kwdbsAcFKXgKUHZWsy+mY6iL1sHTxWEFCytDA==}

  braces@3.0.3:
    resolution: {integrity: sha512-yQbXgO/OSZVD2IsiLlro+7Hf6Q18EJrKSEsdoMzKePKXct3gvD8oLcOQdIzGupr5Fj+EDe8gO/lxc1BzfMpxvA==}
    engines: {node: '>=8'}

  browserslist@4.24.3:
    resolution: {integrity: sha512-1CPmv8iobE2fyRMV97dAcMVegvvWKxmq94hkLiAkUGwKVTyDLw33K+ZxiFrREKmmps4rIw6grcCFCnTMSZ/YiA==}
    engines: {node: ^6 || ^7 || ^8 || ^9 || ^10 || ^11 || ^12 || >=13.7}
    hasBin: true

  buffer-crc32@0.2.13:
    resolution: {integrity: sha512-VO9Ht/+p3SN7SKWqcrgEzjGbRSJYTx+Q1pTQC0wrWqHx0vpJraQ6GtHx8tvcg1rlK1byhU5gccxgOgj7B0TDkQ==}

  buffer@5.7.1:
    resolution: {integrity: sha512-EHcyIPBQ4BSGlvjB16k5KgAJ27CIsHY/2JBmCRReo48y9rQ3MaUzWX3KVlBa4U7MyX02HdVj0K7C3WaB3ju7FQ==}

  bytes@3.1.0:
    resolution: {integrity: sha512-zauLjrfCG+xvoyaqLoV8bLVXXNGC4JqlxFCutSDWA6fJrTo2ZuvLYTqZ7aHBLZSMOopbzwv8f+wZcVzfVTI2Dg==}
    engines: {node: '>= 0.8'}

  bytes@3.1.2:
    resolution: {integrity: sha512-/Nf7TyzTx6S3yRJObOAV7956r8cr2+Oj8AC5dt8wSP3BQAoeX58NoHyCU8P8zGkNXStjTSi6fzO6F0pBdcYbEg==}
    engines: {node: '>= 0.8'}

  cac@6.7.14:
    resolution: {integrity: sha512-b6Ilus+c3RrdDk+JhLKUAQfzzgLEPy6wcXqS7f/xe1EETvsDP6GORG7SFuOs6cID5YkqchW/LXZbX5bc8j7ZcQ==}
    engines: {node: '>=8'}

  call-bind-apply-helpers@1.0.1:
    resolution: {integrity: sha512-BhYE+WDaywFg2TBWYNXAE+8B1ATnThNBqXHP5nQu0jWJdVvY2hvkpyB3qOmtmDePiS5/BDQ8wASEWGMWRG148g==}
    engines: {node: '>= 0.4'}

  call-bind@1.0.8:
    resolution: {integrity: sha512-oKlSFMcMwpUg2ednkhQ454wfWiU/ul3CkJe/PEHcTKuiX6RpbehUiFMXu13HalGZxfUwCQzZG747YXBn1im9ww==}
    engines: {node: '>= 0.4'}

  call-bound@1.0.3:
    resolution: {integrity: sha512-YTd+6wGlNlPxSuri7Y6X8tY2dmm12UMH66RpKMhiX6rsk5wXXnYgbUcOt8kiS31/AjfoTOvCsE+w8nZQLQnzHA==}
    engines: {node: '>= 0.4'}

  callsites@3.1.0:
    resolution: {integrity: sha512-P8BjAsXvZS+VIDUI11hHCQEv74YT67YUi5JJFNWIqL235sBmjX4+qx9Muvls5ivyNENctx46xQLQ3aTuE7ssaQ==}
    engines: {node: '>=6'}

  camelcase-css@2.0.1:
    resolution: {integrity: sha512-QOSvevhslijgYwRx6Rv7zKdMF8lbRmx+uQGx2+vDc+KI/eBnsy9kit5aj23AgGu3pa4t9AgwbnXWqS+iOY+2aA==}
    engines: {node: '>= 6'}

  caniuse-lite@1.0.30001690:
    resolution: {integrity: sha512-5ExiE3qQN6oF8Clf8ifIDcMRCRE/dMGcETG/XGMD8/XiXm6HXQgQTh1yZYLXXpSOsEUlJm1Xr7kGULZTuGtP/w==}

  chai@5.2.0:
    resolution: {integrity: sha512-mCuXncKXk5iCLhfhwTc0izo0gtEmpz5CtG2y8GiOINBlMVS6v8TMRc5TaLWKS6692m9+dVVfzgeVxR5UxWHTYw==}
    engines: {node: '>=12'}

  chalk@3.0.0:
    resolution: {integrity: sha512-4D3B6Wf41KOYRFdszmDqMCGq5VV/uMAB273JILmO+3jAlh8X4qDtdtgCR3fxtbLEMzSx22QdhnDcJvu2u1fVwg==}
    engines: {node: '>=8'}

  chalk@4.1.2:
    resolution: {integrity: sha512-oKnbhFyRIXpUuez8iBMmyEa4nbj4IOQyuhc/wy9kY7/WVPcwIO9VA668Pu8RkO7+0G76SLROeyw9CpQ061i4mA==}
    engines: {node: '>=10'}

  chalk@5.4.1:
    resolution: {integrity: sha512-zgVZuo2WcZgfUEmsn6eO3kINexW8RAE4maiQ8QNs8CtpPCSyMiYsULR3HQYkm3w8FIA3SberyMJMSldGsW+U3w==}
    engines: {node: ^12.17.0 || ^14.13 || >=16.0.0}

  chart.js@4.4.7:
    resolution: {integrity: sha512-pwkcKfdzTMAU/+jNosKhNL2bHtJc/sSmYgVbuGTEDhzkrhmyihmP7vUc/5ZK9WopidMDHNe3Wm7jOd/WhuHWuw==}
    engines: {pnpm: '>=8'}

  check-error@2.1.1:
    resolution: {integrity: sha512-OAlb+T7V4Op9OwdkjmguYRqncdlx5JiofwOAUkmTF+jNdHwzTaTs4sRAGpzLF3oOz5xAyDGrPgeIDFQmDOTiJw==}
    engines: {node: '>= 16'}

  chokidar@3.6.0:
    resolution: {integrity: sha512-7VT13fmjotKpGipCW9JEQAusEPE+Ei8nl6/g4FBAmIm0GOOLMua9NDDo/DWp0ZAxCr3cPq5ZpBqmPAQgDda2Pw==}
    engines: {node: '>= 8.10.0'}

  chokidar@4.0.0:
    resolution: {integrity: sha512-mxIojEAQcuEvT/lyXq+jf/3cO/KoA6z4CeNDGGevTybECPOMFCnQy3OPahluUkbqgPNGw5Bi78UC7Po6Lhy+NA==}
    engines: {node: '>= 14.16.0'}

  chownr@1.1.4:
    resolution: {integrity: sha512-jJ0bqzaylmJtVnNgzTeSOs8DPavpbYgEr/b0YL8/2GO3xJEhInFmhKMUnEJQjZumK7KXGFhUy89PrsJWlakBVg==}

  chownr@3.0.0:
    resolution: {integrity: sha512-+IxzY9BZOQd/XuYPRmrvEVjF/nqj5kgT4kEq7VofrDoM1MxoRjEWkrCC3EtLi59TVawxTAn+orJwFQcrqEN1+g==}
    engines: {node: '>=18'}

  chromium-bidi@0.11.0:
    resolution: {integrity: sha512-6CJWHkNRoyZyjV9Rwv2lYONZf1Xm0IuDyNq97nwSsxxP3wf5Bwy15K5rOvVKMtJ127jJBmxFUanSAOjgFRxgrA==}
    peerDependencies:
      devtools-protocol: '*'

  ci-info@3.9.0:
    resolution: {integrity: sha512-NIxF55hv4nSqQswkAeiOi1r83xy8JldOFDTWiug55KBu9Jnblncd2U6ViHmYgHf01TPZS77NJBhBMKdWj9HQMQ==}
    engines: {node: '>=8'}

  cjs-module-lexer@1.2.3:
    resolution: {integrity: sha512-0TNiGstbQmCFwt4akjjBg5pLRTSyj/PkWQ1ZoO2zntmg9yLqSRxwEa4iCfQLGjqhiqBfOJa7W/E8wfGrTDmlZQ==}

  class-variance-authority@0.7.1:
    resolution: {integrity: sha512-Ka+9Trutv7G8M6WT6SeiRWz792K5qEqIGEGzXKhAE6xOWAY6pPH8U+9IY3oCMv6kqTmLsv7Xh/2w2RigkePMsg==}

  cli-cursor@5.0.0:
    resolution: {integrity: sha512-aCj4O5wKyszjMmDT4tZj93kxyydN/K5zPWSCe6/0AV/AA1pqe5ZBIw0a2ZfPQV7lL5/yb5HsUreJ6UFAF1tEQw==}
    engines: {node: '>=18'}

  cli-spinners@2.9.2:
    resolution: {integrity: sha512-ywqV+5MmyL4E7ybXgKys4DugZbX0FC6LnwrhjuykIjnK9k8OQacQ7axGKnjDXWNhns0xot3bZI5h55H8yo9cJg==}
    engines: {node: '>=6'}

  cli-truncate@4.0.0:
    resolution: {integrity: sha512-nPdaFdQ0h/GEigbPClz11D0v/ZJEwxmeVZGeMo3Z5StPtUTkA9o1lD6QwoirYiSDzbcwn2XcjwmCp68W1IS4TA==}
    engines: {node: '>=18'}

  cli-width@4.1.0:
    resolution: {integrity: sha512-ouuZd4/dm2Sw5Gmqy6bGyNNNe1qt9RpmxveLSO7KcgsTnU7RXfsw+/bukWGo1abgBiMAic068rclZsO4IWmmxQ==}
    engines: {node: '>= 12'}

  cliui@7.0.4:
    resolution: {integrity: sha512-OcRE68cOsVMXp1Yvonl/fzkQOyjLSu/8bhPDfQt0e0/Eb283TKP20Fs2MqoPsr9SwA595rRCA+QMzYc9nBP+JQ==}

  cliui@8.0.1:
    resolution: {integrity: sha512-BSeNnyus75C4//NQ9gQt1/csTXyo/8Sb+afLAkzAptFuMsod9HFokGNudZpi/oQV73hnVK+sR+5PVRMd+Dr7YQ==}
    engines: {node: '>=12'}

  clsx@2.1.1:
    resolution: {integrity: sha512-eYm0QWBtUrBWZWG0d386OGAw16Z995PiOVo2B7bjWSbHedGl5e0ZWaq65kOGgUSNesEIDkB9ISbTg/JK9dhCZA==}
    engines: {node: '>=6'}

  cluster-key-slot@1.1.2:
    resolution: {integrity: sha512-RMr0FhtfXemyinomL4hrWcYJxmX6deFdCxpJzhDttxgO1+bcCnkk+9drydLVDmAMG7NE6aN/fl4F7ucU/90gAA==}
    engines: {node: '>=0.10.0'}

  code-block-writer@10.1.1:
    resolution: {integrity: sha512-67ueh2IRGst/51p0n6FvPrnRjAGHY5F8xdjkgrYE7DDzpJe6qA07RYQ9VcoUeo5ATOjSOiWpSL3SWBRRbempMw==}

  color-convert@1.9.3:
    resolution: {integrity: sha512-QfAUtd+vFdAtFQcC8CCyYt1fYWxSqAiK2cSD6zDB8N3cpsEBAvRxp9zOGg6G/SHHJYAT88/az/IuDGALsNVbGg==}

  color-convert@2.0.1:
    resolution: {integrity: sha512-RRECPsj7iu/xb5oKYcsFHSppFNnsj/52OVTRKb4zP5onXwVF3zVmmToNcOfGC+CRDpfK/U584fMg38ZHCaElKQ==}
    engines: {node: '>=7.0.0'}

  color-name@1.1.3:
    resolution: {integrity: sha512-72fSenhMw2HZMTVHeCA9KCmpEIbzWiQsjN+BHcBbS9vr1mtt+vJjPdksIBNUmKAW8TFUDPJK5SUU3QhE9NEXDw==}

  color-name@1.1.4:
    resolution: {integrity: sha512-dOy+3AuW3a2wNbZHIuMZpTcgjGuLU/uBL/ubcZF9OXbDo8ff4O8yVp5Bf0efS8uEoYo5q4Fx7dY9OgQGXgAsQA==}

  color-string@1.9.1:
    resolution: {integrity: sha512-shrVawQFojnZv6xM40anx4CkoDP+fZsw/ZerEMsW/pyzsRbElpsL/DBVW7q3ExxwusdNXI3lXpuhEZkzs8p5Eg==}

  color-support@1.1.3:
    resolution: {integrity: sha512-qiBjkpbMLO/HL68y+lh4q0/O1MZFj2RX6X/KmMa3+gJD3z+WwI1ZzDHysvqHGS3mP6mznPckpXmw1nI9cJjyRg==}
    hasBin: true

  color@3.2.1:
    resolution: {integrity: sha512-aBl7dZI9ENN6fUGC7mWpMTPNHmWUSNan9tuWN6ahh5ZLNk9baLJOnSMlrQkHcrfFgz2/RigjUVAjdx36VcemKA==}

  color@4.2.3:
    resolution: {integrity: sha512-1rXeuUUiGGrykh+CeBdu5Ie7OJwinCgQY0bc7GCRxy5xVHy+moaqkpL/jqQq0MtQOeYcrqEz4abc5f0KtU7W4A==}
    engines: {node: '>=12.5.0'}

  colorette@2.0.20:
    resolution: {integrity: sha512-IfEDxwoWIjkeXL1eXcDiow4UbKjhLdq6/EuSVR9GMN7KVH3r9gQ83e73hsz1Nd1T3ijd5xv1wcWRYO+D6kCI2w==}

  colorspace@1.1.4:
    resolution: {integrity: sha512-BgvKJiuVu1igBUF2kEjRCZXol6wiiGbY5ipL/oVPwm0BL9sIpMIzM8IK7vwuxIIzOXMV3Ey5w+vxhm0rR/TN8w==}

  combined-stream@1.0.8:
    resolution: {integrity: sha512-FQN4MRfuJeHf7cBbBMJFXhKSDq+2kAArBlmRBvcvFE5BB1HZKXtSFASDhdlz9zOYwxh8lDdnvmMOe/+5cdoEdg==}
    engines: {node: '>= 0.8'}

  commander@13.1.0:
    resolution: {integrity: sha512-/rFeCpNJQbhSZjGVwO9RFV3xPqbnERS8MmIQzCtD/zl6gpJuV/bMLuN92oG3F7d8oDEHHRrujSXNUr8fpjntKw==}
    engines: {node: '>=18'}

  commander@4.1.1:
    resolution: {integrity: sha512-NOKm8xhkzAjzFx8B2v5OAHT+u5pRQc2UCa2Vq9jYL/31o2wi9mxBA7LIFs3sV5VSC49z6pEhfbMULvShKj26WA==}
    engines: {node: '>= 6'}

  concat-map@0.0.1:
    resolution: {integrity: sha512-/Srv4dswyQNBfohGpz9o6Yb3Gz3SrUDqBH5rTuhGR7ahtlbYKnVxw2bCFMRljaA7EXHaXZ8wsHdodFvbkhKmqg==}

  concurrently@9.1.2:
    resolution: {integrity: sha512-H9MWcoPsYddwbOGM6difjVwVZHl63nwMEwDJG/L7VGtuaJhb12h2caPG2tVPWs7emuYix252iGfqOyrz1GczTQ==}
    engines: {node: '>=18'}
    hasBin: true

  console-control-strings@1.1.0:
    resolution: {integrity: sha512-ty/fTekppD2fIwRvnZAVdeOiGd1c7YXEixbgJTNzqcxJWKQnjJ/V1bNEEE6hygpM3WjwHFUVK6HTjWSzV4a8sQ==}

  content-disposition@0.5.4:
    resolution: {integrity: sha512-FveZTNuGw04cxlAiWbzi6zTAL/lhehaWbTtgluJh4/E95DqMwTmha3KZN1aAWA8cFIhHzMZUvLevkw5Rqk+tSQ==}
    engines: {node: '>= 0.6'}

  content-type@1.0.4:
    resolution: {integrity: sha512-hIP3EEPs8tB9AT1L+NUqtwOAps4mk2Zob89MWXMHjHWg9milF/j4osnnQLXBCBFBk/tvIG/tUc9mOUJiPBhPXA==}
    engines: {node: '>= 0.6'}

  content-type@1.0.5:
    resolution: {integrity: sha512-nTjqfcBFEipKdXCv4YDQWCfmcLZKm81ldF0pAopTvyrFGVbcR6P/VAAd5G7N+0tTr8QqiU0tFadD6FK4NtJwOA==}
    engines: {node: '>= 0.6'}

  convert-hrtime@3.0.0:
    resolution: {integrity: sha512-7V+KqSvMiHp8yWDuwfww06XleMWVVB9b9tURBx+G7UTADuo5hYPuowKloz4OzOqbPezxgo+fdQ1522WzPG4OeA==}
    engines: {node: '>=8'}

  convert-source-map@2.0.0:
    resolution: {integrity: sha512-Kvp459HrV2FEJ1CAsi1Ku+MY3kasH19TFykTz2xWmMeq6bk2NU3XXvfJ+Q61m0xktWwt+1HSYf3JZsTms3aRJg==}

  cookie-signature@1.0.6:
    resolution: {integrity: sha512-QADzlaHc8icV8I7vbaJXJwod9HWYp8uCqf1xa4OfNu1T7JVxQIrUgOWtHdNDtPiywmFbiS12VjotIXLrKM3orQ==}

  cookie@0.7.1:
    resolution: {integrity: sha512-6DnInpx7SJ2AK3+CTUE/ZM0vWTUboZCegxhC2xiIydHR9jNuTAASBrfEpHhiGOZw/nX51bHt6YQl8jsGo4y/0w==}
    engines: {node: '>= 0.6'}

  cookie@0.7.2:
    resolution: {integrity: sha512-yki5XnKuf750l50uGTllt6kKILY4nQ1eNIQatoXEByZ5dWgnKqbnqmTrBE5B4N7lrMJKQ2ytWMiTO2o0v6Ew/w==}
    engines: {node: '>= 0.6'}

  cookie@1.0.2:
    resolution: {integrity: sha512-9Kr/j4O16ISv8zBBhJoi4bXOYNTkFLOqSL3UDB0njXxCXNezjeyVrJyGOWtgfs/q2km1gwBcfH8q1yEGoMYunA==}
    engines: {node: '>=18'}

  core-js@3.29.1:
    resolution: {integrity: sha512-+jwgnhg6cQxKYIIjGtAHq2nwUOolo9eoFZ4sHfUH09BLXBgxnH4gA0zEd+t+BO2cNB8idaBtZFcFTRjQJRJmAw==}

  cosmiconfig@9.0.0:
    resolution: {integrity: sha512-itvL5h8RETACmOTFc4UfIyB2RfEHi71Ax6E/PivVxq9NseKbOWpeyHEOIbmAw1rs8Ak0VursQNww7lf7YtUwzg==}
    engines: {node: '>=14'}
    peerDependencies:
      typescript: '>=4.9.5'
    peerDependenciesMeta:
      typescript:
        optional: true

  create-require@1.1.1:
    resolution: {integrity: sha512-dcKFX3jn0MpIaXjisoRvexIJVEKzaq7z2rZKxf+MSr9TkdmHmsU4m2lcLojrj/FHl8mk5VxMmYA+ftRkP/3oKQ==}

  cross-fetch@4.1.0:
    resolution: {integrity: sha512-uKm5PU+MHTootlWEY+mZ4vvXoCn4fLQxT9dSc1sXVMSFkINTJVN8cAQROpwcKm8bJ/c7rgZVIBWzH5T78sNZZw==}

  cross-spawn@7.0.6:
    resolution: {integrity: sha512-uV2QOWP2nWzsy2aMp8aRibhi9dlzF5Hgh5SHaB9OiTGEyDTiJJyx0uy51QXdyWbtAHNua4XJzUKca3OzKUd3vA==}
    engines: {node: '>= 8'}

  css.escape@1.5.1:
    resolution: {integrity: sha512-YUifsXXuknHlUsmlgyY0PKzgPOr7/FjCePfHNt0jxm83wHZi44VDMQ7/fGNkjY3/jV1MC+1CmZbaHzugyeRtpg==}

  cssesc@3.0.0:
    resolution: {integrity: sha512-/Tb/JcjK111nNScGob5MNtsntNM1aCNUDipB/TkwZFhyDrrE47SOx/18wF2bbjgc3ZzCSKW1T5nt5EbFoAz/Vg==}
    engines: {node: '>=4'}
    hasBin: true

  cssstyle@4.1.0:
    resolution: {integrity: sha512-h66W1URKpBS5YMI/V8PyXvTMFT8SupJ1IzoIV8IeBC/ji8WVmrO8dGlTi+2dh6whmdk6BiKJLD/ZBkhWbcg6nA==}
    engines: {node: '>=18'}

  csstype@3.1.3:
    resolution: {integrity: sha512-M1uQkMl8rQK/szD0LNhtqxIPLpimGm8sOBwU7lLnCpSbTyY3yeU1Vc7l4KT5zT4s/yOxHH5O7tIuuLOCnLADRw==}

  data-uri-to-buffer@4.0.1:
    resolution: {integrity: sha512-0R9ikRb668HB7QDxT1vkpuUBtqc53YyAwMwGeUFKRojY/NWKvdZ+9UYtRfGmhqNbRkTSVpMbmyhXipFFv2cb/A==}
    engines: {node: '>= 12'}

  data-uri-to-buffer@6.0.2:
    resolution: {integrity: sha512-7hvf7/GW8e86rW0ptuwS3OcBGDjIi6SZva7hCyWC0yYry2cOPmLIjXAUHI6DK2HsnwJd9ifmt57i8eV2n4YNpw==}
    engines: {node: '>= 14'}

  data-urls@5.0.0:
    resolution: {integrity: sha512-ZYP5VBHshaDAiVZxjbRVcFJpc+4xGgT0bK3vzy1HLN8jTO975HEbuYzZJcHoQEY5K1a0z8YayJkyVETa08eNTg==}
    engines: {node: '>=18'}

  date-fns@4.1.0:
    resolution: {integrity: sha512-Ukq0owbQXxa/U3EGtsdVBkR1w7KOQ5gIBqdH2hkvknzZPYvBxb/aa6E8L7tmjFtkwZBu3UXBbjIgPo/Ez4xaNg==}

  debug@2.6.9:
    resolution: {integrity: sha512-bC7ElrdJaJnPbAP+1EotYvqZsb3ecl5wi6Bfi6BJTUcNowp6cvspg0jXznRTKDjm/E7AdgFBVeAPVMNcKGsHMA==}
    peerDependencies:
      supports-color: '*'
    peerDependenciesMeta:
      supports-color:
        optional: true

  debug@3.2.7:
    resolution: {integrity: sha512-CFjzYYAi4ThfiQvizrFQevTTXHtnCqWfe7x1AhgEscTz6ZbLbfoLRLPugTQyBth6f8ZERVUSyWHFD/7Wu4t1XQ==}
    peerDependencies:
      supports-color: '*'
    peerDependenciesMeta:
      supports-color:
        optional: true

  debug@4.1.1:
    resolution: {integrity: sha512-pYAIzeRo8J6KPEaJ0VWOh5Pzkbw/RetuzehGM7QRRX5he4fPHx2rdKMB256ehJCkX+XRQm16eZLqLNS8RSZXZw==}
    deprecated: Debug versions >=3.2.0 <3.2.7 || >=4 <4.3.1 have a low-severity ReDos regression when used in a Node.js environment. It is recommended you upgrade to 3.2.7 or 4.3.1. (https://github.com/visionmedia/debug/issues/797)
    peerDependencies:
      supports-color: '*'
    peerDependenciesMeta:
      supports-color:
        optional: true

  debug@4.4.0:
    resolution: {integrity: sha512-6WTZ/IxCY/T6BALoZHaE4ctp9xm+Z5kY/pzYaCHRFeyVhojxlrm+46y68HA6hr0TcwEssoxNiDEUJQjfPZ/RYA==}
    engines: {node: '>=6.0'}
    peerDependencies:
      supports-color: '*'
    peerDependenciesMeta:
      supports-color:
        optional: true

  decimal.js@10.4.3:
    resolution: {integrity: sha512-VBBaLc1MgL5XpzgIP7ny5Z6Nx3UrRkIViUkPUdtl9aya5amy3De1gsUUSB1g3+3sExYNjCAsAznmukyxCb1GRA==}

  decompress-response@6.0.0:
    resolution: {integrity: sha512-aW35yZM6Bb/4oJlZncMH2LCoZtJXTRxES17vE3hoRiowU2kWHaJKFkSBDnDR+cm9J+9QhXmREyIfv0pji9ejCQ==}
    engines: {node: '>=10'}

  deep-eql@5.0.2:
    resolution: {integrity: sha512-h5k/5U50IJJFpzfL6nO9jaaumfjO/f2NjK/oYB2Djzm4p9L+3T9qWpZqZ2hAbLPuuYq9wrU08WQyBTL5GbPk5Q==}
    engines: {node: '>=6'}

  deep-equal@2.2.3:
    resolution: {integrity: sha512-ZIwpnevOurS8bpT4192sqAowWM76JDKSHYzMLty3BZGSswgq6pBaH3DhCSW5xVAZICZyKdOBPjwww5wfgT/6PA==}
    engines: {node: '>= 0.4'}

  deep-extend@0.6.0:
    resolution: {integrity: sha512-LOHxIOaPYdHlJRtCQfDIVZtfw/ufM8+rVj649RIHzcm/vGwQRXFt6OPqIFWsm2XEMrNIEtWR64sY1LEKD2vAOA==}
    engines: {node: '>=4.0.0'}

  deep-is@0.1.4:
    resolution: {integrity: sha512-oIPzksmTg4/MriiaYGO+okXDT7ztn/w3Eptv/+gSIdMdKsJo0u4CfYNFJPy+4SKMuCqGw2wxnA+URMg3t8a/bQ==}

  define-data-property@1.1.4:
    resolution: {integrity: sha512-rBMvIzlpA8v6E+SJZoo++HAYqsLrkg7MSfIinMPFhmkorw7X+dOXVJQs+QT69zGkzMyfDnIMN2Wid1+NbL3T+A==}
    engines: {node: '>= 0.4'}

  define-lazy-prop@2.0.0:
    resolution: {integrity: sha512-Ds09qNh8yw3khSjiJjiUInaGX9xlqZDY7JVryGxdxV7NPeuqQfplOpQ66yJFZut3jLa5zOwkXw1g9EI2uKh4Og==}
    engines: {node: '>=8'}

  define-properties@1.2.1:
    resolution: {integrity: sha512-8QmQKqEASLd5nx0U1B1okLElbUuuttJ/AnYmRXbbbGDWh6uS208EjD4Xqq/I9wK7u0v6O08XhTWnt5XtEbR6Dg==}
    engines: {node: '>= 0.4'}

  degenerator@5.0.1:
    resolution: {integrity: sha512-TllpMR/t0M5sqCXfj85i4XaAzxmS5tVA16dqvdkMwGmzI+dXLXnw3J+3Vdv7VKw+ThlTMboK6i9rnZ6Nntj5CQ==}
    engines: {node: '>= 14'}

  delayed-stream@1.0.0:
    resolution: {integrity: sha512-ZySD7Nf91aLB0RxL4KGrKHBXl7Eds1DAmEdcoVawXnLD7SDhpNgtuII2aAkg7a7QS41jxPSZ17p4VdGnMHk3MQ==}
    engines: {node: '>=0.4.0'}

  delegates@1.0.0:
    resolution: {integrity: sha512-bd2L678uiWATM6m5Z1VzNCErI3jiGzt6HGY8OVICs40JQq/HALfbyNJmp0UDakEY4pMMaN0Ly5om/B1VI/+xfQ==}

  denque@2.1.0:
    resolution: {integrity: sha512-HVQE3AAb/pxF8fQAoiqpvg9i3evqug3hoiwakOyZAwJm+6vZehbkYXZ0l4JxS+I3QxM97v5aaRNhj8v5oBhekw==}
    engines: {node: '>=0.10'}

  depd@1.1.2:
    resolution: {integrity: sha512-7emPTl6Dpo6JRXOXjLRxck+FlLRX5847cLKEn00PLAgc3g2hTZZgr+e4c2v6QpSmLeFP3n5yUo7ft6avBK/5jQ==}
    engines: {node: '>= 0.6'}

  depd@2.0.0:
    resolution: {integrity: sha512-g7nH6P6dyDioJogAAGprGpCtVImJhpPk/roCzdb3fIh61/s/nPsfR6onyMwkCAR/OlC3yBC0lESvUoQEAssIrw==}
    engines: {node: '>= 0.8'}

  dequal@2.0.3:
    resolution: {integrity: sha512-0je+qPKHEMohvfRTCEo3CrPG6cAzAYgmzKyxRiYSSDkS6eGJdyVJm7WaYA5ECaAD9wLB2T4EEeymA5aFVcYXCA==}
    engines: {node: '>=6'}

  destroy@1.2.0:
    resolution: {integrity: sha512-2sJGJTaXIIaR1w4iJSNoN0hnMY7Gpc/n8D4qSCJw8QqFWXf7cuAgnEHxBpweaVcPevC2l3KpjYCx3NypQQgaJg==}
    engines: {node: '>= 0.8', npm: 1.2.8000 || >= 1.4.16}

  detect-libc@2.0.3:
    resolution: {integrity: sha512-bwy0MGW55bG41VqxxypOsdSdGqLwXPI/focwgTYCFMbdUiBAxLg9CFzG08sz2aqzknwiX7Hkl0bQENjg8iLByw==}
    engines: {node: '>=8'}

  detect-node-es@1.1.0:
    resolution: {integrity: sha512-ypdmJU/TbBby2Dxibuv7ZLW3Bs1QEmM7nHjEANfohJLvE0XVujisn1qPJcZxg+qDucsr+bP6fLD1rPS3AhJ7EQ==}

  devtools-protocol@0.0.1367902:
    resolution: {integrity: sha512-XxtPuC3PGakY6PD7dG66/o8KwJ/LkH2/EKe19Dcw58w53dv4/vSQEkn/SzuyhHE2q4zPgCkxQBxus3VV4ql+Pg==}

  didyoumean@1.2.2:
    resolution: {integrity: sha512-gxtyfqMg7GKyhQmb056K7M3xszy/myH8w+B4RT+QXBQsvAOdc3XymqDDPHx1BgPgsdAA5SIifona89YtRATDzw==}

  diff-match-patch@1.0.5:
    resolution: {integrity: sha512-IayShXAgj/QMXgB0IWmKx+rOPuGMhqm5w6jvFxmVenXKIzRqTAAsbBPT3kWQeGANj3jGgvcvv4yK6SxqYmikgw==}

  diff-sequences@29.6.3:
    resolution: {integrity: sha512-EjePK1srD3P08o2j4f0ExnylqRs5B9tJjcp9t1krH2qRi8CCdsYfwe9JgSLurFBWwq4uOlipzfk5fHNvwFKr8Q==}
    engines: {node: ^14.15.0 || ^16.10.0 || >=18.0.0}

  diff@4.0.2:
    resolution: {integrity: sha512-58lmxKSA4BNyLz+HHMUzlOEpg09FV+ev6ZMe3vJihgdxzgcwZ8VoEEPmALCZG9LmqfVoNMMKpttIYTVG6uDY7A==}
    engines: {node: '>=0.3.1'}

  dlv@1.1.3:
    resolution: {integrity: sha512-+HlytyjlPKnIG8XuRG8WvmBP8xs8P71y+SKKS6ZXWoEgLuePxtDoUEiH7WkdePWrQ5JBpE6aoVqfZfJUQkjXwA==}

  dom-accessibility-api@0.5.16:
    resolution: {integrity: sha512-X7BJ2yElsnOJ30pZF4uIIDfBEVgF4XEBxL9Bxhy6dnrm5hkzqmsWHGTiHqRiITNhMyFLyAiWndIJP7Z1NTteDg==}

  dom-accessibility-api@0.6.3:
    resolution: {integrity: sha512-7ZgogeTnjuHbo+ct10G9Ffp0mif17idi0IyWNVA/wcwcm7NPOD/WEHVP3n7n3MhXqxoIYm8d6MuZohYWIZ4T3w==}

  dotenv@16.4.7:
    resolution: {integrity: sha512-47qPchRCykZC03FhkYAhrvwU4xDBFIj1QPqaarj6mdM/hgUzfPHcpkHJOn3mJAufFeeAxAzeGsr5X0M4k6fLZQ==}
    engines: {node: '>=12'}

  dunder-proto@1.0.1:
    resolution: {integrity: sha512-KIN/nDJBQRcXw0MLVhZE9iQHmG68qAVIBg9CqmUYjmQIhgij9U5MFvrqkUL5FbtyyzZuOeOt0zdeRe4UY7ct+A==}
    engines: {node: '>= 0.4'}

  eastasianwidth@0.2.0:
    resolution: {integrity: sha512-I88TYZWc9XiYHRQ4/3c5rjjfgkjhLyW2luGIheGERbNQ6OY7yTybanSpDXZa8y7VUP9YmDcYa+eyq4ca7iLqWA==}

  edge-runtime@2.5.9:
    resolution: {integrity: sha512-pk+k0oK0PVXdlT4oRp4lwh+unuKB7Ng4iZ2HB+EZ7QCEQizX360Rp/F4aRpgpRgdP2ufB35N+1KppHmYjqIGSg==}
    engines: {node: '>=16'}
    hasBin: true

  ee-first@1.1.1:
    resolution: {integrity: sha512-WMwm9LhRUo+WUaRN+vRuETqG89IgZphVSNkdFgeb6sS/E4OrDIN7t48CAewSHXc6C8lefD8KKfr5vY61brQlow==}

  electron-to-chromium@1.5.76:
    resolution: {integrity: sha512-CjVQyG7n7Sr+eBXE86HIulnL5N8xZY1sgmOPGuq/F0Rr0FJq63lg0kEtOIDfZBk44FnDLf6FUJ+dsJcuiUDdDQ==}

  emoji-regex@10.4.0:
    resolution: {integrity: sha512-EC+0oUMY1Rqm4O6LLrgjtYDvcVYTy7chDnM4Q7030tP4Kwj3u/pR6gP9ygnp2CJMK5Gq+9Q2oqmrFJAz01DXjw==}

  emoji-regex@8.0.0:
    resolution: {integrity: sha512-MSjYzcWNOA0ewAHpz0MxpYFvwg6yjy1NG3xteoqz644VCo/RPgnr1/GGt+ic3iJTzQ8Eu3TdM14SawnVUmGE6A==}

  emoji-regex@9.2.2:
    resolution: {integrity: sha512-L18DaJsXSUk2+42pv8mLs5jJT2hqFkFE4j21wOmgbUqsZ2hL72NsUU785g9RXgo3s0ZNgVl42TiHp3ZtOv/Vyg==}

  enabled@2.0.0:
    resolution: {integrity: sha512-AKrN98kuwOzMIdAizXGI86UFBoo26CL21UM763y1h/GMSJ4/OHU9k2YlsmBpyScFo/wbLzWQJBMCW4+IO3/+OQ==}

  encodeurl@1.0.2:
    resolution: {integrity: sha512-TPJXq8JqFaVYm2CWmPvnP2Iyo4ZSM7/QKcSmuMLDObfpH5fi7RUGmd/rTDf+rut/saiDiQEeVTNgAmJEdAOx0w==}
    engines: {node: '>= 0.8'}

  encodeurl@2.0.0:
    resolution: {integrity: sha512-Q0n9HRi4m6JuGIV1eFlmvJB7ZEVxu93IrMyiMsGC0lrMJMWzRgx6WGquyfQgZVb31vhGgXnfmPNNXmxnOkRBrg==}
    engines: {node: '>= 0.8'}

  encoding@0.1.13:
    resolution: {integrity: sha512-ETBauow1T35Y/WZMkio9jiM0Z5xjHHmJ4XmjZOq1l/dXz3lr2sRn87nJy20RupqSh1F2m3HHPSp8ShIPQJrJ3A==}

  end-of-stream@1.1.0:
    resolution: {integrity: sha512-EoulkdKF/1xa92q25PbjuDcgJ9RDHYU2Rs3SCIvs2/dSQ3BpmxneNHmA/M7fe60M3PrV7nNGTTNbkK62l6vXiQ==}

  end-of-stream@1.4.4:
    resolution: {integrity: sha512-+uw1inIHVPQoaVuHzRyXd21icM+cnt4CzD5rW+NC1wjOUSTOs+Te7FOv7AhN7vS9x/oIyhLP5PR1H+phQAHu5Q==}

  entities@4.5.0:
    resolution: {integrity: sha512-V0hjH4dGPh9Ao5p0MoRY6BVqtwCjhz6vI5LT8AJ55H+4g9/4vbHx1I54fS0XuclLhDHArPQCiMjDxjaL8fPxhw==}
    engines: {node: '>=0.12'}

  env-paths@2.2.1:
    resolution: {integrity: sha512-+h1lkLKhZMTYjog1VEpJNG7NZJWcuc2DDk/qsqSTRRCOXiLjeQ1d1/udrUGhqMxUgAlwKNZ0cf2uqan5GLuS2A==}
    engines: {node: '>=6'}

  environment@1.1.0:
    resolution: {integrity: sha512-xUtoPkMggbz0MPyPiIWr1Kp4aeWJjDZ6SMvURhimjdZgsRuDplF5/s9hcgGhyXMhs+6vpnuoiZ2kFiu3FMnS8Q==}
    engines: {node: '>=18'}

  error-ex@1.3.2:
    resolution: {integrity: sha512-7dFHNmqeFSEt2ZBsCriorKnn3Z2pj+fd9kmI6QoWw4//DL+icEBfc0U7qJCisqrTsKTjw4fNFy2pW9OqStD84g==}

  es-define-property@1.0.1:
    resolution: {integrity: sha512-e3nRfgfUZ4rNGL232gUgX06QNyyez04KdjFrF+LTRoOXmrOgFKDg4BCdsjW8EnT69eqdYGmRpJwiPVYNrCaW3g==}
    engines: {node: '>= 0.4'}

  es-errors@1.3.0:
    resolution: {integrity: sha512-Zf5H2Kxt2xjTvbJvP2ZWLEICxA6j+hAmMzIlypy4xcBg1vKVnx89Wy0GbS+kf5cwCVFFzdCFh2XSCFNULS6csw==}
    engines: {node: '>= 0.4'}

  es-get-iterator@1.1.3:
    resolution: {integrity: sha512-sPZmqHBe6JIiTfN5q2pEi//TwxmAFHwj/XEuYjTuse78i8KxaqMTTzxPoFKuzRpDpTJ+0NAbpfenkmH2rePtuw==}

  es-module-lexer@1.4.1:
    resolution: {integrity: sha512-cXLGjP0c4T3flZJKQSuziYoq7MlT+rnvfZjfp7h+I7K9BNX54kP9nyWvdbwjQ4u1iWbOL4u96fgeZLToQlZC7w==}

  es-module-lexer@1.6.0:
    resolution: {integrity: sha512-qqnD1yMU6tk/jnaMosogGySTZP8YtUgAffA9nMN+E/rjxcfRQ6IEk7IiozUjgxKoFHBGjTLnrHB/YC45r/59EQ==}

  es-object-atoms@1.0.0:
    resolution: {integrity: sha512-MZ4iQ6JwHOBQjahnjwaC1ZtIBH+2ohjamzAO3oaHcXYup7qxjF2fixyH+Q71voWHeOkI2q/TnJao/KfXYIZWbw==}
    engines: {node: '>= 0.4'}

  es6-promise@4.2.8:
    resolution: {integrity: sha512-HJDGx5daxeIvxdBxvG2cb9g4tEvwIk3i8+nhX0yGrYmZUzbkdg8QbDevheDB8gd0//uPj4c1EQua8Q+MViT0/w==}

  es6-promisify@5.0.0:
    resolution: {integrity: sha512-C+d6UdsYDk0lMebHNR4S2NybQMMngAOnOwYBQjTOiv0MkoJMP0Myw2mgpDLBcpfCmRLxyFqYhS/CfOENq4SJhQ==}

  esbuild-android-64@0.14.47:
    resolution: {integrity: sha512-R13Bd9+tqLVFndncMHssZrPWe6/0Kpv2/dt4aA69soX4PRxlzsVpCvoJeFE8sOEoeVEiBkI0myjlkDodXlHa0g==}
    engines: {node: '>=12'}
    cpu: [x64]
    os: [android]

  esbuild-android-arm64@0.14.47:
    resolution: {integrity: sha512-OkwOjj7ts4lBp/TL6hdd8HftIzOy/pdtbrNA4+0oVWgGG64HrdVzAF5gxtJufAPOsEjkyh1oIYvKAUinKKQRSQ==}
    engines: {node: '>=12'}
    cpu: [arm64]
    os: [android]

  esbuild-darwin-64@0.14.47:
    resolution: {integrity: sha512-R6oaW0y5/u6Eccti/TS6c/2c1xYTb1izwK3gajJwi4vIfNs1s8B1dQzI1UiC9T61YovOQVuePDcfqHLT3mUZJA==}
    engines: {node: '>=12'}
    cpu: [x64]
    os: [darwin]

  esbuild-darwin-arm64@0.14.47:
    resolution: {integrity: sha512-seCmearlQyvdvM/noz1L9+qblC5vcBrhUaOoLEDDoLInF/VQ9IkobGiLlyTPYP5dW1YD4LXhtBgOyevoIHGGnw==}
    engines: {node: '>=12'}
    cpu: [arm64]
    os: [darwin]

  esbuild-freebsd-64@0.14.47:
    resolution: {integrity: sha512-ZH8K2Q8/Ux5kXXvQMDsJcxvkIwut69KVrYQhza/ptkW50DC089bCVrJZZ3sKzIoOx+YPTrmsZvqeZERjyYrlvQ==}
    engines: {node: '>=12'}
    cpu: [x64]
    os: [freebsd]

  esbuild-freebsd-arm64@0.14.47:
    resolution: {integrity: sha512-ZJMQAJQsIOhn3XTm7MPQfCzEu5b9STNC+s90zMWe2afy9EwnHV7Ov7ohEMv2lyWlc2pjqLW8QJnz2r0KZmeAEQ==}
    engines: {node: '>=12'}
    cpu: [arm64]
    os: [freebsd]

  esbuild-linux-32@0.14.47:
    resolution: {integrity: sha512-FxZOCKoEDPRYvq300lsWCTv1kcHgiiZfNrPtEhFAiqD7QZaXrad8LxyJ8fXGcWzIFzRiYZVtB3ttvITBvAFhKw==}
    engines: {node: '>=12'}
    cpu: [ia32]
    os: [linux]

  esbuild-linux-64@0.14.47:
    resolution: {integrity: sha512-nFNOk9vWVfvWYF9YNYksZptgQAdstnDCMtR6m42l5Wfugbzu11VpMCY9XrD4yFxvPo9zmzcoUL/88y0lfJZJJw==}
    engines: {node: '>=12'}
    cpu: [x64]
    os: [linux]

  esbuild-linux-arm64@0.14.47:
    resolution: {integrity: sha512-ywfme6HVrhWcevzmsufjd4iT3PxTfCX9HOdxA7Hd+/ZM23Y9nXeb+vG6AyA6jgq/JovkcqRHcL9XwRNpWG6XRw==}
    engines: {node: '>=12'}
    cpu: [arm64]
    os: [linux]

  esbuild-linux-arm@0.14.47:
    resolution: {integrity: sha512-ZGE1Bqg/gPRXrBpgpvH81tQHpiaGxa8c9Rx/XOylkIl2ypLuOcawXEAo8ls+5DFCcRGt/o3sV+PzpAFZobOsmA==}
    engines: {node: '>=12'}
    cpu: [arm]
    os: [linux]

  esbuild-linux-mips64le@0.14.47:
    resolution: {integrity: sha512-mg3D8YndZ1LvUiEdDYR3OsmeyAew4MA/dvaEJxvyygahWmpv1SlEEnhEZlhPokjsUMfRagzsEF/d/2XF+kTQGg==}
    engines: {node: '>=12'}
    cpu: [mips64el]
    os: [linux]

  esbuild-linux-ppc64le@0.14.47:
    resolution: {integrity: sha512-WER+f3+szmnZiWoK6AsrTKGoJoErG2LlauSmk73LEZFQ/iWC+KhhDsOkn1xBUpzXWsxN9THmQFltLoaFEH8F8w==}
    engines: {node: '>=12'}
    cpu: [ppc64]
    os: [linux]

  esbuild-linux-riscv64@0.14.47:
    resolution: {integrity: sha512-1fI6bP3A3rvI9BsaaXbMoaOjLE3lVkJtLxsgLHqlBhLlBVY7UqffWBvkrX/9zfPhhVMd9ZRFiaqXnB1T7BsL2g==}
    engines: {node: '>=12'}
    cpu: [riscv64]
    os: [linux]

  esbuild-linux-s390x@0.14.47:
    resolution: {integrity: sha512-eZrWzy0xFAhki1CWRGnhsHVz7IlSKX6yT2tj2Eg8lhAwlRE5E96Hsb0M1mPSE1dHGpt1QVwwVivXIAacF/G6mw==}
    engines: {node: '>=12'}
    cpu: [s390x]
    os: [linux]

  esbuild-netbsd-64@0.14.47:
    resolution: {integrity: sha512-Qjdjr+KQQVH5Q2Q1r6HBYswFTToPpss3gqCiSw2Fpq/ua8+eXSQyAMG+UvULPqXceOwpnPo4smyZyHdlkcPppQ==}
    engines: {node: '>=12'}
    cpu: [x64]
    os: [netbsd]

  esbuild-openbsd-64@0.14.47:
    resolution: {integrity: sha512-QpgN8ofL7B9z8g5zZqJE+eFvD1LehRlxr25PBkjyyasakm4599iroUpaj96rdqRlO2ShuyqwJdr+oNqWwTUmQw==}
    engines: {node: '>=12'}
    cpu: [x64]
    os: [openbsd]

  esbuild-sunos-64@0.14.47:
    resolution: {integrity: sha512-uOeSgLUwukLioAJOiGYm3kNl+1wJjgJA8R671GYgcPgCx7QR73zfvYqXFFcIO93/nBdIbt5hd8RItqbbf3HtAQ==}
    engines: {node: '>=12'}
    cpu: [x64]
    os: [sunos]

  esbuild-windows-32@0.14.47:
    resolution: {integrity: sha512-H0fWsLTp2WBfKLBgwYT4OTfFly4Im/8B5f3ojDv1Kx//kiubVY0IQunP2Koc/fr/0wI7hj3IiBDbSrmKlrNgLQ==}
    engines: {node: '>=12'}
    cpu: [ia32]
    os: [win32]

  esbuild-windows-64@0.14.47:
    resolution: {integrity: sha512-/Pk5jIEH34T68r8PweKRi77W49KwanZ8X6lr3vDAtOlH5EumPE4pBHqkCUdELanvsT14yMXLQ/C/8XPi1pAtkQ==}
    engines: {node: '>=12'}
    cpu: [x64]
    os: [win32]

  esbuild-windows-arm64@0.14.47:
    resolution: {integrity: sha512-HFSW2lnp62fl86/qPQlqw6asIwCnEsEoNIL1h2uVMgakddf+vUuMcCbtUY1i8sst7KkgHrVKCJQB33YhhOweCQ==}
    engines: {node: '>=12'}
    cpu: [arm64]
    os: [win32]

  esbuild@0.14.47:
    resolution: {integrity: sha512-wI4ZiIfFxpkuxB8ju4MHrGwGLyp1+awEHAHVpx6w7a+1pmYIq8T9FGEVVwFo0iFierDoMj++Xq69GXWYn2EiwA==}
    engines: {node: '>=12'}
    hasBin: true

  esbuild@0.23.1:
    resolution: {integrity: sha512-VVNz/9Sa0bs5SELtn3f7qhJCDPCF5oMEl5cO9/SSinpE9hbPVvxbd572HH5AKiP7WD8INO53GgfDDhRjkylHEg==}
    engines: {node: '>=18'}
    hasBin: true

  esbuild@0.24.2:
    resolution: {integrity: sha512-+9egpBW8I3CD5XPe0n6BfT5fxLzxrlDzqydF3aviG+9ni1lDC/OvMHcxqEFV0+LANZG5R1bFMWfUrjVsdwxJvA==}
    engines: {node: '>=18'}
    hasBin: true

  escalade@3.2.0:
    resolution: {integrity: sha512-WUj2qlxaQtO4g6Pq5c29GTcWGDyd8itL8zTlipgECz3JesAiiOKotd8JU6otB3PACgG6xkJUyVhboMS+bje/jA==}
    engines: {node: '>=6'}

  escape-html@1.0.3:
    resolution: {integrity: sha512-NiSupZ4OeuGwr68lGIeym/ksIZMJodUGOSCZ/FSnTxcrekbvqrgdUxlJOMpijaKZVjAJrWrGs/6Jy8OMuyj9ow==}

  escape-string-regexp@2.0.0:
    resolution: {integrity: sha512-UpzcLCXolUWcNu5HtVMHYdXJjArjsF9C0aNnquZYY4uW/Vu0miy5YoWvbV345HauVvcAUnpRuhMMcqTcGOY2+w==}
    engines: {node: '>=8'}

  escape-string-regexp@4.0.0:
    resolution: {integrity: sha512-TtpcNJ3XAzx3Gq8sWRzJaVajRs0uVxA2YAkdb1jm2YkPz4G6egUFAyA3n5vtEIZefPk5Wa4UXbKuS5fKkJWdgA==}
    engines: {node: '>=10'}

  escodegen@2.1.0:
    resolution: {integrity: sha512-2NlIDTwUWJN0mRPQOdtQBzbUHvdGY2P1VXSyU83Q3xKxM7WHX2Ql8dKq782Q9TgQUNOLEzEYu9bzLNj1q88I5w==}
    engines: {node: '>=6.0'}
    hasBin: true

  eslint-plugin-react-hooks@5.1.0:
    resolution: {integrity: sha512-mpJRtPgHN2tNAvZ35AMfqeB3Xqeo273QxrHJsbBEPWODRM4r0yB6jfoROqKEYrOn27UtRPpcpHc2UqyBSuUNTw==}
    engines: {node: '>=10'}
    peerDependencies:
      eslint: ^3.0.0 || ^4.0.0 || ^5.0.0 || ^6.0.0 || ^7.0.0 || ^8.0.0-0 || ^9.0.0

  eslint-plugin-react-refresh@0.4.19:
    resolution: {integrity: sha512-eyy8pcr/YxSYjBoqIFSrlbn9i/xvxUFa8CjzAYo9cFjgGXqq1hyjihcpZvxRLalpaWmueWR81xn7vuKmAFijDQ==}
    peerDependencies:
      eslint: '>=8.40'

  eslint-scope@8.2.0:
    resolution: {integrity: sha512-PHlWUfG6lvPc3yvP5A4PNyBL1W8fkDUccmI21JUu/+GKZBoH/W5u6usENXUrWFRsyoW5ACUjFGgAFQp5gUlb/A==}
    engines: {node: ^18.18.0 || ^20.9.0 || >=21.1.0}

  eslint-visitor-keys@3.4.3:
    resolution: {integrity: sha512-wpc+LXeiyiisxPlEkUzU6svyS1frIO3Mgxj1fdy7Pm8Ygzguax2N3Fa/D/ag1WqbOprdI+uY6wMUl8/a2G+iag==}
    engines: {node: ^12.22.0 || ^14.17.0 || >=16.0.0}

  eslint-visitor-keys@4.2.0:
    resolution: {integrity: sha512-UyLnSehNt62FFhSwjZlHmeokpRK59rcz29j+F1/aDgbkbRTk7wIc9XzdoasMUbRNKDM0qQt/+BJ4BrpFeABemw==}
    engines: {node: ^18.18.0 || ^20.9.0 || >=21.1.0}

  eslint@9.20.1:
    resolution: {integrity: sha512-m1mM33o6dBUjxl2qb6wv6nGNwCAsns1eKtaQ4l/NPHeTvhiUPbtdfMyktxN4B3fgHIgsYh1VT3V9txblpQHq+g==}
    engines: {node: ^18.18.0 || ^20.9.0 || >=21.1.0}
    hasBin: true
    peerDependencies:
      jiti: '*'
    peerDependenciesMeta:
      jiti:
        optional: true

  esm-env@1.2.2:
    resolution: {integrity: sha512-Epxrv+Nr/CaL4ZcFGPJIYLWFom+YeV1DqMLHJoEd9SYRxNbaFruBwfEX/kkHUJf55j2+TUbmDcmuilbP1TmXHA==}

  espree@10.3.0:
    resolution: {integrity: sha512-0QYC8b24HWY8zjRnDTL6RiHfDbAWn63qb4LMj1Z4b076A4une81+z03Kg7l7mn/48PUTqoLptSXez8oknU8Clg==}
    engines: {node: ^18.18.0 || ^20.9.0 || >=21.1.0}

  esprima@4.0.1:
    resolution: {integrity: sha512-eGuFFw7Upda+g4p+QHvnW0RyTX/SVeJBDM/gCtMARO0cLuT2HcEKnTPvhjV6aGeqrCB/sbNop0Kszm0jsaWU4A==}
    engines: {node: '>=4'}
    hasBin: true

  esquery@1.6.0:
    resolution: {integrity: sha512-ca9pw9fomFcKPvFLXhBKUK90ZvGibiGOvRJNbjljY7s7uq/5YO4BOzcYtJqExdx99rF6aAcnRxHmcUHcz6sQsg==}
    engines: {node: '>=0.10'}

  esrap@1.4.5:
    resolution: {integrity: sha512-CjNMjkBWWZeHn+VX+gS8YvFwJ5+NDhg8aWZBSFJPR8qQduDNjbJodA2WcwCm7uQa5Rjqj+nZvVmceg1RbHFB9g==}

  esrecurse@4.3.0:
    resolution: {integrity: sha512-KmfKL3b6G+RXvP8N1vr3Tq1kL/oCFgn2NYXEtqP8/L3pKapUA4G8cFVaoF3SU323CD4XypR/ffioHmkti6/Tag==}
    engines: {node: '>=4.0'}

  estraverse@5.3.0:
    resolution: {integrity: sha512-MMdARuVEQziNTeJD8DgMqmhwR11BRQ/cBP+pLtYdSTnf3MIO8fFeiINEbX36ZdNlfU/7A9f3gUw49B3oQsvwBA==}
    engines: {node: '>=4.0'}

  estree-walker@2.0.2:
    resolution: {integrity: sha512-Rfkk/Mp/DL7JVje3u18FxFujQlTNR2q6QfMSMB7AvCBx91NGj/ba3kCfza0f6dVDbw7YlRf/nDrn7pQrCCyQ/w==}

  estree-walker@3.0.3:
    resolution: {integrity: sha512-7RUKfXgSMMkzt6ZuXmqapOurLGPPfgj6l9uRZ7lRGolvk0y2yocc35LdcxKC5PQZdn2DMqioAQ2NoWcrTKmm6g==}

  esutils@2.0.3:
    resolution: {integrity: sha512-kVscqXk4OCp68SZ0dkgEKVi6/8ij300KBWTJq32P/dYeWTSwK41WyTxalN1eRmA5Z9UU/LX9D7FWSmV9SAYx6g==}
    engines: {node: '>=0.10.0'}

  etag@1.8.1:
    resolution: {integrity: sha512-aIL5Fx7mawVa300al2BnEE4iNvo1qETxLrPI/o05L7z6go7fCw1J6EQmbK4FmJ2AS7kgVF/KEZWufBfdClMcPg==}
    engines: {node: '>= 0.6'}

  event-target-shim@5.0.1:
    resolution: {integrity: sha512-i/2XbnSz/uxRCU6+NdVJgKWDTM427+MqYbkQzD321DuCQJUqOuJKIA0IM2+W2xtYHdKOmZ4dR6fExsd4SXL+WQ==}
    engines: {node: '>=6'}

  eventemitter3@4.0.7:
    resolution: {integrity: sha512-8guHBZCwKnFhYdHr2ysuRWErTwhoN2X8XELRlrRwpmfeY2jjuUN4taQMsULKUVo1K4DvZl+0pgfyoysHxvmvEw==}

  eventemitter3@5.0.1:
    resolution: {integrity: sha512-GWkBvjiSZK87ELrYOSESUYeVIc9mvLLf/nXalMOS5dYrgZq9o5OVkbZAVM06CVxYsCwH9BDZFPlQTlPA1j4ahA==}

  events-intercept@2.0.0:
    resolution: {integrity: sha512-blk1va0zol9QOrdZt0rFXo5KMkNPVSp92Eju/Qz8THwKWKRKeE0T8Br/1aW6+Edkyq9xHYgYxn2QtOnUKPUp+Q==}

  eventsource-parser@1.1.2:
    resolution: {integrity: sha512-v0eOBUbiaFojBu2s2NPBfYUoRR9GjcDNvCXVaqEf5vVfpIAh9f8RCo4vXTP8c63QRKCFwoLpMpTdPwwhEKVgzA==}
    engines: {node: '>=14.18'}

  execa@3.2.0:
    resolution: {integrity: sha512-kJJfVbI/lZE1PZYDI5VPxp8zXPO9rtxOkhpZ0jMKha56AI9y2gGVC6bkukStQf0ka5Rh15BA5m7cCCH4jmHqkw==}
    engines: {node: ^8.12.0 || >=9.7.0}

  execa@8.0.1:
    resolution: {integrity: sha512-VyhnebXciFV2DESc+p6B+y0LjSm0krU4OgJN44qFAhBY0TJ+1V61tYD2+wHusZ6F9n5K+vl8k0sTy7PEfV4qpg==}
    engines: {node: '>=16.17'}

  expand-template@2.0.3:
    resolution: {integrity: sha512-XYfuKMvj4O35f/pOXLObndIRvyQ+/+6AhODh+OKWj9S9498pHHn/IMszH+gt0fBCRWMNfk1ZSp5x3AifmnI2vg==}
    engines: {node: '>=6'}

  expect-type@1.1.0:
    resolution: {integrity: sha512-bFi65yM+xZgk+u/KRIpekdSYkTB5W1pEf0Lt8Q8Msh7b+eQ7LXVtIB1Bkm4fvclDEL1b2CZkMhv2mOeF8tMdkA==}
    engines: {node: '>=12.0.0'}

  expect@29.7.0:
    resolution: {integrity: sha512-2Zks0hf1VLFYI1kbh0I5jP3KHHyCHpkfyHBzsSXRFgl/Bg9mWYfMW8oD+PdMPlEwy5HNsR9JutYy6pMeOh61nw==}
    engines: {node: ^14.15.0 || ^16.10.0 || >=18.0.0}

  express-rate-limit@7.5.0:
    resolution: {integrity: sha512-eB5zbQh5h+VenMPM3fh+nw1YExi5nMr6HUCR62ELSP11huvxm/Uir1H1QEyTkk5QX6A58pX6NmaTMceKZ0Eodg==}
    engines: {node: '>= 16'}
    peerDependencies:
      express: ^4.11 || 5 || ^5.0.0-beta.1

  express@4.21.2:
    resolution: {integrity: sha512-28HqgMZAmih1Czt9ny7qr6ek2qddF4FclbMzwhCREB6OFfH+rXAnuNCwo1/wFvrtbgsQDb4kSbX9de9lFbrXnA==}
    engines: {node: '>= 0.10.0'}

  extract-zip@2.0.1:
    resolution: {integrity: sha512-GDhU9ntwuKyGXdZBUgTIe+vXnWj0fppUEtMDL0+idd5Sta8TGpHssn/eusA9mrPr9qNDym6SxAYZjNvCn/9RBg==}
    engines: {node: '>= 10.17.0'}
    hasBin: true

  fast-content-type-parse@2.0.1:
    resolution: {integrity: sha512-nGqtvLrj5w0naR6tDPfB4cUmYCqouzyQiz6C5y/LtcDllJdrcc6WaWW6iXyIIOErTa/XRybj28aasdn4LkVk6Q==}

  fast-deep-equal@3.1.3:
    resolution: {integrity: sha512-f3qQ9oQy9j2AhBe/H9VC91wLmKBCCU/gDOnKNAYG5hswO7BLKj09Hc5HYNz9cGI++xlpDCIgDaitVs03ATR84Q==}

  fast-fifo@1.3.2:
    resolution: {integrity: sha512-/d9sfos4yxzpwkDkuN7k2SqFKtYNmCTzgfEpz82x34IM9/zc8KGxQoXg1liNC/izpRM/MBdt44Nmx41ZWqk+FQ==}

  fast-glob@3.3.2:
    resolution: {integrity: sha512-oX2ruAFQwf/Orj8m737Y5adxDQO0LAB7/S5MnxCdTNDd4p6BsyIVsv9JQsATbTSq8KHRpLwIHbVlUNatxd+1Ow==}
    engines: {node: '>=8.6.0'}

  fast-json-stable-stringify@2.1.0:
    resolution: {integrity: sha512-lhd/wF+Lk98HZoTCtlVraHtfh5XYijIjalXck7saUtuanSDyLMxnHhSXEDJqHxD7msR8D0uCmqlkwjCV8xvwHw==}

  fast-levenshtein@2.0.6:
    resolution: {integrity: sha512-DCXu6Ifhqcks7TZKY3Hxp3y6qphY5SJZmrWMDrKcERSOXWQdMhU9Ig/PYrzyw/ul9jOIyh0N4M0tbC5hodg8dw==}

  fastq@1.18.0:
    resolution: {integrity: sha512-QKHXPW0hD8g4UET03SdOdunzSouc9N4AuHdsX8XNcTsuz+yYFILVNIX4l9yHABMhiEI9Db0JTTIpu0wB+Y1QQw==}

  fd-slicer@1.1.0:
    resolution: {integrity: sha512-cE1qsB/VwyQozZ+q1dGxR8LBYNZeofhEdUNGSMbQD3Gw2lAzX9Zb3uIU6Ebc/Fmyjo9AWWfnn0AUCHqtevs/8g==}

  fdir@6.4.3:
    resolution: {integrity: sha512-PMXmW2y1hDDfTSRc9gaXIuCCRpuoz3Kaz8cUelp3smouvfT632ozg2vrT6lJsHKKOF59YLbOGfAWGUcKEfRMQw==}
    peerDependencies:
      picomatch: ^3 || ^4
    peerDependenciesMeta:
      picomatch:
        optional: true

  fecha@4.2.3:
    resolution: {integrity: sha512-OP2IUU6HeYKJi3i0z4A19kHMQoLVs4Hc+DPqqxI2h/DPZHTm/vjsfC6P0b4jCMy14XizLBqvndQ+UilD7707Jw==}

  fetch-blob@3.2.0:
    resolution: {integrity: sha512-7yAQpD2UMJzLi1Dqv7qFYnPbaPx7ZfFK6PiIxQ4PfkGPyNyl2Ugx+a/umUonmKqjhM4DnfbMvdX6otXq83soQQ==}
    engines: {node: ^12.20 || >= 14.13}

  fflate@0.8.2:
    resolution: {integrity: sha512-cPJU47OaAoCbg0pBvzsgpTPhmhqI5eJjh/JIu8tPj5q+T7iLvW/JAYUqmE7KOB4R1ZyEhzBaIQpQpardBF5z8A==}

  file-entry-cache@8.0.0:
    resolution: {integrity: sha512-XXTUwCvisa5oacNGRP9SfNtYBNAMi+RPwBFmblZEF7N7swHYQS6/Zfk7SRwx4D5j3CH211YNRco1DEMNVfZCnQ==}
    engines: {node: '>=16.0.0'}

  file-uri-to-path@1.0.0:
    resolution: {integrity: sha512-0Zt+s3L7Vf1biwWZ29aARiVYLx7iMGnEUl9x33fbB/j3jR81u/O2LbqK+Bm1CDSNDKVtJ/YjwY7TUd5SkeLQLw==}

  fill-range@7.1.1:
    resolution: {integrity: sha512-YsGpe3WHLK8ZYi4tWDg2Jy3ebRz2rXowDxnld4bkQB00cc/1Zw9AWnC0i9ztDJitivtQvaI9KaLyKrc+hBW0yg==}
    engines: {node: '>=8'}

  finalhandler@1.3.1:
    resolution: {integrity: sha512-6BN9trH7bp3qvnrRyzsBz+g3lZxTNZTbVO2EV1CS0WIcDbawYVdYvGflME/9QP0h0pYlCDBCTjYa9nZzMDpyxQ==}
    engines: {node: '>= 0.8'}

  find-up@5.0.0:
    resolution: {integrity: sha512-78/PXT1wlLLDgTzDs7sjq9hzz0vXD+zn+7wypEe4fXQxCmdmqfGsEPQxmiCSQI3ajFV91bVSsvNtrJRiW6nGng==}
    engines: {node: '>=10'}

  flat-cache@4.0.1:
    resolution: {integrity: sha512-f7ccFPK3SXFHpx15UIGyRJ/FJQctuKZ0zVuN3frBo4HnK3cay9VEW0R6yPYFHC0AgqhukPzKjq22t5DmAyqGyw==}
    engines: {node: '>=16'}

  flatbuffers@1.12.0:
    resolution: {integrity: sha512-c7CZADjRcl6j0PlvFy0ZqXQ67qSEZfrVPynmnL+2zPc+NtMvrF8Y0QceMo7QqnSPc7+uWjUIAbvCQ5WIKlMVdQ==}

  flatted@3.3.2:
    resolution: {integrity: sha512-AiwGJM8YcNOaobumgtng+6NHuOqC3A7MixFeDafM3X9cIUM+xUXoS5Vfgf+OihAYe20fxqNM9yPBXJzRtZ/4eA==}

  fn.name@1.1.0:
    resolution: {integrity: sha512-GRnmB5gPyJpAhTQdSZTSp9uaPSvl09KoYcMQtsB9rQoOmzs9dH6ffeccH+Z+cv6P68Hu5bC6JjRh4Ah/mHSNRw==}

  follow-redirects@1.15.9:
    resolution: {integrity: sha512-gew4GsXizNgdoRyqmyfMHyAmXsZDk6mHkSxZFCzW9gwlbtOW44CDtYavM+y+72qD/Vq2l550kMF52DT8fOLJqQ==}
    engines: {node: '>=4.0'}
    peerDependencies:
      debug: '*'
    peerDependenciesMeta:
      debug:
        optional: true

  for-each@0.3.3:
    resolution: {integrity: sha512-jqYfLp7mo9vIyQf8ykW2v7A+2N4QjeCeI5+Dz9XraiO1ign81wjiH7Fb9vSOWvQfNtmSa4H2RoQTrrXivdUZmw==}

  foreground-child@3.3.0:
    resolution: {integrity: sha512-Ld2g8rrAyMYFXBhEqMz8ZAHBi4J4uS1i/CxGMDnjyFWddMXLVcDp051DZfu+t7+ab7Wv6SMqpWmyFIj5UbfFvg==}
    engines: {node: '>=14'}

  form-data-encoder@1.7.2:
    resolution: {integrity: sha512-qfqtYan3rxrnCk1VYaA4H+Ms9xdpPqvLZa6xmMgFvhO32x7/3J/ExcTd6qpxM0vH2GdMI+poehyBZvqfMTto8A==}

  form-data@4.0.1:
    resolution: {integrity: sha512-tzN8e4TX8+kkxGPK8D5u0FNmjPUjw3lwC9lSLxxoB/+GtsJG91CO8bSWy73APlgAZzZbXEYZJuxjkHH2w+Ezhw==}
    engines: {node: '>= 6'}

  formdata-node@4.4.1:
    resolution: {integrity: sha512-0iirZp3uVDjVGt9p49aTaqjk84TrglENEDuqfdlZQ1roC9CWlPk6Avf8EEnZNcAqPonwkG35x4n3ww/1THYAeQ==}
    engines: {node: '>= 12.20'}

  formdata-polyfill@4.0.10:
    resolution: {integrity: sha512-buewHzMvYL29jdeQTVILecSaZKnt/RJWjoZCF5OW60Z67/GmSLBkOFM7qh1PI3zFNtJbaZL5eQu1vLfazOwj4g==}
    engines: {node: '>=12.20.0'}

  forwarded@0.2.0:
    resolution: {integrity: sha512-buRG0fpBtRHSTCOASe6hD258tEubFoRLb4ZNA6NxMVHNw2gOcwHo9wyablzMzOA5z9xA9L1KNjk/Nt6MT9aYow==}
    engines: {node: '>= 0.6'}

  fraction.js@4.3.7:
    resolution: {integrity: sha512-ZsDfxO51wGAXREY55a7la9LScWpwv9RxIrYABrlvOFBlH/ShPnrtsXeuUIfXKKOVicNxQ+o8JTbJvjS4M89yew==}

  framer-motion@11.18.2:
    resolution: {integrity: sha512-5F5Och7wrvtLVElIpclDT0CBzMVg3dL22B64aZwHtsIY8RB4mXICLrkajK4G9R+ieSAGcgrLeae2SeUTg2pr6w==}
    peerDependencies:
      '@emotion/is-prop-valid': '*'
      react: ^18.0.0 || ^19.0.0
      react-dom: ^18.0.0 || ^19.0.0
    peerDependenciesMeta:
      '@emotion/is-prop-valid':
        optional: true
      react:
        optional: true
      react-dom:
        optional: true

  fresh@0.5.2:
    resolution: {integrity: sha512-zJ2mQYM18rEFOudeV4GShTGIQ7RbzA7ozbU9I/XBpm7kqgMywgmylMwXHxZJmkVoYkna9d2pVXVXPdYTP9ej8Q==}
    engines: {node: '>= 0.6'}

  fs-constants@1.0.0:
    resolution: {integrity: sha512-y6OAwoSIf7FyjMIv94u+b5rdheZEjzR63GTyZJm5qh4Bi+2YgwLCcI/fPFZkL5PSixOt6ZNKm+w+Hfp/Bciwow==}

  fs-extra@10.1.0:
    resolution: {integrity: sha512-oRXApq54ETRj4eMiFzGnHWGy+zo5raudjuxN0b8H7s/RU2oW0Wvsx9O0ACRN/kRq9E8Vu/ReskGB5o3ji+FzHQ==}
    engines: {node: '>=12'}

  fs-extra@11.1.0:
    resolution: {integrity: sha512-0rcTq621PD5jM/e0a3EJoGC/1TC5ZBCERW82LQuwfGnCa1V8w7dpYH1yNu+SLb6E5dkeCBzKEyLGlFrnr+dUyw==}
    engines: {node: '>=14.14'}

  fs-extra@8.1.0:
    resolution: {integrity: sha512-yhlQgA6mnOJUKOsRUFsgJdQCvkKhcz8tlZG5HBQfReYZy46OwLcY+Zia0mtdHsOo9y/hP+CxMN0TU9QxoOtG4g==}
    engines: {node: '>=6 <7 || >=8'}

  fs.realpath@1.0.0:
    resolution: {integrity: sha512-OO0pH2lK6a0hZnAdau5ItzHPI6pUlvI7jMVnxUQRtw4owF2wk8lOSabtGDCTP4Ggrg2MbGnWO9X8K1t4+fGMDw==}

  fsevents@2.3.2:
    resolution: {integrity: sha512-xiqMQR4xAeHTuB9uWm+fFRcIOgKBMiOBP+eXiyT7jsgVCq1bkVygt00oASowB7EdtpOHaaPgKt812P9ab+DDKA==}
    engines: {node: ^8.16.0 || ^10.6.0 || >=11.0.0}
    os: [darwin]

  fsevents@2.3.3:
    resolution: {integrity: sha512-5xoDfX+fL7faATnagmWPpbFtwh/R77WmMMqqHGS65C3vvB0YHrgF+B1YmZ3441tMj5n63k0212XNoJwzlhffQw==}
    engines: {node: ^8.16.0 || ^10.6.0 || >=11.0.0}
    os: [darwin]

  function-bind@1.1.2:
    resolution: {integrity: sha512-7XHNxH7qX9xG5mIwxkhumTox/MIRNcOgDrxWsMt2pAr23WHp6MrRlN7FBSFpCpr+oVO0F744iUgR82nJMfG2SA==}

  functions-have-names@1.2.3:
    resolution: {integrity: sha512-xckBUXyTIqT97tq2x2AMb+g163b5JFysYk0x4qxNFwbfQkmNZoiRHb6sPzI9/QV33WeuvVYBUIiD4NzNIyqaRQ==}

  gauge@3.0.2:
    resolution: {integrity: sha512-+5J6MS/5XksCuXq++uFRsnUd7Ovu1XenbeuIuNRJxYWjgQbPuFhT14lAvsWfqfAmnwluf1OwMjz39HjfLPci0Q==}
    engines: {node: '>=10'}
    deprecated: This package is no longer supported.

  generic-pool@3.4.2:
    resolution: {integrity: sha512-H7cUpwCQSiJmAHM4c/aFu6fUfrhWXW1ncyh8ftxEPMu6AiYkHw9K8br720TGPZJbk5eOH2bynjZD1yPvdDAmag==}
    engines: {node: '>= 4'}

  generic-pool@3.9.0:
    resolution: {integrity: sha512-hymDOu5B53XvN4QT9dBmZxPX4CWhBPPLguTZ9MMFeFa/Kg0xWVfylOVNlJji/E7yTZWFd/q9GO5TxDLq156D7g==}
    engines: {node: '>= 4'}

  gensync@1.0.0-beta.2:
    resolution: {integrity: sha512-3hN7NaskYvMDLQY55gnW3NQ+mesEAepTqlg+VEbj7zzqEMBVNhzcGYYeqFo/TlYz6eQiFcp1HcsCZO+nGgS8zg==}
    engines: {node: '>=6.9.0'}

  get-caller-file@2.0.5:
    resolution: {integrity: sha512-DyFP3BM/3YHTQOCUL/w0OZHR0lpKeGrxotcHWcqNEdnltqFwXVfhEBQ94eIo34AfQpo0rGki4cyIiftY06h2Fg==}
    engines: {node: 6.* || 8.* || >= 10.*}

  get-east-asian-width@1.3.0:
    resolution: {integrity: sha512-vpeMIQKxczTD/0s2CdEWHcb0eeJe6TFjxb+J5xgX7hScxqrGuyjmv4c1D4A/gelKfyox0gJJwIHF+fLjeaM8kQ==}
    engines: {node: '>=18'}

  get-intrinsic@1.2.6:
    resolution: {integrity: sha512-qxsEs+9A+u85HhllWJJFicJfPDhRmjzoYdl64aMWW9yRIJmSyxdn8IEkuIM530/7T+lv0TIHd8L6Q/ra0tEoeA==}
    engines: {node: '>= 0.4'}

  get-nonce@1.0.1:
    resolution: {integrity: sha512-FJhYRoDaiatfEkUK8HKlicmu/3SGFD51q3itKDGoSTysQJBnfOcxU5GxnhE1E6soB76MbT0MBtnKJuXyAx+96Q==}
    engines: {node: '>=6'}

  get-stream@5.2.0:
    resolution: {integrity: sha512-nBF+F1rAZVCu/p7rjzgA+Yb4lfYXrpl7a6VmJrU8wF9I1CKvP/QwPNZHnOlwbTkY6dvtFIzFMSyQXbLoTQPRpA==}
    engines: {node: '>=8'}

  get-stream@8.0.1:
    resolution: {integrity: sha512-VaUJspBffn/LMCJVoMvSAdmscJyS1auj5Zulnn5UoYcY531UWmdwhRWkcGKnGU93m5HSXP9LP2usOryrBtQowA==}
    engines: {node: '>=16'}

  get-tsconfig@4.8.1:
    resolution: {integrity: sha512-k9PN+cFBmaLWtVz29SkUoqU5O0slLuHJXt/2P+tMVFT+phsSGXGkp9t3rQIqdz0e+06EHNGs3oM6ZX1s2zHxRg==}

  get-uri@6.0.4:
    resolution: {integrity: sha512-E1b1lFFLvLgak2whF2xDBcOy6NLVGZBqqjJjsIhvopKfWWEi64pLVTWWehV8KlLerZkfNTA95sTe2OdJKm1OzQ==}
    engines: {node: '>= 14'}

  github-from-package@0.0.0:
    resolution: {integrity: sha512-SyHy3T1v2NUXn29OsWdxmK6RwHD+vkj3v8en8AOBZ1wBQ/hCAQ5bAQTD02kW4W9tUp/3Qh6J8r9EvntiyCmOOw==}

  glob-parent@5.1.2:
    resolution: {integrity: sha512-AOIgSQCepiJYwP3ARnGx+5VnTu2HBYdzbGP45eLw1vr3zB3vZLeyed1sC9hnbcOc9/SrMyM5RPQrkGz4aS9Zow==}
    engines: {node: '>= 6'}

  glob-parent@6.0.2:
    resolution: {integrity: sha512-XxwI8EOhVQgWp6iDL+3b0r86f4d6AX6zSU55HfB4ydCEuXLXc5FcYeOu+nnGftS4TEju/11rt4KJPTMgbfmv4A==}
    engines: {node: '>=10.13.0'}

  glob@10.4.5:
    resolution: {integrity: sha512-7Bv8RF0k6xjo7d4A/PxYLbUCfb6c+Vpd2/mB2yRDlew7Jb5hEXiCD9ibfO7wpk8i4sevK6DFny9h7EYbM3/sHg==}
    hasBin: true

  glob@11.0.0:
    resolution: {integrity: sha512-9UiX/Bl6J2yaBbxKoEBRm4Cipxgok8kQYcOPEhScPwebu2I0HoQOuYdIO6S3hLuWoZgpDpwQZMzTFxgpkyT76g==}
    engines: {node: 20 || >=22}
    hasBin: true

  glob@7.2.3:
    resolution: {integrity: sha512-nFR0zLpU2YCaRxwoCJvL6UvCH2JFyFVIvwTLsIf21AuHlMskA1hhTdk+LlYJtOlYt9v6dvszD2BGRqBL+iQK9Q==}
    deprecated: Glob versions prior to v9 are no longer supported

  globals@11.12.0:
    resolution: {integrity: sha512-WOBp/EEGUiIsJSp7wcv/y6MO+lV9UoncWqxuFfm8eBwzWNgyfBd6Gz+IeKQ9jCmyhoH99g15M3T+QaVHFjizVA==}
    engines: {node: '>=4'}

  globals@14.0.0:
    resolution: {integrity: sha512-oahGvuMGQlPw/ivIYBjVSrWAfWLBeku5tpPE2fOPLi+WHffIWbuh2tCjhyQhTBPMf5E9jDEH4FOmTYgYwbKwtQ==}
    engines: {node: '>=18'}

  globrex@0.1.2:
    resolution: {integrity: sha512-uHJgbwAMwNFf5mLst7IWLNg14x1CkeqglJb/K3doi4dw6q2IvAAmM/Y81kevy83wP+Sst+nutFTYOGg3d1lsxg==}

  goober@2.1.16:
    resolution: {integrity: sha512-erjk19y1U33+XAMe1VTvIONHYoSqE4iS7BYUZfHaqeohLmnC0FdxEh7rQU+6MZ4OajItzjZFSRtVANrQwNq6/g==}
    peerDependencies:
      csstype: ^3.0.10

  google-protobuf@3.21.4:
    resolution: {integrity: sha512-MnG7N936zcKTco4Jd2PX2U96Kf9PxygAPKBug+74LHzmHXmceN16MmRcdgZv+DGef/S9YvQAfRsNCn4cjf9yyQ==}

  gopd@1.2.0:
    resolution: {integrity: sha512-ZUKRh6/kUFoAiTAtTYPZJ3hw9wNxx+BIBOijnlG9PnrJsCcSjs1wyyD6vJpaYtgnzDrKYRSqf3OO6Rfa93xsRg==}
    engines: {node: '>= 0.4'}

  gpt-tokenizer@2.8.1:
    resolution: {integrity: sha512-8+a9ojzqfgiF3TK4oivGYjlycD8g5igLt8NQw3ndOIgLVKSGJDhUDNAfYSbtyyuTkha3R/R9F8XrwC7/B5TKfQ==}

  graceful-fs@4.2.11:
    resolution: {integrity: sha512-RbJ5/jmFcNNCcDV5o9eTnBLJ/HszWV0P73bc+Ff4nS/rJj+YaS6IGyiOL0VoBYX+l1Wrl3k63h/KrH+nhJ0XvQ==}

  graphemer@1.4.0:
    resolution: {integrity: sha512-EtKwoO6kxCL9WO5xipiHTZlSzBm7WLT627TqC/uVRd0HKmq8NXyebnNYxDoBi7wt8eTWrUrKXCOVaFq9x1kgag==}

  graphql@16.10.0:
    resolution: {integrity: sha512-AjqGKbDGUFRKIRCP9tCKiIGHyriz2oHEbPIbEtcSLSs4YjReZOIPQQWek4+6hjw62H9QShXHyaGivGiYVLeYFQ==}
    engines: {node: ^12.22.0 || ^14.16.0 || ^16.0.0 || >=17.0.0}

  guid-typescript@1.0.9:
    resolution: {integrity: sha512-Y8T4vYhEfwJOTbouREvG+3XDsjr8E3kIr7uf+JZ0BYloFsttiHU0WfvANVsR7TxNUJa/WpCnw/Ino/p+DeBhBQ==}

  happy-dom@16.2.6:
    resolution: {integrity: sha512-pl9wpbvThd2BGptDW/DbeZgCVjjFJAe1+rGJ4SdXd1nLhGngaklpGohKlX6bSJwLH8vSi4VDhQsC2Mqa6eiyhg==}
    engines: {node: '>=18.0.0'}

  has-bigints@1.1.0:
    resolution: {integrity: sha512-R3pbpkcIqv2Pm3dUwgjclDRVmWpTJW2DcMzcIhEXEx1oh/CEMObMm3KLmRJOdvhM7o4uQBnwr8pzRK2sJWIqfg==}
    engines: {node: '>= 0.4'}

  has-flag@4.0.0:
    resolution: {integrity: sha512-EykJT/Q1KjTWctppgIAgfSO0tKVuZUjhgMr17kqTumMl6Afv3EISleU7qZUzoXDFTAHTDC4NOoG/ZxU3EvlMPQ==}
    engines: {node: '>=8'}

  has-property-descriptors@1.0.2:
    resolution: {integrity: sha512-55JNKuIW+vq4Ke1BjOTjM2YctQIvCT7GFzHwmfZPGo5wnrgkid0YQtnAleFSqumZm4az3n2BS+erby5ipJdgrg==}

  has-symbols@1.1.0:
    resolution: {integrity: sha512-1cDNdwJ2Jaohmb3sg4OmKaMBwuC48sYni5HUw2DvsC8LjGTLK9h+eb1X6RyuOHe4hT0ULCW68iomhjUoKUqlPQ==}
    engines: {node: '>= 0.4'}

  has-tostringtag@1.0.2:
    resolution: {integrity: sha512-NqADB8VjPFLM2V0VvHUewwwsw0ZWBaIdgo+ieHtK3hasLz4qeCRjYcqfB6AQrBggRKppKF8L52/VqdVsO47Dlw==}
    engines: {node: '>= 0.4'}

  has-unicode@2.0.1:
    resolution: {integrity: sha512-8Rf9Y83NBReMnx0gFzA8JImQACstCYWUplepDa9xprwwtmgEZUF0h/i5xSA625zB/I37EtrswSST6OXxwaaIJQ==}

  hasown@2.0.2:
    resolution: {integrity: sha512-0hJU9SCPvmMzIBdZFqNPXWa6dqh7WdH0cII9y+CyS8rG3nL48Bclra9HmKhVVUHyPWNH5Y7xDwAB7bfgSjkUMQ==}
    engines: {node: '>= 0.4'}

  headers-polyfill@4.0.3:
    resolution: {integrity: sha512-IScLbePpkvO846sIwOtOTDjutRMWdXdJmXdMvk6gCBHxFO8d+QKOQedyZSxFTTFYRSmlgSTDtXqqq4pcenBXLQ==}

  helmet@8.0.0:
    resolution: {integrity: sha512-VyusHLEIIO5mjQPUI1wpOAEu+wl6Q0998jzTxqUYGE45xCIcAxy3MsbEK/yyJUJ3ADeMoB6MornPH6GMWAf+Pw==}
    engines: {node: '>=18.0.0'}

  highlight.js@11.11.1:
    resolution: {integrity: sha512-Xwwo44whKBVCYoliBQwaPvtd/2tYFkRQtXDWj1nackaV2JPXx3L0+Jvd8/qCJ2p+ML0/XVkJ2q+Mr+UVdpJK5w==}
    engines: {node: '>=12.0.0'}

  hosted-git-info@2.8.9:
    resolution: {integrity: sha512-mxIDAb9Lsm6DoOJ7xH+5+X4y1LU/4Hi50L9C5sIswK3JzULS4bwk1FvjdBgvYR4bzT4tuUQiC15FE2f5HbLvYw==}

  html-encoding-sniffer@4.0.0:
    resolution: {integrity: sha512-Y22oTqIU4uuPgEemfz7NDJz6OeKf12Lsu+QC+s3BVpda64lTiMYCyGwg5ki4vFxkMwQdeZDl2adZoqUgdFuTgQ==}
    engines: {node: '>=18'}

  html-escaper@2.0.2:
    resolution: {integrity: sha512-H2iMtd0I4Mt5eYiapRdIDjp+XzelXQ0tFE4JS7YFwFevXXMmOp9myNrUvCg0D6ws8iqkRPBfKHgbwig1SmlLfg==}

  http-errors@1.4.0:
    resolution: {integrity: sha512-oLjPqve1tuOl5aRhv8GK5eHpqP1C9fb+Ol+XTLjKfLltE44zdDbEdjPSbU7Ch5rSNsVFqZn97SrMmZLdu1/YMw==}
    engines: {node: '>= 0.6'}

  http-errors@1.7.3:
    resolution: {integrity: sha512-ZTTX0MWrsQ2ZAhA1cejAwDLycFsd7I7nVtnkT3Ol0aqodaKW+0CTZDQ1uBv5whptCnc8e8HeRRJxRs0kmm/Qfw==}
    engines: {node: '>= 0.6'}

  http-errors@2.0.0:
    resolution: {integrity: sha512-FtwrG/euBzaEjYeRqOgly7G0qviiXoJWnvEH2Z1plBdXgbyjv34pHTSb9zoeHMyDy33+DWy5Wt9Wo+TURtOYSQ==}
    engines: {node: '>= 0.8'}

  http-proxy-agent@7.0.2:
    resolution: {integrity: sha512-T1gkAiYYDWYx3V5Bmyu7HcfcvL7mUrTWiM6yOfa3PIphViJ/gFPbvidQ+veqSOHci/PxBcDabeUNCzpOODJZig==}
    engines: {node: '>= 14'}

  http-proxy-middleware@3.0.3:
    resolution: {integrity: sha512-usY0HG5nyDUwtqpiZdETNbmKtw3QQ1jwYFZ9wi5iHzX2BcILwQKtYDJPo7XHTsu5Z0B2Hj3W9NNnbd+AjFWjqg==}
    engines: {node: ^14.15.0 || ^16.10.0 || >=18.0.0}

  http-proxy@1.18.1:
    resolution: {integrity: sha512-7mz/721AbnJwIVbnaSv1Cz3Am0ZLT/UBwkC92VlxhXv/k/BBQfM2fXElQNC27BVGr0uwUpplYPQM9LnaBMR5NQ==}
    engines: {node: '>=8.0.0'}

  https-proxy-agent@2.2.4:
    resolution: {integrity: sha512-OmvfoQ53WLjtA9HeYP9RNrWMJzzAz1JGaSFr1nijg0PVR1JaD/xbJq1mdEIIlxGpXp9eSe/O2LgU9DJmTPd0Eg==}
    engines: {node: '>= 4.5.0'}

  https-proxy-agent@5.0.1:
    resolution: {integrity: sha512-dFcAjpTQFgoLMzC2VwU+C/CbS7uRL0lWmxDITmqm7C+7F0Odmj6s9l6alZc6AELXhrnggM2CeWSXHGOdX2YtwA==}
    engines: {node: '>= 6'}

  https-proxy-agent@7.0.6:
    resolution: {integrity: sha512-vK9P5/iUfdl95AI+JVyUuIcVtd4ofvtrOr3HNtM2yxC9bnMbEdp3x01OhQNnjb8IJYi38VlTE3mBXwcfvywuSw==}
    engines: {node: '>= 14'}

  human-signals@1.1.1:
    resolution: {integrity: sha512-SEQu7vl8KjNL2eoGBLF3+wAjpsNfA9XMlXAYj/3EdaNfAlxKthD1xjEQfGOUhllCGGJVNY34bRr6lPINhNjyZw==}
    engines: {node: '>=8.12.0'}

  human-signals@5.0.0:
    resolution: {integrity: sha512-AXcZb6vzzrFAUE61HnN4mpLqd/cSIwNQjtNWR0euPm6y0iqx3G4gOXaIDdtdDwZmhwe82LA6+zinmW4UBWVePQ==}
    engines: {node: '>=16.17.0'}

  humanize-ms@1.2.1:
    resolution: {integrity: sha512-Fl70vYtsAFb/C06PTS9dZBo7ihau+Tu/DNCk/OyHhea07S+aeMWpFFkUaXRa8fI+ScZbEI8dfSxwY7gxZ9SAVQ==}

  husky@9.1.7:
    resolution: {integrity: sha512-5gs5ytaNjBrh5Ow3zrvdUUY+0VxIuWVL4i9irt6friV+BqdCfmV11CQTWMiBYWHbXhco+J1kHfTOUkePhCDvMA==}
    engines: {node: '>=18'}
    hasBin: true

  iconv-lite@0.4.24:
    resolution: {integrity: sha512-v3MXnZAcvnywkTUEZomIActle7RXXeedOR31wwl7VlyoXO4Qi9arvSenNQWne1TcRwhCL1HwLI21bEqdpj8/rA==}
    engines: {node: '>=0.10.0'}

  iconv-lite@0.6.3:
    resolution: {integrity: sha512-4fCk79wshMdzMp2rH06qWrJE4iolqLhCUH+OiuIgU++RB0+94NlDL81atO7GX55uUKueo0txHNtvEyI6D7WdMw==}
    engines: {node: '>=0.10.0'}

  ieee754@1.2.1:
    resolution: {integrity: sha512-dcyqhDvX1C46lXZcVqCpK+FtMRQVdIMN6/Df5js2zouUsqG7I6sFxitIC+7KYK29KdXOLHdu9zL4sFnoVQnqaA==}

  ignore@5.3.2:
    resolution: {integrity: sha512-hsBTNUqQTDwkWtcdYI2i06Y/nUBEsNEDJKjWdigLvegy8kDuJAS8uRlpkkcQpyEXL0Z/pjDy5HBmMjRCJ2gq+g==}
    engines: {node: '>= 4'}

  immer@10.1.1:
    resolution: {integrity: sha512-s2MPrmjovJcoMaHtx6K11Ra7oD05NT97w1IC5zpMkT6Atjr7H8LjaDd81iIxUYpMKSRRNMJE703M1Fhr/TctHw==}

  import-fresh@3.3.0:
    resolution: {integrity: sha512-veYYhQa+D1QBKznvhUHxb8faxlrwUnxseDAbAp457E0wLNio2bOSKnjYDhMj+YiAq61xrMGhQk9iXVk5FzgQMw==}
    engines: {node: '>=6'}

  imurmurhash@0.1.4:
    resolution: {integrity: sha512-JmXMZ6wuvDmLiHEml9ykzqO6lwFbof0GG4IkcGaENdCRDDmMVnny7s5HsIgHCbaq0w2MyPhDqkhTUgS2LU2PHA==}
    engines: {node: '>=0.8.19'}

  indent-string@4.0.0:
    resolution: {integrity: sha512-EdDDZu4A2OyIK7Lr/2zG+w5jmbuk1DVBnEwREQvBzspBJkCEbRa8GxU1lghYcaGJCnRWibjDXlq779X1/y5xwg==}
    engines: {node: '>=8'}

  inflight@1.0.6:
    resolution: {integrity: sha512-k92I/b08q4wvFscXCLvqfsHCrjrF7yiXsQuIVvVE7N82W3+aqpzuUdBbfhWcy/FZR3/4IgflMgKLOsvPDrGCJA==}
    deprecated: This module is not supported, and leaks memory. Do not use it. Check out lru-cache if you want a good and tested way to coalesce async requests by a key value, which is much more comprehensive and powerful.

  inherits@2.0.1:
    resolution: {integrity: sha512-8nWq2nLTAwd02jTqJExUYFSD/fKq6VH9Y/oG2accc/kdI0V98Bag8d5a4gi3XHz73rDWa2PvTtvcWYquKqSENA==}

  inherits@2.0.4:
    resolution: {integrity: sha512-k/vGaX4/Yla3WzyMCvTQOXYeIHvqOKtnqBduzTHpzpQZzAskKMhZ2K+EnBiSM9zGSoIFeMpXKxa4dYeZIQqewQ==}

  ini@1.3.8:
    resolution: {integrity: sha512-JV/yugV2uzW5iMRSiZAyDtQd+nxtUnjeLt0acNdw98kKLrvuRVyB80tsREOE7yvGVgalhZ6RNXCmEHkUKBKxew==}

  internal-slot@1.1.0:
    resolution: {integrity: sha512-4gd7VpWNQNB4UKKCFFVcp1AVv+FMOgs9NKzjHKusc8jTMhd5eL1NqQqOpE0KzMds804/yHlglp3uxgluOqAPLw==}
    engines: {node: '>= 0.4'}

  ioredis@5.4.2:
    resolution: {integrity: sha512-0SZXGNGZ+WzISQ67QDyZ2x0+wVxjjUndtD8oSeik/4ajifeiRufed8fCb8QW8VMyi4MXcS+UO1k/0NGhvq1PAg==}
    engines: {node: '>=12.22.0'}

  ip-address@9.0.5:
    resolution: {integrity: sha512-zHtQzGojZXTwZTHQqra+ETKd4Sn3vgi7uBmlPoXVWZqYvuKmtI0l/VZTjqGmJY9x88GGOaZ9+G9ES8hC4T4X8g==}
    engines: {node: '>= 12'}

  ipaddr.js@1.9.1:
    resolution: {integrity: sha512-0KI/607xoxSToH7GjN1FfSbLoU0+btTicjsQSWQlh/hZykN8KpmMf7uYwPW3R+akZ6R/w18ZlXSHBYXiYUPO3g==}
    engines: {node: '>= 0.10'}

  is-arguments@1.2.0:
    resolution: {integrity: sha512-7bVbi0huj/wrIAOzb8U1aszg9kdi3KN/CyU19CTI7tAoZYEZoL9yCDXpbXN+uPsuWnP02cyug1gleqq+TU+YCA==}
    engines: {node: '>= 0.4'}

  is-array-buffer@3.0.5:
    resolution: {integrity: sha512-DDfANUiiG2wC1qawP66qlTugJeL5HyzMpfr8lLK+jMQirGzNod0B12cFB/9q838Ru27sBwfw78/rdoU7RERz6A==}
    engines: {node: '>= 0.4'}

  is-arrayish@0.2.1:
    resolution: {integrity: sha512-zz06S8t0ozoDXMG+ube26zeCTNXcKIPJZJi8hBrF4idCLms4CG9QtK7qBl1boi5ODzFpjswb5JPmHCbMpjaYzg==}

  is-arrayish@0.3.2:
    resolution: {integrity: sha512-eVRqCvVlZbuw3GrM63ovNSNAeA1K16kaR/LRY/92w0zxQ5/1YzwblUX652i4Xs9RwAGjW9d9y6X88t8OaAJfWQ==}

  is-bigint@1.1.0:
    resolution: {integrity: sha512-n4ZT37wG78iz03xPRKJrHTdZbe3IicyucEtdRsV5yglwc3GyUfbAfpSeD0FJ41NbUNSt5wbhqfp1fS+BgnvDFQ==}
    engines: {node: '>= 0.4'}

  is-binary-path@2.1.0:
    resolution: {integrity: sha512-ZMERYes6pDydyuGidse7OsHxtbI7WVeUEozgR/g7rd0xUimYNlvZRE/K2MgZTjWy725IfelLeVcEM97mmtRGXw==}
    engines: {node: '>=8'}

  is-boolean-object@1.2.1:
    resolution: {integrity: sha512-l9qO6eFlUETHtuihLcYOaLKByJ1f+N4kthcU9YjHy3N+B3hWv0y/2Nd0mu/7lTFnRQHTrSdXF50HQ3bl5fEnng==}
    engines: {node: '>= 0.4'}

  is-callable@1.2.7:
    resolution: {integrity: sha512-1BC0BVFhS/p0qtw6enp8e+8OD0UrK0oFLztSjNzhcKA3WDuJxxAPXzPuPtKkjEY9UUoEWlX/8fgKeu2S8i9JTA==}
    engines: {node: '>= 0.4'}

  is-core-module@2.16.1:
    resolution: {integrity: sha512-UfoeMA6fIJ8wTYFEUjelnaGI67v6+N7qXJEvQuIGa99l4xsCruSYOVSQ0uPANn4dAzm8lkYPaKLrrijLq7x23w==}
    engines: {node: '>= 0.4'}

  is-date-object@1.1.0:
    resolution: {integrity: sha512-PwwhEakHVKTdRNVOw+/Gyh0+MzlCl4R6qKvkhuvLtPMggI1WAHt9sOwZxQLSGpUaDnrdyDsomoRgNnCfKNSXXg==}
    engines: {node: '>= 0.4'}

  is-docker@2.2.1:
    resolution: {integrity: sha512-F+i2BKsFrH66iaUFc0woD8sLy8getkwTwtOBjvs56Cx4CgJDeKQeqfz8wAYiSb8JOprWhHH5p77PbmYCvvUuXQ==}
    engines: {node: '>=8'}
    hasBin: true

  is-extglob@2.1.1:
    resolution: {integrity: sha512-SbKbANkN603Vi4jEZv49LeVJMn4yGwsbzZworEoyEiutsN3nJYdbO36zfhGJ6QEDpOZIFkDtnq5JRxmvl3jsoQ==}
    engines: {node: '>=0.10.0'}

  is-fullwidth-code-point@3.0.0:
    resolution: {integrity: sha512-zymm5+u+sCsSWyD9qNaejV3DFvhCKclKdizYaJUuHA83RLjb7nSuGnddCHGv0hk+KY7BMAlsWeK4Ueg6EV6XQg==}
    engines: {node: '>=8'}

  is-fullwidth-code-point@4.0.0:
    resolution: {integrity: sha512-O4L094N2/dZ7xqVdrXhh9r1KODPJpFms8B5sGdJLPy664AgvXsreZUyCQQNItZRDlYug4xStLjNp/sz3HvBowQ==}
    engines: {node: '>=12'}

  is-fullwidth-code-point@5.0.0:
    resolution: {integrity: sha512-OVa3u9kkBbw7b8Xw5F9P+D/T9X+Z4+JruYVNapTjPYZYUznQ5YfWeFkOj606XYYW8yugTfC8Pj0hYqvi4ryAhA==}
    engines: {node: '>=18'}

  is-glob@4.0.3:
    resolution: {integrity: sha512-xelSayHH36ZgE7ZWhli7pW34hNbNl8Ojv5KVmkJD4hBdD3th8Tfk9vYasLM+mXWOZhFkgZfxhLSnrwRr4elSSg==}
    engines: {node: '>=0.10.0'}

  is-interactive@2.0.0:
    resolution: {integrity: sha512-qP1vozQRI+BMOPcjFzrjXuQvdak2pHNUMZoeG2eRbiSqyvbEf/wQtEOTOX1guk6E3t36RkaqiSt8A/6YElNxLQ==}
    engines: {node: '>=12'}

  is-map@2.0.3:
    resolution: {integrity: sha512-1Qed0/Hr2m+YqxnM09CjA2d/i6YZNfF6R2oRAOj36eUdS6qIV/huPJNSEpKbupewFs+ZsJlxsjjPbc0/afW6Lw==}
    engines: {node: '>= 0.4'}

  is-node-process@1.2.0:
    resolution: {integrity: sha512-Vg4o6/fqPxIjtxgUH5QLJhwZ7gW5diGCVlXpuUfELC62CuxM1iHcRe51f2W1FDy04Ai4KJkagKjx3XaqyfRKXw==}

  is-number-object@1.1.1:
    resolution: {integrity: sha512-lZhclumE1G6VYD8VHe35wFaIif+CTy5SJIi5+3y4psDgWu4wPDoBhF8NxUOinEc7pHgiTsT6MaBb92rKhhD+Xw==}
    engines: {node: '>= 0.4'}

  is-number@7.0.0:
    resolution: {integrity: sha512-41Cifkg6e8TylSpdtTpeLVMqvSBEVzTttHvERD741+pnZ8ANv0004MRL43QKPDlK9cGvNp6NZWZUBlbGXYxxng==}
    engines: {node: '>=0.12.0'}

  is-plain-object@5.0.0:
    resolution: {integrity: sha512-VRSzKkbMm5jMDoKLbltAkFQ5Qr7VDiTFGXxYFXXowVj387GeGNOCsOH6Msy00SGZ3Fp84b1Naa1psqgcCIEP5Q==}
    engines: {node: '>=0.10.0'}

  is-potential-custom-element-name@1.0.1:
    resolution: {integrity: sha512-bCYeRA2rVibKZd+s2625gGnGF/t7DSqDs4dP7CrLA1m7jKWz6pps0LpYLJN8Q64HtmPKJ1hrN3nzPNKFEKOUiQ==}

  is-reference@3.0.3:
    resolution: {integrity: sha512-ixkJoqQvAP88E6wLydLGGqCJsrFUnqoH6HnaczB8XmDH1oaWU+xxdptvikTgaEhtZ53Ky6YXiBuUI2WXLMCwjw==}

  is-regex@1.2.1:
    resolution: {integrity: sha512-MjYsKHO5O7mCsmRGxWcLWheFqN9DJ/2TmngvjKXihe6efViPqc274+Fx/4fYj/r03+ESvBdTXK0V6tA3rgez1g==}
    engines: {node: '>= 0.4'}

  is-set@2.0.3:
    resolution: {integrity: sha512-iPAjerrse27/ygGLxw+EBR9agv9Y6uLeYVJMu+QNCoouJ1/1ri0mGrcWpfCqFZuzzx3WjtwxG098X+n4OuRkPg==}
    engines: {node: '>= 0.4'}

  is-shared-array-buffer@1.0.4:
    resolution: {integrity: sha512-ISWac8drv4ZGfwKl5slpHG9OwPNty4jOWPRIhBpxOoD+hqITiwuipOQ2bNthAzwA3B4fIjO4Nln74N0S9byq8A==}
    engines: {node: '>= 0.4'}

  is-stream@2.0.1:
    resolution: {integrity: sha512-hFoiJiTl63nn+kstHGBtewWSKnQLpyb155KHheA1l39uvtO9nWIop1p3udqPcUd/xbF1VLMO4n7OI6p7RbngDg==}
    engines: {node: '>=8'}

  is-stream@3.0.0:
    resolution: {integrity: sha512-LnQR4bZ9IADDRSkvpqMGvt/tEJWclzklNgSw48V5EAaAeDd6qGvN8ei6k5p0tvxSR171VmGyHuTiAOfxAbr8kA==}
    engines: {node: ^12.20.0 || ^14.13.1 || >=16.0.0}

  is-string@1.1.1:
    resolution: {integrity: sha512-BtEeSsoaQjlSPBemMQIrY1MY0uM6vnS1g5fmufYOtnxLGUZM2178PKbhsk7Ffv58IX+ZtcvoGwccYsh0PglkAA==}
    engines: {node: '>= 0.4'}

  is-symbol@1.1.1:
    resolution: {integrity: sha512-9gGx6GTtCQM73BgmHQXfDmLtfjjTUDSyoxTCbp5WtoixAhfgsDirWIcVQ/IHpvI5Vgd5i/J5F7B9cN/WlVbC/w==}
    engines: {node: '>= 0.4'}

  is-unicode-supported@1.3.0:
    resolution: {integrity: sha512-43r2mRvz+8JRIKnWJ+3j8JtjRKZ6GmjzfaE/qiBJnikNnYv/6bagRJ1kUhNk8R5EX/GkobD+r+sfxCPJsiKBLQ==}
    engines: {node: '>=12'}

  is-unicode-supported@2.1.0:
    resolution: {integrity: sha512-mE00Gnza5EEB3Ds0HfMyllZzbBrmLOX3vfWoj9A9PEnTfratQ/BcaJOuMhnkhjXvb2+FkY3VuHqtAGpTPmglFQ==}
    engines: {node: '>=18'}

  is-weakmap@2.0.2:
    resolution: {integrity: sha512-K5pXYOm9wqY1RgjpL3YTkF39tni1XajUIkawTLUo9EZEVUFga5gSQJF8nNS7ZwJQ02y+1YCNYcMh+HIf1ZqE+w==}
    engines: {node: '>= 0.4'}

  is-weakset@2.0.4:
    resolution: {integrity: sha512-mfcwb6IzQyOKTs84CQMrOwW4gQcaTOAWJ0zzJCl2WSPDrWk/OzDaImWFH3djXhb24g4eudZfLRozAvPGw4d9hQ==}
    engines: {node: '>= 0.4'}

  is-wsl@2.2.0:
    resolution: {integrity: sha512-fKzAra0rGJUUBwGBgNkHZuToZcn+TtXHpeCgmkMJMMYx1sQDYaCSyjJBSCa2nH1DGm7s3n1oBnohoVTBaN7Lww==}
    engines: {node: '>=8'}

  isarray@2.0.5:
    resolution: {integrity: sha512-xHjhDr3cNBK0BzdUJSPXZntQUx/mwMS5Rw4A7lPJ90XGAO6ISP/ePDNuo0vhqOZU+UD5JoodwCAAoZQd3FeAKw==}

  isexe@2.0.0:
    resolution: {integrity: sha512-RHxMLp9lnKHGHRng9QFhRCMbYAcVpn69smSGcq3f36xjgVVWThj4qqLbTLlq7Ssj8B+fIQ1EuCEGI2lKsyQeIw==}

  isomorphic-fetch@3.0.0:
    resolution: {integrity: sha512-qvUtwJ3j6qwsF3jLxkZ72qCgjMysPzDfeV240JHiGZsANBYd+EEuu35v7dfrJ9Up0Ak07D7GGSkGhCHTqg/5wA==}

  istanbul-lib-coverage@3.2.2:
    resolution: {integrity: sha512-O8dpsF+r0WV/8MNRKfnmrtCWhuKjxrq2w+jpzBL5UZKTi2LeVWnWOmWRxFlesJONmc+wLAGvKQZEOanko0LFTg==}
    engines: {node: '>=8'}

  istanbul-lib-report@3.0.1:
    resolution: {integrity: sha512-GCfE1mtsHGOELCU8e/Z7YWzpmybrx/+dSTfLrvY8qRmaY6zXTKWn6WQIjaAFw069icm6GVMNkgu0NzI4iPZUNw==}
    engines: {node: '>=10'}

  istanbul-lib-source-maps@5.0.6:
    resolution: {integrity: sha512-yg2d+Em4KizZC5niWhQaIomgf5WlL4vOOjZ5xGCmF8SnPE/mDWWXgvRExdcpCgh9lLRRa1/fSYp2ymmbJ1pI+A==}
    engines: {node: '>=10'}

  istanbul-reports@3.1.7:
    resolution: {integrity: sha512-BewmUXImeuRk2YY0PVbxgKAysvhRPUQE0h5QRM++nVWyubKGV0l8qQ5op8+B2DOmwSe63Jivj0BjkPQVf8fP5g==}
    engines: {node: '>=8'}

  jackspeak@3.4.3:
    resolution: {integrity: sha512-OGlZQpz2yfahA/Rd1Y8Cd9SIEsqvXkLVoSw/cgwhnhFMDbsQFeZYoJJ7bIZBS9BcamUW96asq/npPWugM+RQBw==}

  jackspeak@4.0.2:
    resolution: {integrity: sha512-bZsjR/iRjl1Nk1UkjGpAzLNfQtzuijhn2g+pbZb98HQ1Gk8vM9hfbxeMBP+M2/UUdwj0RqGG3mlvk2MsAqwvEw==}
    engines: {node: 20 || >=22}

  jest-diff@29.7.0:
    resolution: {integrity: sha512-LMIgiIrhigmPrs03JHpxUh2yISK3vLFPkAodPeo0+BuF7wA2FoQbkEg1u8gBYBThncu7e1oEDUfIXVuTqLRUjw==}
    engines: {node: ^14.15.0 || ^16.10.0 || >=18.0.0}

  jest-get-type@29.6.3:
    resolution: {integrity: sha512-zrteXnqYxfQh7l5FHyL38jL39di8H8rHoecLH3JNxH3BwOrBsNeabdap5e0I23lD4HHI8W5VFBZqG4Eaq5LNcw==}
    engines: {node: ^14.15.0 || ^16.10.0 || >=18.0.0}

  jest-matcher-utils@29.7.0:
    resolution: {integrity: sha512-sBkD+Xi9DtcChsI3L3u0+N0opgPYnCRPtGcQYrgXmR+hmt/fYfWAL0xRXYU8eWOdfuLgBe0YCW3AFtnRLagq/g==}
    engines: {node: ^14.15.0 || ^16.10.0 || >=18.0.0}

  jest-message-util@29.7.0:
    resolution: {integrity: sha512-GBEV4GRADeP+qtB2+6u61stea8mGcOT4mCtrYISZwfu9/ISHFJ/5zOMXYbpBE9RsS5+Gb63DW4FgmnKJ79Kf6w==}
    engines: {node: ^14.15.0 || ^16.10.0 || >=18.0.0}

  jest-util@29.7.0:
    resolution: {integrity: sha512-z6EbKajIpqGKU56y5KBUgy1dt1ihhQJgWzUlZHArA/+X2ad7Cb5iF+AK1EWVL/Bo7Rz9uurpqw6SiBCefUbCGA==}
    engines: {node: ^14.15.0 || ^16.10.0 || >=18.0.0}

  jiti@1.21.7:
    resolution: {integrity: sha512-/imKNG4EbWNrVjoNC/1H5/9GFy+tqjGBHCaSsN+P2RnPqjsLmv6UD3Ej+Kj8nBWaRAwyk7kK5ZUc+OEatnTR3A==}
    hasBin: true

  js-tokens@4.0.0:
    resolution: {integrity: sha512-RdJUflcE3cUzKiMqQgsCu06FPu9UdIJO0beYbPhHN4k6apgJtifcoCtT9bcxOpYBtpD2kCM6Sbzg4CausW/PKQ==}

  js-yaml@4.1.0:
    resolution: {integrity: sha512-wpxZs9NoxZaJESJGIZTyDEaYpl0FKSA+FB9aJiyemKhMwkxQg63h4T1KJgUGHpTqPDNRcmmYLugrRjJlBtWvRA==}
    hasBin: true

  jsbn@1.1.0:
    resolution: {integrity: sha512-4bYVV3aAMtDTTu4+xsDYa6sy9GyJ69/amsu9sYF2zqjiEoZA5xJi3BrfX3uY+/IekIu7MwdObdbDWpoZdBv3/A==}

  jsdom@25.0.1:
    resolution: {integrity: sha512-8i7LzZj7BF8uplX+ZyOlIz86V6TAsSs+np6m1kpW9u0JWi4z/1t+FzcK1aek+ybTnAC4KhBL4uXCNT0wcUIeCw==}
    engines: {node: '>=18'}
    peerDependencies:
      canvas: ^2.11.2
    peerDependenciesMeta:
      canvas:
        optional: true

  jsesc@3.1.0:
    resolution: {integrity: sha512-/sM3dO2FOzXjKQhJuo0Q173wf2KOo8t4I8vHy6lF9poUp7bKT0/NHE8fPX23PwfhnykfqnC2xRxOnVw5XuGIaA==}
    engines: {node: '>=6'}
    hasBin: true

  json-buffer@3.0.1:
    resolution: {integrity: sha512-4bV5BfR2mqfQTJm+V5tPPdf+ZpuhiIvTuAB5g8kcrXOZpTT/QwwVRWBywX1ozr6lEuPdbHxwaJlm9G6mI2sfSQ==}

  json-parse-even-better-errors@2.3.1:
    resolution: {integrity: sha512-xyFwyhro/JEof6Ghe2iz2NcXoj2sloNsWr/XsERDK/oiPCfaNhl5ONfp+jQdAZRQQ0IJWNzH9zIZF7li91kh2w==}

  json-schema-to-ts@1.6.4:
    resolution: {integrity: sha512-pR4yQ9DHz6itqswtHCm26mw45FSNfQ9rEQjosaZErhn5J3J2sIViQiz8rDaezjKAhFGpmsoczYVBgGHzFw/stA==}

  json-schema-traverse@0.4.1:
    resolution: {integrity: sha512-xbbCH5dCYU5T8LcEhhuh7HJ88HXuW3qsI3Y0zOZFKfZEHcpWiHU/Jxzk629Brsab/mMiHQti9wMP+845RPe3Vg==}

  json-schema-traverse@1.0.0:
    resolution: {integrity: sha512-NM8/P9n3XjXhIZn1lLhkFaACTOURQXjWhV4BA/RnOv8xvgqtqpAX9IO4mRQxSx1Rlo4tqzeqb0sOlruaOy3dug==}

  json-schema@0.4.0:
    resolution: {integrity: sha512-es94M3nTIfsEPisRafak+HDLfHXnKBhV3vU5eqPcS3flIWqcxJWgXHXiey3YrpaNsanY5ei1VoYEbOzijuq9BA==}

  json-stable-stringify-without-jsonify@1.0.1:
    resolution: {integrity: sha512-Bdboy+l7tA3OGW6FjyFHWkP5LuByj1Tk33Ljyq0axyzdk9//JSi2u3fP1QSmd1KNwq6VOKYGlAu87CisVir6Pw==}

  json5@2.2.3:
    resolution: {integrity: sha512-XmOWe7eyHYH14cLdVPoyg+GOH3rYX++KpzrylJwSW98t3Nk+U8XOl8FWKOgwtzdb8lXGf6zYwDUzeHMWfxasyg==}
    engines: {node: '>=6'}
    hasBin: true

  jsondiffpatch@0.6.0:
    resolution: {integrity: sha512-3QItJOXp2AP1uv7waBkao5nCvhEv+QmJAd38Ybq7wNI74Q+BBmnLn4EDKz6yI9xGAIQoUF87qHt+kc1IVxB4zQ==}
    engines: {node: ^18.0.0 || >=20.0.0}
    hasBin: true

  jsonfile@4.0.0:
    resolution: {integrity: sha512-m6F1R3z8jjlf2imQHS2Qez5sjKWQzbuuhuJ/FKYFRZvPE3PuHcSMVZzfsLhGVOkfd20obL5SWEBew5ShlquNxg==}

  jsonfile@6.1.0:
    resolution: {integrity: sha512-5dgndWOriYSm5cnYaJNhalLNDKOqFwyDB/rr1E9ZsGciGvKPs8R2xYGCacuf3z6K1YKDz182fd+fY3cn3pMqXQ==}

  keyv@4.5.4:
    resolution: {integrity: sha512-oxVHkHR/EJf2CNXnWxRLW6mg7JyCCUcG0DtEGmL2ctUo1PNTin1PUil+r/+4r5MpVgC/fn1kjsx7mjSujKqIpw==}

  kuler@2.0.0:
    resolution: {integrity: sha512-Xq9nH7KlWZmXAtodXDDRE7vs6DU1gTU8zYDHDiWLSip45Egwq3plLHzPn27NgvzL2r1LMPC1vdqh98sQxtqj4A==}

  levn@0.4.1:
    resolution: {integrity: sha512-+bT2uH4E5LGE7h/n3evcS/sQlJXCpIp6ym8OWJ5eV6+67Dsql/LaaT7qJBAt2rzfoa/5QBGBhxDix1dMt2kQKQ==}
    engines: {node: '>= 0.8.0'}

  lilconfig@3.1.3:
    resolution: {integrity: sha512-/vlFKAoH5Cgt3Ie+JLhRbwOsCQePABiU3tJ1egGvyQ+33R/vcwM2Zl2QR/LzjsBeItPt3oSVXapn+m4nQDvpzw==}
    engines: {node: '>=14'}

  lines-and-columns@1.2.4:
    resolution: {integrity: sha512-7ylylesZQ/PV29jhEDl3Ufjo6ZX7gCqJr5F7PKrqc93v7fzSymt1BpwEU8nAUXs8qzzvqhbjhK5QZg6Mt/HkBg==}

  lint-staged@15.4.3:
    resolution: {integrity: sha512-FoH1vOeouNh1pw+90S+cnuoFwRfUD9ijY2GKy5h7HS3OR7JVir2N2xrsa0+Twc1B7cW72L+88geG5cW4wIhn7g==}
    engines: {node: '>=18.12.0'}
    hasBin: true

  listr2@8.2.5:
    resolution: {integrity: sha512-iyAZCeyD+c1gPyE9qpFu8af0Y+MRtmKOncdGoA2S5EY8iFq99dmmvkNnHiWo+pj0s7yH7l3KPIgee77tKpXPWQ==}
    engines: {node: '>=18.0.0'}

  locate-character@3.0.0:
    resolution: {integrity: sha512-SW13ws7BjaeJ6p7Q6CO2nchbYEc3X3J6WrmTTDto7yMPqVSZTUyY5Tjbid+Ab8gLnATtygYtiDIJGQRRn2ZOiA==}

  locate-path@6.0.0:
    resolution: {integrity: sha512-iPZK6eYjbxRu3uB4/WZ3EsEIMJFMqAoopl3R+zuq0UjcAm/MO6KCweDgPfP3elTztoKP3KtnVHxTn2NHBSDVUw==}
    engines: {node: '>=10'}

  lodash.castarray@4.4.0:
    resolution: {integrity: sha512-aVx8ztPv7/2ULbArGJ2Y42bG1mEQ5mGjpdvrbJcJFU3TbYybe+QlLS4pst9zV52ymy2in1KpFPiZnAOATxD4+Q==}

  lodash.defaults@4.2.0:
    resolution: {integrity: sha512-qjxPLHd3r5DnsdGacqOMU6pb/avJzdh9tFX2ymgoZE27BmjXrNy/y4LoaiTeAb+O3gL8AfpJGtqfX/ae2leYYQ==}

  lodash.isarguments@3.1.0:
    resolution: {integrity: sha512-chi4NHZlZqZD18a0imDHnZPrDeBbTtVN7GXMwuGdRH9qotxAjYs3aVLKc7zNOG9eddR5Ksd8rvFEBc9SsggPpg==}

  lodash.isplainobject@4.0.6:
    resolution: {integrity: sha512-oSXzaWypCMHkPC3NvBEaPHf0KsA5mvPrOPgQWDsbg8n7orZ290M0BmC/jgRZ4vcJ6DTAhjrsSYgdsW/F+MFOBA==}

  lodash.merge@4.6.2:
    resolution: {integrity: sha512-0KpjqXRVvrYyCsX1swR/XTK0va6VQkQM6MNo7PqW77ByjAhoARA8EfrP1N4+KlKj8YS0ZUCtRT/YUuhyYDujIQ==}

  lodash@4.17.21:
    resolution: {integrity: sha512-v2kDEe57lecTulaDIuNTPy3Ry4gLGJ6Z1O3vE1krgXZNrsQ+LFTGHVxVjcXPs17LhbZVGedAJv8XZ1tvj5FvSg==}

  log-symbols@6.0.0:
    resolution: {integrity: sha512-i24m8rpwhmPIS4zscNzK6MSEhk0DUWa/8iYQWxhffV8jkI4Phvs3F+quL5xvS0gdQR0FyTCMMH33Y78dDTzzIw==}
    engines: {node: '>=18'}

  log-update@6.1.0:
    resolution: {integrity: sha512-9ie8ItPR6tjY5uYJh8K/Zrv/RMZ5VOlOWvtZdEHYSTFKZfIBPQa9tOAEeAWhd+AnIneLJ22w5fjOYtoutpWq5w==}
    engines: {node: '>=18'}

  logform@2.7.0:
    resolution: {integrity: sha512-TFYA4jnP7PVbmlBIfhlSe+WKxs9dklXMTEGcBCIvLhE/Tn3H6Gk1norupVW7m5Cnd4bLcr08AytbyV/xj7f/kQ==}
    engines: {node: '>= 12.0.0'}

  long@4.0.0:
    resolution: {integrity: sha512-XsP+KhQif4bjX1kbuSiySJFNAehNxgLb6hPRGJ9QsUr8ajHkuXGdrHmFUTUUXhDwVX2R5bY4JNZEwbUiMhV+MA==}

  loupe@3.1.3:
    resolution: {integrity: sha512-kkIp7XSkP78ZxJEsSxW3712C6teJVoeHHwgo9zJ380de7IYyJ2ISlxojcH2pC5OFLewESmnRi/+XCDIEEVyoug==}

  lru-cache@10.4.3:
    resolution: {integrity: sha512-JNAzZcXrCt42VGLuYz0zfAzDfAvJWW6AfYlDBQyDV5DClI2m5sAmK+OIO7s59XfsRsWHp02jAJrRadPRGTt6SQ==}

  lru-cache@11.0.2:
    resolution: {integrity: sha512-123qHRfJBmo2jXDbo/a5YOQrJoHF/GNQTLzQ5+IdK5pWpceK17yRc6ozlWd25FxvGKQbIUs91fDFkXmDHTKcyA==}
    engines: {node: 20 || >=22}

  lru-cache@5.1.1:
    resolution: {integrity: sha512-KpNARQA3Iwv+jTA0utUVVbrh+Jlrr1Fv0e56GGzAFOXN7dk/FviaDW8LHmK52DlcH4WP2n6gI8vN1aesBFgo9w==}

  lru-cache@7.18.3:
    resolution: {integrity: sha512-jumlc0BIUrS3qJGgIkWZsyfAM7NCWiBcCDhnd+3NNM5KbBmLTgHVfWBcg6W+rLUsIpzpERPsvwUP7CckAQSOoA==}
    engines: {node: '>=12'}

  lucide-react@0.475.0:
    resolution: {integrity: sha512-NJzvVu1HwFVeZ+Gwq2q00KygM1aBhy/ZrhY9FsAgJtpB+E4R7uxRk9M2iKvHa6/vNxZydIB59htha4c2vvwvVg==}
    peerDependencies:
      react: ^16.5.1 || ^17.0.0 || ^18.0.0 || ^19.0.0

  lz-string@1.5.0:
    resolution: {integrity: sha512-h5bgJWpxJNswbU7qCrV0tIKQCaS3blPDrqKWx+QxzuzL1zGUzij9XCWLrSLsJPu5t+eWA/ycetzYAO5IOMcWAQ==}
    hasBin: true

  magic-string@0.30.17:
    resolution: {integrity: sha512-sNPKHvyjVf7gyjwS4xGTaW/mCnF8wnjtifKBEhxfZ7E/S8tQ0rssrwGNn6q8JH/ohItJfSQp9mBtQYuTlH5QnA==}

  magicast@0.3.5:
    resolution: {integrity: sha512-L0WhttDl+2BOsybvEOLK7fW3UA0OQ0IQ2d6Zl2x/a6vVRs3bAY0ECOSHHeL5jD+SbOpOCUEi0y1DgHEn9Qn1AQ==}

  make-dir@3.1.0:
    resolution: {integrity: sha512-g3FeP20LNwhALb/6Cz6Dd4F2ngze0jz7tbzrD2wAV+o9FeNHe4rL+yK2md0J/fiSf1sa1ADhXqi5+oVwOM/eGw==}
    engines: {node: '>=8'}

  make-dir@4.0.0:
    resolution: {integrity: sha512-hXdUTZYIVOt1Ex//jAQi+wTZZpUpwBj/0QsOzqegb3rGMMeJiSEu5xLHnYfBrRV4RH2+OCSOO95Is/7x1WJ4bw==}
    engines: {node: '>=10'}

  make-error@1.3.6:
    resolution: {integrity: sha512-s8UhlNe7vPKomQhC1qFelMokr/Sc3AgNbso3n74mVPA5LTZwkB9NlXf4XPamLxJE8h0gh73rM94xvwRT2CVInw==}

  marked-highlight@2.2.1:
    resolution: {integrity: sha512-SiCIeEiQbs9TxGwle9/OwbOejHCZsohQRaNTY2u8euEXYt2rYUFoiImUirThU3Gd/o6Q1gHGtH9qloHlbJpNIA==}
    peerDependencies:
      marked: '>=4 <16'

  marked@15.0.7:
    resolution: {integrity: sha512-dgLIeKGLx5FwziAnsk4ONoGwHwGPJzselimvlVskE9XLN4Orv9u2VA3GWw/lYUqjfA0rUT/6fqKwfZJapP9BEg==}
    engines: {node: '>= 18'}
    hasBin: true

  math-intrinsics@1.1.0:
    resolution: {integrity: sha512-/IXtbwEk5HTPyEwyKX6hGkYXxM9nbj64B+ilVJnC/R6B0pH5G4V3b0pVbL7DBj4tkhBAppbQUlf6F6Xl9LHu1g==}
    engines: {node: '>= 0.4'}

  media-typer@0.3.0:
    resolution: {integrity: sha512-dq+qelQ9akHpcOl/gUVRTxVIOkAJ1wR3QAvb4RsVjS8oVoFjDGTc679wJYmUmknUF5HwMLOgb5O+a3KxfWapPQ==}
    engines: {node: '>= 0.6'}

  memorystream@0.3.1:
    resolution: {integrity: sha512-S3UwM3yj5mtUSEfP41UZmt/0SCoVYUcU1rkXv+BQ5Ig8ndL4sPoJNBUJERafdPb5jjHJGuMgytgKvKIf58XNBw==}
    engines: {node: '>= 0.10.0'}

  merge-descriptors@1.0.3:
    resolution: {integrity: sha512-gaNvAS7TZ897/rVaZ0nMtAyxNyi/pdbjbAwUpFQpN70GqnVfOiXpeUUMKRBmzXaSQ8DdTX4/0ms62r2K+hE6mQ==}

  merge-stream@2.0.0:
    resolution: {integrity: sha512-abv/qOcuPfk3URPfDzmZU1LKmuw8kT+0nIHvKrKgFrwifol/doWcdA4ZqsWQ8ENrFKkd67Mfpo/LovbIUsbt3w==}

  merge2@1.4.1:
    resolution: {integrity: sha512-8q7VEgMJW4J8tcfVPy8g09NcQwZdbwFEqhe/WZkoIzjn/3TGDwtOCYtXGxA3O8tPzpczCCDgv+P2P5y00ZJOOg==}
    engines: {node: '>= 8'}

  meshoptimizer@0.18.1:
    resolution: {integrity: sha512-ZhoIoL7TNV4s5B6+rx5mC//fw8/POGyNxS/DZyCJeiZ12ScLfVwRE/GfsxwiTkMYYD5DmK2/JXnEVXqL4rF+Sw==}

  methods@1.1.2:
    resolution: {integrity: sha512-iclAHeNqNm68zFtnZ0e+1L2yUIdvzNoauKU4WBA3VvH/vPFieF7qfRlwUZU+DA9P9bPXIS90ulxoUoCH23sV2w==}
    engines: {node: '>= 0.6'}

  micro@9.3.5-canary.3:
    resolution: {integrity: sha512-viYIo9PefV+w9dvoIBh1gI44Mvx1BOk67B4BpC2QK77qdY0xZF0Q+vWLt/BII6cLkIc8rLmSIcJaB/OrXXKe1g==}
    engines: {node: '>= 8.0.0'}
    hasBin: true

  micromatch@4.0.8:
    resolution: {integrity: sha512-PXwfBhYu0hBCPw8Dn0E+WDYb7af3dSLVWKi3HGv84IdF4TyFoC0ysxFd0Goxw7nSv4T/PzEJQxsYsEiFCKo2BA==}
    engines: {node: '>=8.6'}

  mime-db@1.52.0:
    resolution: {integrity: sha512-sPU4uV7dYlvtWJxwwxHD0PuihVNiE7TyAbQ5SWxDCB9mUYvOgroQOwYQQOKPJ8CIbE+1ETVlOoK1UC2nU3gYvg==}
    engines: {node: '>= 0.6'}

  mime-types@2.1.35:
    resolution: {integrity: sha512-ZDY+bPm5zTTF+YpCrAU9nK0UgICYPT0QtT1NZWFv4s++TNkcgVaT0g6+4R2uI4MjQjzysHB1zxuWL50hzaeXiw==}
    engines: {node: '>= 0.6'}

  mime@1.6.0:
    resolution: {integrity: sha512-x0Vn8spI+wuJ1O6S7gnbaQg8Pxh4NNHb7KSINmEWKiPE4RKOplvijn+NkmYmmRgP68mc70j2EbeTFRsrswaQeg==}
    engines: {node: '>=4'}
    hasBin: true

  mimic-fn@2.1.0:
    resolution: {integrity: sha512-OqbOk5oEQeAZ8WXWydlu9HJjz9WVdEIvamMCcXmuqUYjTknH/sqsWvhQ3vgwKFRR1HpjvNBKQ37nbJgYzGqGcg==}
    engines: {node: '>=6'}

  mimic-fn@4.0.0:
    resolution: {integrity: sha512-vqiC06CuhBTUdZH+RYl8sFrL096vA45Ok5ISO6sE/Mr1jRbGH4Csnhi8f3wKVl7x8mO4Au7Ir9D3Oyv1VYMFJw==}
    engines: {node: '>=12'}

  mimic-function@5.0.1:
    resolution: {integrity: sha512-VP79XUPxV2CigYP3jWwAUFSku2aKqBH7uTAapFWCBqutsbmDo96KY5o8uh6U+/YSIn5OxJnXp73beVkpqMIGhA==}
    engines: {node: '>=18'}

  mimic-response@3.1.0:
    resolution: {integrity: sha512-z0yWI+4FDrrweS8Zmt4Ej5HdJmky15+L2e6Wgn3+iK5fWzb6T3fhNFq2+MeTRb064c6Wr4N/wv0DzQTjNzHNGQ==}
    engines: {node: '>=10'}

  min-indent@1.0.1:
    resolution: {integrity: sha512-I9jwMn07Sy/IwOj3zVkVik2JTvgpaykDZEigL6Rx6N9LbMywwUSMtxET+7lVoDLLd3O3IXwJwvuuns8UB/HeAg==}
    engines: {node: '>=4'}

  mini-svg-data-uri@1.4.4:
    resolution: {integrity: sha512-r9deDe9p5FJUPZAk3A59wGH7Ii9YrjjWw0jmw/liSbHl2CHiyXj6FcDXDu2K3TjVAXqiJdaw3xxwlZZr9E6nHg==}
    hasBin: true

  minimatch@10.0.1:
    resolution: {integrity: sha512-ethXTt3SGGR+95gudmqJ1eNhRO7eGEGIgYA9vnPatK4/etz2MEVDno5GMCibdMTuBMyElzIlgxMna3K94XDIDQ==}
    engines: {node: 20 || >=22}

  minimatch@3.1.2:
    resolution: {integrity: sha512-J7p63hRiAjw1NDEww1W7i37+ByIrOWO5XQQAzZ3VOcL0PNybwpfmV/N05zFAzwQ9USyEcX6t3UO+K5aqBQOIHw==}

  minimatch@9.0.5:
    resolution: {integrity: sha512-G6T0ZX48xgozx7587koeX9Ys2NYy6Gmv//P89sEte9V9whIapMNF4idKxnW2QtCcLiTWlb/wfCabAtAFWhhBow==}
    engines: {node: '>=16 || 14 >=14.17'}

  minimist@1.2.8:
    resolution: {integrity: sha512-2yyAR8qBkN3YuheJanUpWC5U3bb5osDywNB8RzDVlDwDHbocAJveqqj1u8+SVD7jkWT4yvsHCpWqqWqAxb0zCA==}

  minipass@7.1.2:
    resolution: {integrity: sha512-qOOzS1cBTWYF4BH8fVePDBOO9iptMnGUEZwNc/cMWnTV2nVLZ7VoNWEPHkYczZA0pdoA7dl6e7FL659nX9S2aw==}
    engines: {node: '>=16 || 14 >=14.17'}

  minizlib@3.0.1:
    resolution: {integrity: sha512-umcy022ILvb5/3Djuu8LWeqUa8D68JaBzlttKeMWen48SjabqS3iY5w/vzeMzMUNhLDifyhbOwKDSznB1vvrwg==}
    engines: {node: '>= 18'}

  mitt@3.0.1:
    resolution: {integrity: sha512-vKivATfr97l2/QBCYAkXYDbrIWPM2IIKEl7YPhjCvKlG3kE2gm+uBo6nEXK3M5/Ffh/FLpKExzOQ3JJoJGFKBw==}

  mkdirp-classic@0.5.3:
    resolution: {integrity: sha512-gKLcREMhtuZRwRAfqP3RFW+TK4JqApVBtOIftVgjuABpAtpxhPGaDcfvbhNvD0B8iD1oUr/txX35NjcaY6Ns/A==}

  mkdirp@1.0.4:
    resolution: {integrity: sha512-vVqVZQyf3WLx2Shd0qJ9xuvqgAyKPLAiqITEtqW0oIUjzo3PePDd6fW9iFz30ef7Ysp/oiWqbhszeGWW2T6Gzw==}
    engines: {node: '>=10'}
    hasBin: true

  mkdirp@3.0.1:
    resolution: {integrity: sha512-+NsyUUAZDmo6YVHzL/stxSu3t9YS1iljliy3BSDrXJ/dkn1KYdmtZODGGjLcc9XLgVVpH4KshHB8XmZgMhaBXg==}
    engines: {node: '>=10'}
    hasBin: true

  motion-dom@11.18.1:
    resolution: {integrity: sha512-g76KvA001z+atjfxczdRtw/RXOM3OMSdd1f4DL77qCTF/+avrRJiawSG4yDibEQ215sr9kpinSlX2pCTJ9zbhw==}

  motion-utils@11.18.1:
    resolution: {integrity: sha512-49Kt+HKjtbJKLtgO/LKj9Ld+6vw9BjH5d9sc40R/kVyH8GLAXgT42M2NnuPcJNuA3s9ZfZBUcwIgpmZWGEE+hA==}

  mri@1.2.0:
    resolution: {integrity: sha512-tzzskb3bG8LvYGFF/mDTpq3jpI6Q9wc3LEmBaghu+DdCssd1FakN7Bc0hVNmEyGq1bq3RgfkCb3cmQLpNPOroA==}
    engines: {node: '>=4'}

  mrmime@2.0.0:
    resolution: {integrity: sha512-eu38+hdgojoyq63s+yTpN4XMBdt5l8HhMhc4VKLO9KM5caLIBvUm4thi7fFaxyTmCKeNnXZ5pAlBwCUnhA09uw==}
    engines: {node: '>=10'}

  ms@2.0.0:
    resolution: {integrity: sha512-Tpp60P6IUJDTuOq/5Z8cdskzJujfwqfOTkrwIwj7IRISpnkJnT6SyJ4PCPnGMoFjC9ddhal5KVIYtAt97ix05A==}

  ms@2.1.1:
    resolution: {integrity: sha512-tgp+dl5cGk28utYktBsrFqA7HKgrhgPsg6Z/EfhWI4gl1Hwq8B/GmY/0oXZ6nF8hDVesS/FpnYaD/kOWhYQvyg==}

  ms@2.1.3:
    resolution: {integrity: sha512-6FlzubTLZG3J2a/NVCAleEhjzq5oxgHyaCU9yYXvcLsvoVaHJq/s5xXI6/XXP6tz7R9xAOtHnSO/tXtF3WRTlA==}

  msw@2.7.0:
    resolution: {integrity: sha512-BIodwZ19RWfCbYTxWTUfTXc+sg4OwjCAgxU1ZsgmggX/7S3LdUifsbUPJs61j0rWb19CZRGY5if77duhc0uXzw==}
    engines: {node: '>=18'}
    hasBin: true
    peerDependencies:
      typescript: '>= 4.8.x'
    peerDependenciesMeta:
      typescript:
        optional: true

  mute-stream@2.0.0:
    resolution: {integrity: sha512-WWdIxpyjEn+FhQJQQv9aQAYlHoNVdzIzUySNV1gHUPDSdZJ3yZn7pAAbQcV7B56Mvu881q9FZV+0Vx2xC44VWA==}
    engines: {node: ^18.17.0 || >=20.5.0}

  mz@2.7.0:
    resolution: {integrity: sha512-z81GNO7nnYMEhrGh9LeymoE4+Yr0Wn5McHIZMK5cfQCl+NDX08sCZgUc9/6MHni9IWuFLm1Z3HTCXu2z9fN62Q==}

  nanoid@3.3.8:
    resolution: {integrity: sha512-WNLf5Sd8oZxOm+TzppcYk8gVOgP+l58xNy58D0nbUnOxOWRWvlcCV4kUF7ltmI6PsrLl/BgKEyS4mqsGChFN0w==}
    engines: {node: ^10 || ^12 || ^13.7 || ^14 || >=15.0.1}
    hasBin: true

  napi-build-utils@1.0.2:
    resolution: {integrity: sha512-ONmRUqK7zj7DWX0D9ADe03wbwOBZxNAfF20PlGfCWQcD3+/MakShIHrMqx9YwPTfxDdF1zLeL+RGZiR9kGMLdg==}

  natural-compare@1.4.0:
    resolution: {integrity: sha512-OWND8ei3VtNC9h7V60qff3SVobHr996CTwgxubgyQYEpg290h9J0buyECNNJexkFm5sOajh5G116RYA1c8ZMSw==}

  negotiator@0.6.3:
    resolution: {integrity: sha512-+EUsqGPLsM+j/zdChZjsnX51g4XrHFOIXwfnCVPGlQk/k5giakcKsuxCObBRu6DSm9opw/O6slWbJdghQM4bBg==}
    engines: {node: '>= 0.6'}

  netmask@2.0.2:
    resolution: {integrity: sha512-dBpDMdxv9Irdq66304OLfEmQ9tbNRFnFTuZiLo+bD+r332bBmMJ8GBLXklIXXgxd3+v9+KUnZaUR5PJMa75Gsg==}
    engines: {node: '>= 0.4.0'}

  next-themes@0.4.4:
    resolution: {integrity: sha512-LDQ2qIOJF0VnuVrrMSMLrWGjRMkq+0mpgl6e0juCLqdJ+oo8Q84JRWT6Wh11VDQKkMMe+dVzDKLWs5n87T+PkQ==}
    peerDependencies:
      react: ^16.8 || ^17 || ^18 || ^19 || ^19.0.0-rc
      react-dom: ^16.8 || ^17 || ^18 || ^19 || ^19.0.0-rc

  node-abi@3.71.0:
    resolution: {integrity: sha512-SZ40vRiy/+wRTf21hxkkEjPJZpARzUMVcJoQse2EF8qkUWbbO2z7vd5oA/H6bVH6SZQ5STGcu0KRDS7biNRfxw==}
    engines: {node: '>=10'}

  node-addon-api@6.1.0:
    resolution: {integrity: sha512-+eawOlIgy680F0kBzPUNFhMZGtJ1YmqM6l4+Crf4IkImjYrO/mqPwRMh352g23uIaQKFItcQ64I7KMaJxHgAVA==}

  node-domexception@1.0.0:
    resolution: {integrity: sha512-/jKZoMpw0F8GRwl4/eLROPA3cfcXtLApP0QzLmUT/HuPCZWyB7IY9ZrMeKw2O/nFIqPQB3PVM9aYm0F312AXDQ==}
    engines: {node: '>=10.5.0'}

  node-fetch@2.6.13:
    resolution: {integrity: sha512-StxNAxh15zr77QvvkmveSQ8uCQ4+v5FkvNTj0OESmiHu+VRi/gXArXtkWMElOsOUNLtUEvI4yS+rdtOHZTwlQA==}
    engines: {node: 4.x || >=6.0.0}
    peerDependencies:
      encoding: ^0.1.0
    peerDependenciesMeta:
      encoding:
        optional: true

  node-fetch@2.6.7:
    resolution: {integrity: sha512-ZjMPFEfVx5j+y2yF35Kzx5sF7kDzxuDj6ziH4FFbOp87zKDZNx8yExJIb05OGF4Nlt9IHFIMBkRl41VdvcNdbQ==}
    engines: {node: 4.x || >=6.0.0}
    peerDependencies:
      encoding: ^0.1.0
    peerDependenciesMeta:
      encoding:
        optional: true

  node-fetch@2.6.9:
    resolution: {integrity: sha512-DJm/CJkZkRjKKj4Zi4BsKVZh3ValV5IR5s7LVZnW+6YMh0W1BfNA8XSs6DLMGYlId5F3KnA70uu2qepcR08Qqg==}
    engines: {node: 4.x || >=6.0.0}
    peerDependencies:
      encoding: ^0.1.0
    peerDependenciesMeta:
      encoding:
        optional: true

  node-fetch@2.7.0:
    resolution: {integrity: sha512-c4FRfUm/dbcWZ7U+1Wq0AwCyFL+3nt2bEw05wfxSz+DWpWsitgmSgYmy2dQdWyKC1694ELPqMs/YzUSNozLt8A==}
    engines: {node: 4.x || >=6.0.0}
    peerDependencies:
      encoding: ^0.1.0
    peerDependenciesMeta:
      encoding:
        optional: true

  node-fetch@3.3.2:
    resolution: {integrity: sha512-dRB78srN/l6gqWulah9SrxeYnxeddIG30+GOqK/9OlLVyLg3HPnr6SqOWTWOXKRwC2eGYCkZ59NNuSgvSrpgOA==}
    engines: {node: ^12.20.0 || ^14.13.1 || >=16.0.0}

  node-gyp-build@4.8.4:
    resolution: {integrity: sha512-LA4ZjwlnUblHVgq0oBF3Jl/6h/Nvs5fzBLwdEF4nuxnFdsfajde4WfxtJr3CaiH+F6ewcIB/q4jQ4UzPyid+CQ==}
    hasBin: true

  node-releases@2.0.19:
    resolution: {integrity: sha512-xxOWJsBKtzAq7DY0J+DTzuz58K8e7sJbdgwkbMWQe8UYB6ekmsQ45q0M/tJDsGaZmbC+l7n57UV8Hl5tHxO9uw==}

  nopt@5.0.0:
    resolution: {integrity: sha512-Tbj67rffqceeLpcRXrT7vKAN8CwfPeIBgM7E6iBkmKLV7bEMwpGgYLGv0jACUsECaa/vuxP0IjEont6umdMgtQ==}
    engines: {node: '>=6'}
    hasBin: true

  normalize-package-data@2.5.0:
    resolution: {integrity: sha512-/5CMN3T0R4XTj4DcGaexo+roZSdSFW/0AOOTROrjxzCG1wrWXEsGbRKevjlIL+ZDE4sZlJr5ED4YW0yqmkK+eA==}

  normalize-path@3.0.0:
    resolution: {integrity: sha512-6eZs5Ls3WtCisHWp9S2GUy8dqkpGi4BVSz3GaqiE6ezub0512ESztXUwUB6C6IKbQkY2Pnb/mD4WYojCRwcwLA==}
    engines: {node: '>=0.10.0'}

  normalize-range@0.1.2:
    resolution: {integrity: sha512-bdok/XvKII3nUpklnV6P2hxtMNrCboOjAcyBuQnWEhO665FwrSNRxU+AqpsyvO6LgGYPspN+lu5CLtw4jPRKNA==}
    engines: {node: '>=0.10.0'}

  npm-run-all2@5.0.2:
    resolution: {integrity: sha512-S2G6FWZ3pNWAAKm2PFSOtEAG/N+XO/kz3+9l6V91IY+Y3XFSt7Lp7DV92KCgEboEW0hRTu0vFaMe4zXDZYaOyA==}
    engines: {node: '>= 10'}
    hasBin: true

  npm-run-path@4.0.1:
    resolution: {integrity: sha512-S48WzZW777zhNIrn7gxOlISNAqi9ZC/uQFnRdbeIHhZhCA6UqpkOT8T1G7BvfdgP4Er8gF4sUbaS0i7QvIfCWw==}
    engines: {node: '>=8'}

  npm-run-path@5.3.0:
    resolution: {integrity: sha512-ppwTtiJZq0O/ai0z7yfudtBpWIoxM8yE6nHi1X47eFR2EWORqfbu6CnPlNsjeN683eT0qG6H/Pyf9fCcvjnnnQ==}
    engines: {node: ^12.20.0 || ^14.13.1 || >=16.0.0}

  npmlog@5.0.1:
    resolution: {integrity: sha512-AqZtDUWOMKs1G/8lwylVjrdYgqA4d9nu8hc+0gzRxlDb1I10+FHBGMXs6aiQHFdCUUlqH99MUMuLfzWDNDtfxw==}
    deprecated: This package is no longer supported.

  nwsapi@2.2.16:
    resolution: {integrity: sha512-F1I/bimDpj3ncaNDhfyMWuFqmQDBwDB0Fogc2qpL3BWvkQteFD/8BzWuIRl83rq0DXfm8SGt/HFhLXZyljTXcQ==}

  object-assign@4.1.1:
    resolution: {integrity: sha512-rJgTQnkUnH1sFw8yT6VSU3zD3sWmu6sZhIseY8VX+GRu3P6F7Fu+JNDoXfklElbLJSnc3FUQHVe4cU5hj+BcUg==}
    engines: {node: '>=0.10.0'}

  object-hash@3.0.0:
    resolution: {integrity: sha512-RSn9F68PjH9HqtltsSnqYC1XXoWe9Bju5+213R98cNGttag9q9yAOTzdbsqvIa7aNm5WffBZFpWYr2aWrklWAw==}
    engines: {node: '>= 6'}

  object-inspect@1.13.3:
    resolution: {integrity: sha512-kDCGIbxkDSXE3euJZZXzc6to7fCrKHNI/hSRQnRuQ+BWjFNzZwiFF8fj/6o2t2G9/jTj8PSIYTfCLelLZEeRpA==}
    engines: {node: '>= 0.4'}

  object-is@1.1.6:
    resolution: {integrity: sha512-F8cZ+KfGlSGi09lJT7/Nd6KJZ9ygtvYC0/UYYLI9nmQKLMnydpB9yvbv9K1uSkEu7FU9vYPmVwLg328tX+ot3Q==}
    engines: {node: '>= 0.4'}

  object-keys@1.1.1:
    resolution: {integrity: sha512-NuAESUOUMrlIXOfHKzD6bpPu3tYt3xvjNdRIQ+FeT0lNb4K8WR70CaDxhuNguS2XG+GjkyMwOzsN5ZktImfhLA==}
    engines: {node: '>= 0.4'}

  object.assign@4.1.7:
    resolution: {integrity: sha512-nK28WOo+QIjBkDduTINE4JkF/UJJKyf2EJxvJKfblDpyg0Q+pkOHNTL0Qwy6NP6FhE/EnzV73BxxqcJaXY9anw==}
    engines: {node: '>= 0.4'}

  obuf@1.1.2:
    resolution: {integrity: sha512-PX1wu0AmAdPqOL1mWhqmlOd8kOIZQwGZw6rh7uby9fTc5lhaOWFLX3I6R1hrF9k3zUY40e6igsLGkDXK92LJNg==}

  on-finished@2.4.1:
    resolution: {integrity: sha512-oVlzkg3ENAhCk2zdv7IJwd/QUD4z2RxRwpkcGY8psCVcCYZNq4wYnVWALHM+brtuJjePWiYF/ClmuDr8Ch5+kg==}
    engines: {node: '>= 0.8'}

  once@1.3.3:
    resolution: {integrity: sha512-6vaNInhu+CHxtONf3zw3vq4SP2DOQhjBvIa3rNcG0+P7eKWlYH6Peu7rHizSloRU2EwMz6GraLieis9Ac9+p1w==}

  once@1.4.0:
    resolution: {integrity: sha512-lNaJgI+2Q5URQBkccEKHTQOPaXdUxnZZElQTZY0MFUAuaEqe1E+Nyvgdz/aIyNi6Z9MzO5dv1H8n58/GELp3+w==}

  one-time@1.0.0:
    resolution: {integrity: sha512-5DXOiRKwuSEcQ/l0kGCF6Q3jcADFv5tSmRaJck/OqkVFcOzutB134KRSfF0xDrL39MNnqxbHBbUUcjZIhTgb2g==}

  onetime@5.1.2:
    resolution: {integrity: sha512-kbpaSSGJTWdAY5KPVeMOKXSrPtr8C8C7wodJbcsd51jRnmD+GZu8Y0VoU6Dm5Z4vWr0Ig/1NKuWRKf7j5aaYSg==}
    engines: {node: '>=6'}

  onetime@6.0.0:
    resolution: {integrity: sha512-1FlR+gjXK7X+AsAHso35MnyN5KqGwJRi/31ft6x0M194ht7S+rWAvd7PHss9xSKMzE0asv1pyIHaJYq+BbacAQ==}
    engines: {node: '>=12'}

  onetime@7.0.0:
    resolution: {integrity: sha512-VXJjc87FScF88uafS3JllDgvAm+c/Slfz06lorj2uAY34rlUu0Nt+v8wreiImcrgAjjIHp1rXpTDlLOGw29WwQ==}
    engines: {node: '>=18'}

  onnx-proto@4.0.4:
    resolution: {integrity: sha512-aldMOB3HRoo6q/phyB6QRQxSt895HNNw82BNyZ2CMh4bjeKv7g/c+VpAFtJuEMVfYLMbRx61hbuqnKceLeDcDA==}

  onnxruntime-common@1.14.0:
    resolution: {integrity: sha512-3LJpegM2iMNRX2wUmtYfeX/ytfOzNwAWKSq1HbRrKc9+uqG/FsEA0bbKZl1btQeZaXhC26l44NWpNUeXPII7Ew==}

  onnxruntime-node@1.14.0:
    resolution: {integrity: sha512-5ba7TWomIV/9b6NH/1x/8QEeowsb+jBEvFzU6z0T4mNsFwdPqXeFUM7uxC6QeSRkEbWu3qEB0VMjrvzN/0S9+w==}
    os: [win32, darwin, linux]

  onnxruntime-web@1.14.0:
    resolution: {integrity: sha512-Kcqf43UMfW8mCydVGcX9OMXI2VN17c0p6XvR7IPSZzBf/6lteBzXHvcEVWDPmCKuGombl997HgLqj91F11DzXw==}

  open@8.4.2:
    resolution: {integrity: sha512-7x81NCL719oNbsq/3mh+hVrAWmFuEYUqrq/Iw3kUzH8ReypT9QQ0BLoJS7/G9k6N81XjW4qHWtjWwe/9eLy1EQ==}
    engines: {node: '>=12'}

  openai@4.77.0:
    resolution: {integrity: sha512-WWacavtns/7pCUkOWvQIjyOfcdr9X+9n9Vvb0zFeKVDAqwCMDHB+iSr24SVaBAhplvSG6JrRXFpcNM9gWhOGIw==}
    hasBin: true
    peerDependencies:
      zod: ^3.23.8
    peerDependenciesMeta:
      zod:
        optional: true

  optionator@0.9.4:
    resolution: {integrity: sha512-6IpQ7mKUxRcZNLIObR0hz7lxsapSSIYNZJwXPGeF0mTVqGKFIXj1DQcMoT22S3ROcLyY/rz0PWaWZ9ayWmad9g==}
    engines: {node: '>= 0.8.0'}

  ora@8.2.0:
    resolution: {integrity: sha512-weP+BZ8MVNnlCm8c0Qdc1WSWq4Qn7I+9CJGm7Qali6g44e/PUzbjNqJX5NJ9ljlNMosfJvg1fKEGILklK9cwnw==}
    engines: {node: '>=18'}

  os-paths@4.4.0:
    resolution: {integrity: sha512-wrAwOeXp1RRMFfQY8Sy7VaGVmPocaLwSFOYCGKSyo8qmJ+/yaafCl5BCA1IQZWqFSRBrKDYFeR9d/VyQzfH/jg==}
    engines: {node: '>= 6.0'}

  outvariant@1.4.3:
    resolution: {integrity: sha512-+Sl2UErvtsoajRDKCE5/dBz4DIvHXQQnAxtQTF04OJxY0+DyZXSo5P5Bb7XYWOh81syohlYL24hbDwxedPUJCA==}

  p-finally@2.0.1:
    resolution: {integrity: sha512-vpm09aKwq6H9phqRQzecoDpD8TmVyGw70qmWlyq5onxY7tqyTTFVvxMykxQSQKILBSFlbXpypIw2T1Ml7+DDtw==}
    engines: {node: '>=8'}

  p-limit@3.1.0:
    resolution: {integrity: sha512-TYOanM3wGwNGsZN2cVTYPArw454xnXj5qmWF1bEoAc4+cU/ol7GVh7odevjp1FNHduHc3KZMcFduxU5Xc6uJRQ==}
    engines: {node: '>=10'}

  p-locate@5.0.0:
    resolution: {integrity: sha512-LaNjtRWUBY++zB5nE/NwcaoMylSPk+S+ZHNB1TzdbMJMny6dynpAGt7X/tl/QYq3TIeE6nxHppbo2LGymrG5Pw==}
    engines: {node: '>=10'}

  pac-proxy-agent@7.1.0:
    resolution: {integrity: sha512-Z5FnLVVZSnX7WjBg0mhDtydeRZ1xMcATZThjySQUHqr+0ksP8kqaw23fNKkaaN/Z8gwLUs/W7xdl0I75eP2Xyw==}
    engines: {node: '>= 14'}

  pac-resolver@7.0.1:
    resolution: {integrity: sha512-5NPgf87AT2STgwa2ntRMr45jTKrYBGkVU36yT0ig/n/GMAa3oPqhZfIQ2kMEimReg0+t9kZViDVZ83qfVUlckg==}
    engines: {node: '>= 14'}

  package-json-from-dist@1.0.1:
    resolution: {integrity: sha512-UEZIS3/by4OC8vL3P2dTXRETpebLI2NiI5vIrjaD/5UtrkFX/tNbwjTSRAGC/+7CAo2pIcBaRgWmcBBHcsaCIw==}

  parent-module@1.0.1:
    resolution: {integrity: sha512-GQ2EWRpQV8/o+Aw8YqtfZZPfNRWZYkbidE9k5rpl/hC3vtHHBfGm2Ifi6qWV+coDGkrUKZAxE3Lot5kcsRlh+g==}
    engines: {node: '>=6'}

  parse-json@5.2.0:
    resolution: {integrity: sha512-ayCKvm/phCGxOkYRSCM82iDwct8/EonSEgCSxWxD7ve6jHggsFl4fZVQBPRNgQoKiuV/odhFrGzQXZwbifC8Rg==}
    engines: {node: '>=8'}

  parse-ms@2.1.0:
    resolution: {integrity: sha512-kHt7kzLoS9VBZfUsiKjv43mr91ea+U05EyKkEtqp7vNbHxmaVuEqN7XxeEVnGrMtYOAxGrDElSi96K7EgO1zCA==}
    engines: {node: '>=6'}

  parse5@7.2.1:
    resolution: {integrity: sha512-BuBYQYlv1ckiPdQi/ohiivi9Sagc9JG+Ozs0r7b/0iK3sKmrb0b9FdWdBbOdx6hBCM/F9Ir82ofnBhtZOjCRPQ==}

  parseurl@1.3.3:
    resolution: {integrity: sha512-CiyeOxFT/JZyN5m0z9PfXw4SCBJ6Sygz1Dpl0wqjlhDEGGBP1GnsUVEL0p63hoG1fcj3fHynXi9NYO4nWOL+qQ==}
    engines: {node: '>= 0.8'}

  path-browserify@1.0.1:
    resolution: {integrity: sha512-b7uo2UCUOYZcnF/3ID0lulOJi/bafxa1xPe7ZPsammBSpjSWQkjNxlt635YGS2MiR9GjvuXCtz2emr3jbsz98g==}

  path-exists@4.0.0:
    resolution: {integrity: sha512-ak9Qy5Q7jYb2Wwcey5Fpvg2KoAc/ZIhLSLOSBmRmygPsGwkVVt0fZa0qrtMz+m6tJTAHfZQ8FnmB4MG4LWy7/w==}
    engines: {node: '>=8'}

  path-is-absolute@1.0.1:
    resolution: {integrity: sha512-AVbw3UJ2e9bq64vSaS9Am0fje1Pa8pbGqTTsmXfaIiMpnr5DlDhfJOuLj9Sf95ZPVDAUerDfEk88MPmPe7UCQg==}
    engines: {node: '>=0.10.0'}

  path-key@3.1.1:
    resolution: {integrity: sha512-ojmeN0qd+y0jszEtoY48r0Peq5dwMEkIlCOu6Q5f41lfkswXuKtYrhgoTpLnyIcHm24Uhqx+5Tqm2InSwLhE6Q==}
    engines: {node: '>=8'}

  path-key@4.0.0:
    resolution: {integrity: sha512-haREypq7xkM7ErfgIyA0z+Bj4AGKlMSdlQE2jvJo6huWD1EdkKYV+G/T4nq0YEF2vgTT8kqMFKo1uHn950r4SQ==}
    engines: {node: '>=12'}

  path-match@1.2.4:
    resolution: {integrity: sha512-UWlehEdqu36jmh4h5CWJ7tARp1OEVKGHKm6+dg9qMq5RKUTV5WJrGgaZ3dN2m7WFAXDbjlHzvJvL/IUpy84Ktw==}

  path-parse@1.0.7:
    resolution: {integrity: sha512-LDJzPVEEEPR+y48z93A0Ed0yXb8pAByGWo/k5YYdYgpY2/2EsOsksJrq7lOHxryrVOn1ejG6oAp8ahvOIQD8sw==}

  path-scurry@1.11.1:
    resolution: {integrity: sha512-Xa4Nw17FS9ApQFJ9umLiJS4orGjm7ZzwUrwamcGQuHSzDyth9boKDaycYdDcZDuqYATXw4HFXgaqWTctW/v1HA==}
    engines: {node: '>=16 || 14 >=14.18'}

  path-scurry@2.0.0:
    resolution: {integrity: sha512-ypGJsmGtdXUOeM5u93TyeIEfEhM6s+ljAhrk5vAvSx8uyY/02OvrZnA0YNGUrPXfpJMgI1ODd3nwz8Npx4O4cg==}
    engines: {node: 20 || >=22}

  path-to-regexp@8.2.0:
    resolution: {integrity: sha512-TdrF7fW9Rphjq4RjrW0Kp2AW0Ahwu9sRGTkS6bvDi0SCwZlEZYmcfDbEsTz8RVk0EHIS/Vd1bv3JhG+1xZuAyQ==}
    engines: {node: '>=16'}

  pathe@2.0.3:
    resolution: {integrity: sha512-WUjGcAqP1gQacoQe+OBJsFA7Ld4DyXuUIjZ5cc75cLHvJ7dtNsTugphxIADwspS+AraAUePCKrSVtPLFj/F88w==}

  pathval@2.0.0:
    resolution: {integrity: sha512-vE7JKRyES09KiunauX7nd2Q9/L7lhok4smP9RZTDeD4MVs72Dp2qNFVz39Nz5a0FVEW0BJR6C0DYrq6unoziZA==}
    engines: {node: '>= 14.16'}

  pend@1.2.0:
    resolution: {integrity: sha512-F3asv42UuXchdzt+xXqfW1OGlVBe+mxa2mqI0pg5yAHZPvFmY3Y6drSf/GQ1A86WgWEN9Kzh/WrgKa6iGcHXLg==}

  pg-int8@1.0.1:
    resolution: {integrity: sha512-WCtabS6t3c8SkpDBUlb1kjOs7l66xsGdKpIPZsg4wR+B3+u9UAum2odSsF9tnvxg80h4ZxLWMy4pRjOsFIqQpw==}
    engines: {node: '>=4.0.0'}

  pg-numeric@1.0.2:
    resolution: {integrity: sha512-BM/Thnrw5jm2kKLE5uJkXqqExRUY/toLHda65XgFTBTFYZyopbKjBe29Ii3RbkvlsMoFwD+tHeGaCjjv0gHlyw==}
    engines: {node: '>=4'}

  pg-protocol@1.7.0:
    resolution: {integrity: sha512-hTK/mE36i8fDDhgDFjy6xNOG+LCorxLG3WO17tku+ij6sVHXh1jQUJ8hYAnRhNla4QVD2H8er/FOjc/+EgC6yQ==}

  pg-types@4.0.2:
    resolution: {integrity: sha512-cRL3JpS3lKMGsKaWndugWQoLOCoP+Cic8oseVcbr0qhPzYD5DWXK+RZ9LY9wxRf7RQia4SCwQlXk0q6FCPrVng==}
    engines: {node: '>=10'}

  picocolors@1.0.0:
    resolution: {integrity: sha512-1fygroTLlHu66zi26VoTDv8yRgm0Fccecssto+MhsZ0D/DGW2sm8E8AjW7NU5VVTRt5GxbeZ5qBuJr+HyLYkjQ==}

  picocolors@1.1.1:
    resolution: {integrity: sha512-xceH2snhtb5M9liqDsmEw56le376mTZkEX/jEb/RxNFyegNul7eNslCXP9FDj/Lcu0X8KEyMceP2ntpaHrDEVA==}

  picomatch@2.3.1:
    resolution: {integrity: sha512-JU3teHTNjmE2VCGFzuY8EXzCDVwEqB2a8fsIvwaStHhAWJEeVd1o1QD80CU6+ZdEXXSLbSsuLwJjkCBWqRQUVA==}
    engines: {node: '>=8.6'}

  picomatch@4.0.2:
    resolution: {integrity: sha512-M7BAV6Rlcy5u+m6oPhAPFgJTzAioX/6B0DxyvDlo9l8+T3nLKbrczg2WLUyzd45L8RqfUMyGPzekbMvX2Ldkwg==}
    engines: {node: '>=12'}

  pidtree@0.5.0:
    resolution: {integrity: sha512-9nxspIM7OpZuhBxPg73Zvyq7j1QMPMPsGKTqRc2XOaFQauDvoNz9fM1Wdkjmeo7l9GXOZiRs97sPkuayl39wjA==}
    engines: {node: '>=0.10'}
    hasBin: true

  pidtree@0.6.0:
    resolution: {integrity: sha512-eG2dWTVw5bzqGRztnHExczNxt5VGsE6OwTeCG3fdUf9KBsZzO3R5OIIIzWR+iZA0NtZ+RDVdaoE2dK1cn6jH4g==}
    engines: {node: '>=0.10'}
    hasBin: true

  pify@2.3.0:
    resolution: {integrity: sha512-udgsAY+fTnvv7kI7aaxbqwWNb0AHiB0qBO89PZKPkoTmGOgdbrHDKD+0B2X4uTfJ/FT1R09r9gTsjUjNJotuog==}
    engines: {node: '>=0.10.0'}

  pirates@4.0.6:
    resolution: {integrity: sha512-saLsH7WeYYPiD25LDuLRRY/i+6HaPYr6G1OUlN39otzkSTxKnubR9RTxS3/Kk50s1g2JTgFwWQDQyplC5/SHZg==}
    engines: {node: '>= 6'}

  platform@1.3.6:
    resolution: {integrity: sha512-fnWVljUchTro6RiCFvCXBbNhJc2NijN7oIQxbwsyL0buWJPG85v81ehlHI9fXrJsMNgTofEoWIQeClKpgxFLrg==}

  playwright-core@1.50.1:
    resolution: {integrity: sha512-ra9fsNWayuYumt+NiM069M6OkcRb1FZSK8bgi66AtpFoWkg2+y0bJSNmkFrWhMbEBbVKC/EruAHH3g0zmtwGmQ==}
    engines: {node: '>=18'}
    hasBin: true

  playwright@1.50.1:
    resolution: {integrity: sha512-G8rwsOQJ63XG6BbKj2w5rHeavFjy5zynBA9zsJMMtBoe/Uf757oG12NXz6e6OirF7RCrTVAKFXbLmn1RbL7Qaw==}
    engines: {node: '>=18'}
    hasBin: true

  possible-typed-array-names@1.0.0:
    resolution: {integrity: sha512-d7Uw+eZoloe0EHDIYoe+bQ5WXnGMOpmiZFTuMWCwpjzzkL2nTjcKiAk4hh8TjnGye2TwWOk3UXucZ+3rbmBa8Q==}
    engines: {node: '>= 0.4'}

  postcss-import@15.1.0:
    resolution: {integrity: sha512-hpr+J05B2FVYUAXHeK1YyI267J/dDDhMU6B6civm8hSY1jYJnBXxzKDKDswzJmtLHryrjhnDjqqp/49t8FALew==}
    engines: {node: '>=14.0.0'}
    peerDependencies:
      postcss: ^8.0.0

  postcss-js@4.0.1:
    resolution: {integrity: sha512-dDLF8pEO191hJMtlHFPRa8xsizHaM82MLfNkUHdUtVEV3tgTp5oj+8qbEqYM57SLfc74KSbw//4SeJma2LRVIw==}
    engines: {node: ^12 || ^14 || >= 16}
    peerDependencies:
      postcss: ^8.4.21

  postcss-load-config@4.0.2:
    resolution: {integrity: sha512-bSVhyJGL00wMVoPUzAVAnbEoWyqRxkjv64tUl427SKnPrENtq6hJwUojroMz2VB+Q1edmi4IfrAPpami5VVgMQ==}
    engines: {node: '>= 14'}
    peerDependencies:
      postcss: '>=8.0.9'
      ts-node: '>=9.0.0'
    peerDependenciesMeta:
      postcss:
        optional: true
      ts-node:
        optional: true

  postcss-nested@6.2.0:
    resolution: {integrity: sha512-HQbt28KulC5AJzG+cZtj9kvKB93CFCdLvog1WFLf1D+xmMvPGlBstkpTEZfK5+AN9hfJocyBFCNiqyS48bpgzQ==}
    engines: {node: '>=12.0'}
    peerDependencies:
      postcss: ^8.2.14

  postcss-selector-parser@6.0.10:
    resolution: {integrity: sha512-IQ7TZdoaqbT+LCpShg46jnZVlhWD2w6iQYAcYXfHARZ7X1t/UGhhceQDs5X0cGqKvYlHNOuv7Oa1xmb0oQuA3w==}
    engines: {node: '>=4'}

  postcss-selector-parser@6.1.2:
    resolution: {integrity: sha512-Q8qQfPiZ+THO/3ZrOrO0cJJKfpYCagtMUkXbnEfmgUjwXg6z/WBeOyS9APBBPCTSiDV+s4SwQGu8yFsiMRIudg==}
    engines: {node: '>=4'}

  postcss-value-parser@4.2.0:
    resolution: {integrity: sha512-1NNCs6uurfkVbeXG4S8JFT9t19m45ICnif8zWLd5oPSZ50QnwMfK+H3jv408d4jw/7Bttv5axS5IiHoLaVNHeQ==}

  postcss@8.5.2:
    resolution: {integrity: sha512-MjOadfU3Ys9KYoX0AdkBlFEF1Vx37uCCeN4ZHnmwm9FfpbsGWMZeBLMmmpY+6Ocqod7mkdZ0DT31OlbsFrLlkA==}
    engines: {node: ^10 || ^12 || >=14}

  postgres-array@3.0.2:
    resolution: {integrity: sha512-6faShkdFugNQCLwucjPcY5ARoW1SlbnrZjmGl0IrrqewpvxvhSLHimCVzqeuULCbG0fQv7Dtk1yDbG3xv7Veog==}
    engines: {node: '>=12'}

  postgres-bytea@3.0.0:
    resolution: {integrity: sha512-CNd4jim9RFPkObHSjVHlVrxoVQXz7quwNFpz7RY1okNNme49+sVyiTvTRobiLV548Hx/hb1BG+iE7h9493WzFw==}
    engines: {node: '>= 6'}

  postgres-date@2.1.0:
    resolution: {integrity: sha512-K7Juri8gtgXVcDfZttFKVmhglp7epKb1K4pgrkLxehjqkrgPhfG6OO8LHLkfaqkbpjNRnra018XwAr1yQFWGcA==}
    engines: {node: '>=12'}

  postgres-interval@3.0.0:
    resolution: {integrity: sha512-BSNDnbyZCXSxgA+1f5UU2GmwhoI0aU5yMxRGO8CdFEcY2BQF9xm/7MqKnYoM1nJDk8nONNWDk9WeSmePFhQdlw==}
    engines: {node: '>=12'}

  postgres-range@1.1.4:
    resolution: {integrity: sha512-i/hbxIE9803Alj/6ytL7UHQxRvZkI9O4Sy+J3HGc4F4oo/2eQAjTSNJ0bfxyse3bH0nuVesCk+3IRLaMtG3H6w==}

  prebuild-install@7.1.2:
    resolution: {integrity: sha512-UnNke3IQb6sgarcZIDU3gbMeTp/9SSU1DAIkil7PrqG1vZlBtY5msYccSKSHDqa3hNg436IXK+SNImReuA1wEQ==}
    engines: {node: '>=10'}
    hasBin: true

  prelude-ls@1.2.1:
    resolution: {integrity: sha512-vkcDPrRZo1QZLbn5RLGPpg/WmIQ65qoWWhcGKf/b5eplkkarX0m9z8ppCat4mlOqUsWpyNuYgO3VRyrYHSzX5g==}
    engines: {node: '>= 0.8.0'}

  prettier-plugin-tailwindcss@0.6.11:
    resolution: {integrity: sha512-YxaYSIvZPAqhrrEpRtonnrXdghZg1irNg4qrjboCXrpybLWVs55cW2N3juhspVJiO0JBvYJT8SYsJpc8OQSnsA==}
    engines: {node: '>=14.21.3'}
    peerDependencies:
      '@ianvs/prettier-plugin-sort-imports': '*'
      '@prettier/plugin-pug': '*'
      '@shopify/prettier-plugin-liquid': '*'
      '@trivago/prettier-plugin-sort-imports': '*'
      '@zackad/prettier-plugin-twig': '*'
      prettier: ^3.0
      prettier-plugin-astro: '*'
      prettier-plugin-css-order: '*'
      prettier-plugin-import-sort: '*'
      prettier-plugin-jsdoc: '*'
      prettier-plugin-marko: '*'
      prettier-plugin-multiline-arrays: '*'
      prettier-plugin-organize-attributes: '*'
      prettier-plugin-organize-imports: '*'
      prettier-plugin-sort-imports: '*'
      prettier-plugin-style-order: '*'
      prettier-plugin-svelte: '*'
    peerDependenciesMeta:
      '@ianvs/prettier-plugin-sort-imports':
        optional: true
      '@prettier/plugin-pug':
        optional: true
      '@shopify/prettier-plugin-liquid':
        optional: true
      '@trivago/prettier-plugin-sort-imports':
        optional: true
      '@zackad/prettier-plugin-twig':
        optional: true
      prettier-plugin-astro:
        optional: true
      prettier-plugin-css-order:
        optional: true
      prettier-plugin-import-sort:
        optional: true
      prettier-plugin-jsdoc:
        optional: true
      prettier-plugin-marko:
        optional: true
      prettier-plugin-multiline-arrays:
        optional: true
      prettier-plugin-organize-attributes:
        optional: true
      prettier-plugin-organize-imports:
        optional: true
      prettier-plugin-sort-imports:
        optional: true
      prettier-plugin-style-order:
        optional: true
      prettier-plugin-svelte:
        optional: true

  prettier@3.5.1:
    resolution: {integrity: sha512-hPpFQvHwL3Qv5AdRvBFMhnKo4tYxp0ReXiPn2bxkiohEX6mBeBwEpBSQTkD458RaaDKQMYSp4hX4UtfUTA5wDw==}
    engines: {node: '>=14'}
    hasBin: true

  pretty-format@27.5.1:
    resolution: {integrity: sha512-Qb1gy5OrP5+zDf2Bvnzdl3jsTf1qXVMazbvCoKhtKqVs4/YK4ozX4gKQJJVyNe+cajNPn0KoC0MC3FUmaHWEmQ==}
    engines: {node: ^10.13.0 || ^12.13.0 || ^14.15.0 || >=15.0.0}

  pretty-format@29.7.0:
    resolution: {integrity: sha512-Pdlw/oPxN+aXdmM9R00JVC9WVFoCLTKJvDVLgmJ+qAffBMxsV85l/Lu7sNx4zSzPyoL2euImuEwHhOXdEgNFZQ==}
    engines: {node: ^14.15.0 || ^16.10.0 || >=18.0.0}

  pretty-ms@7.0.1:
    resolution: {integrity: sha512-973driJZvxiGOQ5ONsFhOF/DtzPMOMtgC11kCpUrPGMTgqp2q/1gwzCquocrN33is0VZ5GFHXZYMM9l6h67v2Q==}
    engines: {node: '>=10'}

  progress@2.0.3:
    resolution: {integrity: sha512-7PiHtLll5LdnKIMw100I+8xJXR5gW2QwWYkT6iJva0bXitZKa/XMrSbdmg3r2Xnaidz9Qumd0VPaMrZlF9V9sA==}
    engines: {node: '>=0.4.0'}

  prom-client@15.1.3:
    resolution: {integrity: sha512-6ZiOBfCywsD4k1BN9IX0uZhF+tJkV8q8llP64G5Hajs4JOeVLPCwpPVcpXy3BwYiUGgyJzsJJQeOIv7+hDSq8g==}
    engines: {node: ^16 || ^18 || >=20}

  promisepipe@3.0.0:
    resolution: {integrity: sha512-V6TbZDJ/ZswevgkDNpGt/YqNCiZP9ASfgU+p83uJE6NrGtvSGoOcHLiDCqkMs2+yg7F5qHdLV8d0aS8O26G/KA==}

  protobufjs@6.11.4:
    resolution: {integrity: sha512-5kQWPaJHi1WoCpjTGszzQ32PG2F4+wRY6BmAT4Vfw56Q2FZ4YZzK20xUYQH4YkfehY1e6QSICrJquM6xXZNcrw==}
    hasBin: true

  proxy-addr@2.0.7:
    resolution: {integrity: sha512-llQsMLSUDUPT44jdrU/O37qlnifitDP+ZwrmmZcoSKyLKvtZxpyV0n2/bD/N4tBAAZ/gJEdZU7KMraoK1+XYAg==}
    engines: {node: '>= 0.10'}

  proxy-agent@6.5.0:
    resolution: {integrity: sha512-TmatMXdr2KlRiA2CyDu8GqR8EjahTG3aY3nXjdzFyoZbmB8hrBsTyMezhULIXKnC0jpfjlmiZ3+EaCzoInSu/A==}
    engines: {node: '>= 14'}

  proxy-from-env@1.1.0:
    resolution: {integrity: sha512-D+zkORCbA9f1tdWRK0RaCR3GPv50cMxcrz4X8k5LTSUD1Dkw47mKJEZQNunItRTkWwgtaUSo1RVFRIG9ZXiFYg==}

  psl@1.15.0:
    resolution: {integrity: sha512-JZd3gMVBAVQkSs6HdNZo9Sdo0LNcQeMNP3CozBJb3JYC/QUYZTnKxP+f8oWRX4rHP5EurWxqAHTSwUCjlNKa1w==}

  pump@3.0.2:
    resolution: {integrity: sha512-tUPXtzlGM8FE3P0ZL6DVs/3P58k9nk8/jZeQCurTJylQA8qFYzHFfhBJkuqyE0FifOsQ0uKWekiZ5g8wtr28cw==}

  punycode@2.3.1:
    resolution: {integrity: sha512-vYt7UD1U9Wg6138shLtLOvdAu+8DsC/ilFtEVHcH+wydcSpNE20AfSOduf6MkRFahL5FY7X1oU7nKVZFtfq8Fg==}
    engines: {node: '>=6'}

  puppeteer-core@23.11.1:
    resolution: {integrity: sha512-3HZ2/7hdDKZvZQ7dhhITOUg4/wOrDRjyK2ZBllRB0ZCOi9u0cwq1ACHDjBB+nX+7+kltHjQvBRdeY7+W0T+7Gg==}
    engines: {node: '>=18'}

  puppeteer@23.11.1:
    resolution: {integrity: sha512-53uIX3KR5en8l7Vd8n5DUv90Ae9QDQsyIthaUFVzwV6yU750RjqRznEtNMBT20VthqAdemnJN+hxVdmMHKt7Zw==}
    engines: {node: '>=18'}
    hasBin: true

  qs@6.13.0:
    resolution: {integrity: sha512-+38qI9SOr8tfZ4QmJNplMUxqjbe7LKvvZgWdExBOmd+egZTtjLB67Gu0HRX3u/XOq7UU2Nx6nsjvS16Z9uwfpg==}
    engines: {node: '>=0.6'}

  querystringify@2.2.0:
    resolution: {integrity: sha512-FIqgj2EUvTa7R50u0rGsyTftzjYmv/a3hO345bZNrqabNqjtgiDMgmo4mkUjd+nzU5oF3dClKqFIPUKybUyqoQ==}

  queue-microtask@1.2.3:
    resolution: {integrity: sha512-NuaNSa6flKT5JaSYQzJok04JzTL1CA6aGhv5rfLW3PgqA+M2ChpZQnAC8h8i4ZFkBS8X5RqkDBHA7r4hej3K9A==}

  queue-tick@1.0.1:
    resolution: {integrity: sha512-kJt5qhMxoszgU/62PLP1CJytzd2NKetjSRnyuj31fDd3Rlcz3fzlFdFLD1SItunPwyqEOkca6GbV612BWfaBag==}

  range-parser@1.2.1:
    resolution: {integrity: sha512-Hrgsx+orqoygnmhFbKaHE6c296J+HTAQXoxEF6gNupROmmGJRoyzfG3ccAveqCBrwr/2yxQ5BVd/GTl5agOwSg==}
    engines: {node: '>= 0.6'}

  raw-body@2.4.1:
    resolution: {integrity: sha512-9WmIKF6mkvA0SLmA2Knm9+qj89e+j1zqgyn8aXGd7+nAduPoqgI9lO57SAZNn/Byzo5P7JhXTyg9PzaJbH73bA==}
    engines: {node: '>= 0.8'}

  raw-body@2.5.2:
    resolution: {integrity: sha512-8zGqypfENjCIqGhgXToC8aB2r7YrBX+AQAfIPs/Mlk+BtPTztOvTS01NRW/3Eh60J+a48lt8qsCzirQ6loCVfA==}
    engines: {node: '>= 0.8'}

  rc@1.2.8:
    resolution: {integrity: sha512-y3bGgqKj3QBdxLbLkomlohkvsA8gdAiUQlSBJnBhfn+BPxg4bc62d8TcBW15wavDfgexCgccckhcZvywyQYPOw==}
    hasBin: true

  react-chartjs-2@5.3.0:
    resolution: {integrity: sha512-UfZZFnDsERI3c3CZGxzvNJd02SHjaSJ8kgW1djn65H1KK8rehwTjyrRKOG3VTMG8wtHZ5rgAO5oTHtHi9GCCmw==}
    peerDependencies:
      chart.js: ^4.1.1
      react: ^16.8.0 || ^17.0.0 || ^18.0.0 || ^19.0.0

  react-dom@19.0.0:
    resolution: {integrity: sha512-4GV5sHFG0e/0AD4X+ySy6UJd3jVl1iNsNHdpad0qhABJ11twS3TTBnseqsKurKcsNqCEFeGL3uLpVChpIO3QfQ==}
    peerDependencies:
      react: ^19.0.0

  react-error-boundary@5.0.0:
    resolution: {integrity: sha512-tnjAxG+IkpLephNcePNA7v6F/QpWLH8He65+DmedchDwg162JZqx4NmbXj0mlAYVVEd81OW7aFhmbsScYfiAFQ==}
    peerDependencies:
      react: '>=16.13.1'

  react-hot-toast@2.5.2:
    resolution: {integrity: sha512-Tun3BbCxzmXXM7C+NI4qiv6lT0uwGh4oAfeJyNOjYUejTsm35mK9iCaYLGv8cBz9L5YxZLx/2ii7zsIwPtPUdw==}
    engines: {node: '>=10'}
    peerDependencies:
      react: '>=16'
      react-dom: '>=16'

  react-is@17.0.2:
    resolution: {integrity: sha512-w2GsyukL62IJnlaff/nRegPQR94C/XXamvMWmSHRJ4y7Ts/4ocGRmTHvOs8PSE6pB3dWOrD/nueuU5sduBsQ4w==}

  react-is@18.3.1:
    resolution: {integrity: sha512-/LLMVyas0ljjAtoYiPqYiL8VWXzUUdThrmU5+n20DZv+a+ClRoevUzw5JxU+Ieh5/c87ytoTBV9G1FiKfNJdmg==}

  react-refresh@0.14.2:
    resolution: {integrity: sha512-jCvmsr+1IUSMUyzOkRcvnVbX3ZYC6g9TDrDbFuFmRDq7PD4yaGbLKNQL6k2jnArV8hjYxh7hVhAZB6s9HDGpZA==}
    engines: {node: '>=0.10.0'}

  react-remove-scroll-bar@2.3.8:
    resolution: {integrity: sha512-9r+yi9+mgU33AKcj6IbT9oRCO78WriSj6t/cF8DWBZJ9aOGPOTEDvdUDz1FwKim7QXWwmHqtdHnRJfhAxEG46Q==}
    engines: {node: '>=10'}
    peerDependencies:
      '@types/react': ^19.0.0
      react: ^16.8.0 || ^17.0.0 || ^18.0.0 || ^19.0.0
    peerDependenciesMeta:
      '@types/react':
        optional: true

  react-remove-scroll@2.6.3:
    resolution: {integrity: sha512-pnAi91oOk8g8ABQKGF5/M9qxmmOPxaAnopyTHYfqYEwJhyFrbbBtHuSgtKEoH0jpcxx5o3hXqH1mNd9/Oi+8iQ==}
    engines: {node: '>=10'}
    peerDependencies:
      '@types/react': ^19.0.0
      react: ^16.8.0 || ^17.0.0 || ^18.0.0 || ^19.0.0 || ^19.0.0-rc
    peerDependenciesMeta:
      '@types/react':
        optional: true

  react-router-dom@6.29.0:
    resolution: {integrity: sha512-pkEbJPATRJ2iotK+wUwHfy0xs2T59YPEN8BQxVCPeBZvK7kfPESRc/nyxzdcxR17hXgUPYx2whMwl+eo9cUdnQ==}
    engines: {node: '>=14.0.0'}
    peerDependencies:
      react: '>=16.8'
      react-dom: '>=16.8'

  react-router@6.29.0:
    resolution: {integrity: sha512-DXZJoE0q+KyeVw75Ck6GkPxFak63C4fGqZGNijnWgzB/HzSP1ZfTlBj5COaGWwhrMQ/R8bXiq5Ooy4KG+ReyjQ==}
    engines: {node: '>=14.0.0'}
    peerDependencies:
      react: '>=16.8'

  react-style-singleton@2.2.3:
    resolution: {integrity: sha512-b6jSvxvVnyptAiLjbkWLE/lOnR4lfTtDAl+eUC7RZy+QQWc6wRzIV2CE6xBuMmDxc2qIihtDCZD5NPOFl7fRBQ==}
    engines: {node: '>=10'}
    peerDependencies:
      '@types/react': ^19.0.0
      react: ^16.8.0 || ^17.0.0 || ^18.0.0 || ^19.0.0 || ^19.0.0-rc
    peerDependenciesMeta:
      '@types/react':
        optional: true

  react@19.0.0:
    resolution: {integrity: sha512-V8AVnmPIICiWpGfm6GLzCR/W5FXLchHop40W4nXBmdlEceh16rCN8O8LNWm5bh5XUX91fh7KpA+W0TgMKmgTpQ==}
    engines: {node: '>=0.10.0'}

  read-cache@1.0.0:
    resolution: {integrity: sha512-Owdv/Ft7IjOgm/i0xvNDZ1LrRANRfew4b2prF3OWMQLxLfu3bS8FVhCsrSCMK4lR56Y9ya+AThoTpDCTxCmpRA==}

  read-pkg@5.2.0:
    resolution: {integrity: sha512-Ug69mNOpfvKDAc2Q8DRpMjjzdtrnv9HcSMX+4VsZxD1aZ6ZzrIE7rlzXBtWTyhULSMKg076AW6WR5iZpD0JiOg==}
    engines: {node: '>=8'}

  readable-stream@3.6.2:
    resolution: {integrity: sha512-9u/sniCrY3D5WdsERHzHE4G2YCXqoG5FTHUiCC4SIbr6XcLZBY05ya9EKjYek9O5xOAwjGq+1JdGBAS7Q9ScoA==}
    engines: {node: '>= 6'}

  readdirp@3.6.0:
    resolution: {integrity: sha512-hOS089on8RduqdbhvQ5Z37A0ESjsqz6qnRcffsMU3495FuTdqSm+7bhJ29JvIOsBDEEnan5DPu9t3To9VRlMzA==}
    engines: {node: '>=8.10.0'}

  readdirp@4.0.2:
    resolution: {integrity: sha512-yDMz9g+VaZkqBYS/ozoBJwaBhTbZo3UNYQHNRw1D3UFQB8oHB4uS/tAODO+ZLjGWmUbKnIlOWO+aaIiAxrUWHA==}
    engines: {node: '>= 14.16.0'}

  redent@3.0.0:
    resolution: {integrity: sha512-6tDA8g98We0zd0GvVeMT9arEOnTw9qM03L9cJXaCjrip1OO764RDBLBfrB4cwzNGDj5OA5ioymC9GkizgWJDUg==}
    engines: {node: '>=8'}

  redis-errors@1.2.0:
    resolution: {integrity: sha512-1qny3OExCf0UvUV/5wpYKf2YwPcOqXzkwKKSmKHiE6ZMQs5heeE/c8eXK+PNllPvmjgAbfnsbpkGZWy8cBpn9w==}
    engines: {node: '>=4'}

  redis-parser@3.0.0:
    resolution: {integrity: sha512-DJnGAeenTdpMEH6uAJRK/uiyEIH9WVsUmoLwzudwGJUwZPp80PDBWPHXSAGNPwNvIXAbe7MSUB1zQFugFml66A==}
    engines: {node: '>=4'}

  redis@4.7.0:
    resolution: {integrity: sha512-zvmkHEAdGMn+hMRXuMBtu4Vo5P6rHQjLoHftu+lBqq8ZTA3RCVC/WzD790bkKKiNFp7d5/9PcSD19fJyyRvOdQ==}

  reflect-metadata@0.2.2:
    resolution: {integrity: sha512-urBwgfrvVP/eAyXx4hluJivBKzuEbSQs9rKWCrCkbSxNv8mxPcUZKeuoF3Uy4mJl3Lwprp6yy5/39VWigZ4K6Q==}

  regenerator-runtime@0.13.11:
    resolution: {integrity: sha512-kY1AZVr2Ra+t+piVaJ4gxaFaReZVH40AKNo7UCX6W+dEwBo/2oZJzqfuN1qLq1oL45o56cPaTXELwrTh8Fpggg==}

  regenerator-runtime@0.14.1:
    resolution: {integrity: sha512-dYnhHh0nJoMfnkZs6GmmhFknAGRrLznOu5nc9ML+EJxGvrx6H7teuevqVqCuPcPK//3eDrrjQhehXVx9cnkGdw==}

  regexp.prototype.flags@1.5.3:
    resolution: {integrity: sha512-vqlC04+RQoFalODCbCumG2xIOvapzVMHwsyIGM/SIE8fRhFFsXeH8/QQ+s0T0kDAhKc4k30s73/0ydkHQz6HlQ==}
    engines: {node: '>= 0.4'}

  require-directory@2.1.1:
    resolution: {integrity: sha512-fGxEI7+wsG9xrvdjsrlmL22OMTTiHRwAMroiEeMgq8gzoLC/PQr7RsRDSTLUg/bZAZtF+TVIkHc6/4RIKrui+Q==}
    engines: {node: '>=0.10.0'}

  require-from-string@2.0.2:
    resolution: {integrity: sha512-Xf0nWe6RseziFMu+Ap9biiUbmplq6S9/p+7w7YXP/JBHhrUDDUhwa+vANyubuqfZWTveU//DYVGsDG7RKL/vEw==}
    engines: {node: '>=0.10.0'}

  requires-port@1.0.0:
    resolution: {integrity: sha512-KigOCHcocU3XODJxsu8i/j8T9tzT4adHiecwORRQ0ZZFcp7ahwXuRU1m+yuO90C5ZUyGeGfocHDI14M3L3yDAQ==}

  resolve-from@4.0.0:
    resolution: {integrity: sha512-pb/MYmXstAkysRFx8piNI1tGFNQIFA3vkE3Gq4EuA1dF6gHp/+vgZqsCGJapvy8N3Q+4o7FwvquPJcnZ7RYy4g==}
    engines: {node: '>=4'}

  resolve-from@5.0.0:
    resolution: {integrity: sha512-qYg9KP24dD5qka9J47d0aVky0N+b4fTU89LN9iDnjB5waksiC49rvMB0PrUJQGoTmH50XPiqOvAjDfaijGxYZw==}
    engines: {node: '>=8'}

  resolve-pkg-maps@1.0.0:
    resolution: {integrity: sha512-seS2Tj26TBVOC2NIc2rOe2y2ZO7efxITtLZcGSOnHHNOQ7CkiUBfw0Iw2ck6xkIhPwLhKNLS8BO+hEpngQlqzw==}

  resolve@1.22.10:
    resolution: {integrity: sha512-NPRy+/ncIMeDlTAsuqwKIiferiawhefFJtkNSW0qZJEqMEb+qBt/77B/jGeeek+F0uOeN05CDa6HXbbIgtVX4w==}
    engines: {node: '>= 0.4'}
    hasBin: true

  restore-cursor@5.1.0:
    resolution: {integrity: sha512-oMA2dcrw6u0YfxJQXm342bFKX/E4sG9rbTzO9ptUcR/e8A33cHuvStiYOwH7fszkZlZ1z/ta9AAoPk2F4qIOHA==}
    engines: {node: '>=18'}

  reusify@1.0.4:
    resolution: {integrity: sha512-U9nH88a3fc/ekCF1l0/UP1IosiuIjyTh7hBvXVMHYgVcfGvt897Xguj2UOLDeI5BG2m7/uwyaLVT6fbtCwTyzw==}
    engines: {iojs: '>=1.0.0', node: '>=0.10.0'}

  rfdc@1.4.1:
    resolution: {integrity: sha512-q1b3N5QkRUWUl7iyylaaj3kOpIT0N2i9MqIEQXP73GVsN9cw3fdx8X63cEmWhJGi2PPCF23Ijp7ktmd39rawIA==}

  rimraf@2.7.1:
    resolution: {integrity: sha512-uWjbaKIK3T1OSVptzX7Nl6PvQ3qAGtKEtVRjRuazjfL3Bx5eI409VZSqgND+4UNnmzLVdPj9FqFJNPqBZFve4w==}
    deprecated: Rimraf versions prior to v4 are no longer supported
    hasBin: true

  rimraf@3.0.2:
    resolution: {integrity: sha512-JZkJMZkAGFFPP2YqXZXPbMlMBgsxzE8ILs4lMIX/2o0L9UBw9O/Y3o6wFw/i9YLapcUJWwqbi3kdxIPdC62TIA==}
    deprecated: Rimraf versions prior to v4 are no longer supported
    hasBin: true

  rimraf@5.0.10:
    resolution: {integrity: sha512-l0OE8wL34P4nJH/H2ffoaniAokM2qSmrtXHmlpvYr5AVVX8msAyW0l8NVJFDxlSK4u3Uh/f41cQheDVdnYijwQ==}
    hasBin: true

  rimraf@6.0.1:
    resolution: {integrity: sha512-9dkvaxAsk/xNXSJzMgFqqMCuFgt2+KsOFek3TMLfo8NCPfWpBmqwyNn5Y+NX56QUYfCtsyhF3ayiboEoUmJk/A==}
    engines: {node: 20 || >=22}
    hasBin: true

  rollup-plugin-visualizer@5.14.0:
    resolution: {integrity: sha512-VlDXneTDaKsHIw8yzJAFWtrzguoJ/LnQ+lMpoVfYJ3jJF4Ihe5oYLAqLklIK/35lgUY+1yEzCkHyZ1j4A5w5fA==}
    engines: {node: '>=18'}
    hasBin: true
    peerDependencies:
      rolldown: 1.x
      rollup: 2.x || 3.x || 4.x
    peerDependenciesMeta:
      rolldown:
        optional: true
      rollup:
        optional: true

  rollup@4.34.8:
    resolution: {integrity: sha512-489gTVMzAYdiZHFVA/ig/iYFllCcWFHMvUHI1rpFmkoUtRlQxqh6/yiNqnYibjMZ2b/+FUQwldG+aLsEt6bglQ==}
    engines: {node: '>=18.0.0', npm: '>=8.0.0'}
    hasBin: true

  rrweb-cssom@0.7.1:
    resolution: {integrity: sha512-TrEMa7JGdVm0UThDJSx7ddw5nVm3UJS9o9CCIZ72B1vSyEZoziDqBYP3XIoi/12lKrJR8rE3jeFHMok2F/Mnsg==}

  run-parallel@1.2.0:
    resolution: {integrity: sha512-5l4VyZR86LZ/lDxZTR6jqL8AFE2S0IFLMP26AbjsLVADxHdhB/c0GUsH+y39UfCi3dzz8OlQuPmnaJOMoDHQBA==}

  rxjs@7.8.1:
    resolution: {integrity: sha512-AA3TVj+0A2iuIoQkWEK/tqFjBq2j+6PO6Y0zJcvzLAFhEFIO3HL0vls9hWLncZbAAbK0mar7oZ4V079I/qPMxg==}

  safe-buffer@5.2.1:
    resolution: {integrity: sha512-rp3So07KcdmmKbGvgaNxQSJr7bGVSVk5S9Eq1F+ppbRo70+YeaDxkw5Dd8NPN+GD6bjnYm2VuPuCXmpuYvmCXQ==}

  safe-regex-test@1.1.0:
    resolution: {integrity: sha512-x/+Cz4YrimQxQccJf5mKEbIa1NzeCRNI5Ecl/ekmlYaampdNLPalVyIcCZNNH3MvmqBugV5TMYZXv0ljslUlaw==}
    engines: {node: '>= 0.4'}

  safe-stable-stringify@2.5.0:
    resolution: {integrity: sha512-b3rppTKm9T+PsVCBEOUR46GWI7fdOs00VKZ1+9c1EWDaDMvjQc6tUwuFyIprgGgTcWoVHSKrU8H31ZHA2e0RHA==}
    engines: {node: '>=10'}

  safer-buffer@2.1.2:
    resolution: {integrity: sha512-YZo3K82SD7Riyi0E1EQPojLz7kpepnSQI9IyPbHHg1XXXevb5dJI7tpyN2ADxGcQbHG7vcyRHk0cbwqcQriUtg==}

  saxes@6.0.0:
    resolution: {integrity: sha512-xAg7SOnEhrm5zI3puOOKyy1OMcMlIJZYNJY7xLBwSze0UjhPLnWfj2GF2EpT0jmzaJKIWKHLsaSSajf35bcYnA==}
    engines: {node: '>=v12.22.7'}

  scheduler@0.25.0:
    resolution: {integrity: sha512-xFVuu11jh+xcO7JOAGJNOXld8/TcEHK/4CituBUeUb5hqxJLj9YuemAEuvm9gQ/+pgXYfbQuqAkiYu+u7YEsNA==}

  secure-json-parse@2.7.0:
    resolution: {integrity: sha512-6aU+Rwsezw7VR8/nyvKTx8QpWH9FrcYiXXlqC4z5d5XQBDRqtbfsRjnwGyqbi3gddNtWHuEk9OANUotL26qKUw==}

  seedrandom@3.0.5:
    resolution: {integrity: sha512-8OwmbklUNzwezjGInmZ+2clQmExQPvomqjL7LFqOYqtmuxRgQYqOD3mHaU+MvZn5FLUeVxVfQjwLZW/n/JFuqg==}

  semver@7.7.1:
    resolution: {integrity: sha512-hlq8tAfn0m/61p4BVRcPzIGr6LKiMwo4VM6dGi6pt4qcRkmNzTcWq6eCEjEh+qXjkMDvPlOFFSGwQjoEa6gyMA==}
    engines: {node: '>=10'}
    hasBin: true

  send@0.19.0:
    resolution: {integrity: sha512-dW41u5VfLXu8SJh5bwRmyYUbAoSB3c9uQh6L8h/KtsFREPWpbX1lrljJo186Jc4nmci/sGUZ9a0a0J2zgfq2hw==}
    engines: {node: '>= 0.8.0'}

  serve-static@1.16.2:
    resolution: {integrity: sha512-VqpjJZKadQB/PEbEwvFdO43Ax5dFBZ2UECszz8bQ7pi7wt//PWe1P6MN7eCnjsatYtBT6EuiClbjSWP2WrIoTw==}
    engines: {node: '>= 0.8.0'}

  set-blocking@2.0.0:
    resolution: {integrity: sha512-KiKBS8AnWGEyLzofFfmvKwpdPzqiy16LvQfK3yv/fVH7Bj13/wl3JSR1J+rfgRE9q7xUJK4qvgS8raSOeLUehw==}

  set-function-length@1.2.2:
    resolution: {integrity: sha512-pgRc4hJ4/sNjWCSS9AmnS40x3bNMDTknHgL5UaMBTMyJnU90EgWh1Rz+MC9eFu4BuN/UwZjKQuY/1v3rM7HMfg==}
    engines: {node: '>= 0.4'}

  set-function-name@2.0.2:
    resolution: {integrity: sha512-7PGFlmtwsEADb0WYyvCMa1t+yke6daIG4Wirafur5kcf+MhUnPms1UeR0CKQdTZD81yESwMHbtn+TR+dMviakQ==}
    engines: {node: '>= 0.4'}

  setprototypeof@1.1.1:
    resolution: {integrity: sha512-JvdAWfbXeIGaZ9cILp38HntZSFSo3mWg6xGcJJsd+d4aRMOqauag1C63dJfDw7OaMYwEbHMOxEZ1lqVRYP2OAw==}

  setprototypeof@1.2.0:
    resolution: {integrity: sha512-E5LDX7Wrp85Kil5bhZv46j8jOeboKq5JMmYM3gVGdGH8xFpPWXUMsNrlODCrkoxMEeNi/XZIwuRvY4XNwYMJpw==}

  sharp@0.32.6:
    resolution: {integrity: sha512-KyLTWwgcR9Oe4d9HwCwNM2l7+J0dUQwn/yf7S0EnTtb0eVS4RxO0eUSvxPtzT4F3SY+C4K6fqdv/DO27sJ/v/w==}
    engines: {node: '>=14.15.0'}

  shebang-command@2.0.0:
    resolution: {integrity: sha512-kHxr2zZpYtdmrN1qDjrrX/Z1rR1kG8Dx+gkpK1G4eXmvXswmcE1hTWBWYUzlraYw1/yZp6YuDY77YtvbN0dmDA==}
    engines: {node: '>=8'}

  shebang-regex@3.0.0:
    resolution: {integrity: sha512-7++dFhtcx3353uBaq8DDR4NuxBetBzC7ZQOhmTQInHEd6bSrXdiEyzCvG07Z44UYdLShWUyXt5M/yhz8ekcb1A==}
    engines: {node: '>=8'}

  shell-quote@1.8.2:
    resolution: {integrity: sha512-AzqKpGKjrj7EM6rKVQEPpB288oCfnrEIuyoT9cyF4nmGa7V8Zk6f7RRqYisX8X9m+Q7bd632aZW4ky7EhbQztA==}
    engines: {node: '>= 0.4'}

  side-channel-list@1.0.0:
    resolution: {integrity: sha512-FCLHtRD/gnpCiCHEiJLOwdmFP+wzCmDEkc9y7NsYxeF4u7Btsn1ZuwgwJGxImImHicJArLP4R0yX4c2KCrMrTA==}
    engines: {node: '>= 0.4'}

  side-channel-map@1.0.1:
    resolution: {integrity: sha512-VCjCNfgMsby3tTdo02nbjtM/ewra6jPHmpThenkTYh8pG9ucZ/1P8So4u4FGBek/BjpOVsDCMoLA/iuBKIFXRA==}
    engines: {node: '>= 0.4'}

  side-channel-weakmap@1.0.2:
    resolution: {integrity: sha512-WPS/HvHQTYnHisLo9McqBHOJk2FkHO/tlpvldyrnem4aeQp4hai3gythswg6p01oSoTl58rcpiFAjF2br2Ak2A==}
    engines: {node: '>= 0.4'}

  side-channel@1.1.0:
    resolution: {integrity: sha512-ZX99e6tRweoUXqR+VBrslhda51Nh5MTQwou5tnUDgbtyM0dBgmhEDtWGP/xbKn6hqfPRHujUNwz5fy/wbbhnpw==}
    engines: {node: '>= 0.4'}

  siginfo@2.0.0:
    resolution: {integrity: sha512-ybx0WO1/8bSBLEWXZvEd7gMW3Sn3JFlW3TvX1nREbDLRNQNaeNN8WK0meBwPdAaOI7TtRRRJn/Es1zhrrCHu7g==}

  signal-exit@3.0.7:
    resolution: {integrity: sha512-wnD2ZE+l+SPC/uoS0vXeE9L1+0wuaMqKlfz9AMUo38JsyLSBWSFcHR1Rri62LZc12vLr1gb3jl7iwQhgwpAbGQ==}

  signal-exit@4.0.2:
    resolution: {integrity: sha512-MY2/qGx4enyjprQnFaZsHib3Yadh3IXyV2C321GY0pjGfVBu4un0uDJkwgdxqO+Rdx8JMT8IfJIRwbYVz3Ob3Q==}
    engines: {node: '>=14'}

  signal-exit@4.1.0:
    resolution: {integrity: sha512-bzyZ1e88w9O1iNJbKnOlvYTrWPDl46O1bG0D3XInv+9tkPrxrN8jUUTiFlDkkmKWgn1M6CfIA13SuGqOa9Korw==}
    engines: {node: '>=14'}

  simple-concat@1.0.1:
    resolution: {integrity: sha512-cSFtAPtRhljv69IK0hTVZQ+OfE9nePi/rtJmw5UjHeVyVroEqJXP1sFztKUy1qU+xvz3u/sfYJLa947b7nAN2Q==}

  simple-get@4.0.1:
    resolution: {integrity: sha512-brv7p5WgH0jmQJr1ZDDfKDOSeWWg+OVypG99A/5vYGPqJ6pxiaHLy8nxtFjBA7oMa01ebA9gfh1uMCFqOuXxvA==}

  simple-swizzle@0.2.2:
    resolution: {integrity: sha512-JA//kQgZtbuY83m+xT+tXJkmJncGMTFT+C+g2h2R9uxkYIrE2yy9sgmcLhCnw57/WSD+Eh3J97FPEDFnbXnDUg==}

  sirv@3.0.0:
    resolution: {integrity: sha512-BPwJGUeDaDCHihkORDchNyyTvWFhcusy1XMmhEVTQTwGeybFbp8YEmB+njbPnth1FibULBSBVwCQni25XlCUDg==}
    engines: {node: '>=18'}

  slash@3.0.0:
    resolution: {integrity: sha512-g9Q1haeby36OSStwb4ntCGGGaKsaVSjQ68fBxoQcutl5fS1vuY18H3wSt3jFyFtrkx+Kz0V1G85A4MyAdDMi2Q==}
    engines: {node: '>=8'}

  slice-ansi@5.0.0:
    resolution: {integrity: sha512-FC+lgizVPfie0kkhqUScwRu1O/lF6NOgJmlCgK+/LYxDCTk8sGelYaHDhFcDN+Sn3Cv+3VSa4Byeo+IMCzpMgQ==}
    engines: {node: '>=12'}

  slice-ansi@7.1.0:
    resolution: {integrity: sha512-bSiSngZ/jWeX93BqeIAbImyTbEihizcwNjFoRUIY/T1wWQsfsm2Vw1agPKylXvQTU7iASGdHhyqRlqQzfz+Htg==}
    engines: {node: '>=18'}

  smart-buffer@4.2.0:
    resolution: {integrity: sha512-94hK0Hh8rPqQl2xXc3HsaBoOXKV20MToPkcXvwbISWLEs+64sBq5kFgn2kJDHb1Pry9yrP0dxrCI9RRci7RXKg==}
    engines: {node: '>= 6.0.0', npm: '>= 3.0.0'}

  socks-proxy-agent@8.0.5:
    resolution: {integrity: sha512-HehCEsotFqbPW9sJ8WVYB6UbmIMv7kUUORIF2Nncq4VQvBfNBLibW9YZR5dlYCSUhwcD628pRllm7n+E+YTzJw==}
    engines: {node: '>= 14'}

  socks@2.8.3:
    resolution: {integrity: sha512-l5x7VUUWbjVFbafGLxPWkYsHIhEvmF85tbIeFZWc8ZPtoMyybuEhL7Jye/ooC4/d48FgOjSJXgsF/AJPYCW8Zw==}
    engines: {node: '>= 10.0.0', npm: '>= 3.0.0'}

  source-map-js@1.2.1:
    resolution: {integrity: sha512-UXWMKhLOwVKb728IUtQPXxfYU+usdybtUrK/8uGE8CQMvrhOpwvzDBwj0QhSL7MQc7vIsISBG8VQ8+IDQxpfQA==}
    engines: {node: '>=0.10.0'}

  source-map@0.6.1:
    resolution: {integrity: sha512-UjgapumWlbMhkBgzT7Ykc5YXUT46F0iKu8SGXq0bcwP5dz/h0Plj6enJqjz1Zbq2l5WaqYnrVbwWOWMyF3F47g==}
    engines: {node: '>=0.10.0'}

  source-map@0.7.4:
    resolution: {integrity: sha512-l3BikUxvPOcn5E74dZiq5BGsTb5yEwhaTSzccU6t4sDOH8NWJCstKO5QT2CvtFoK6F0saL7p9xHAqHOlCPJygA==}
    engines: {node: '>= 8'}

  spdx-correct@3.2.0:
    resolution: {integrity: sha512-kN9dJbvnySHULIluDHy32WHRUu3Og7B9sbY7tsFLctQkIqnMh3hErYgdMjTYuqmcXX+lK5T1lnUt3G7zNswmZA==}

  spdx-exceptions@2.5.0:
    resolution: {integrity: sha512-PiU42r+xO4UbUS1buo3LPJkjlO7430Xn5SVAhdpzzsPHsjbYVflnnFdATgabnLude+Cqu25p6N+g2lw/PFsa4w==}

  spdx-expression-parse@3.0.1:
    resolution: {integrity: sha512-cbqHunsQWnJNE6KhVSMsMeH5H/L9EpymbzqTQ3uLwNCLZ1Q481oWaofqH7nO6V07xlXwY6PhQdQ2IedWx/ZK4Q==}

  spdx-license-ids@3.0.20:
    resolution: {integrity: sha512-jg25NiDV/1fLtSgEgyvVyDunvaNHbuwF9lfNV17gSmPFAlYzdfNBlLtLzXTevwkPj7DhGbmN9VnmJIgLnhvaBw==}

  sprintf-js@1.0.3:
    resolution: {integrity: sha512-D9cPgkvLlV3t3IzL0D0YLvGA9Ahk4PcvVwUbN0dSGr1aP0Nrt4AEnTUbuGvquEC0mA64Gqt1fzirlRs5ibXx8g==}

  sprintf-js@1.1.3:
    resolution: {integrity: sha512-Oo+0REFV59/rz3gfJNKQiBlwfHaSESl1pcGyABQsnnIfWOFt6JNj5gCog2U6MLZ//IGYD+nA8nI+mTShREReaA==}

  sswr@2.1.0:
    resolution: {integrity: sha512-Cqc355SYlTAaUt8iDPaC/4DPPXK925PePLMxyBKuWd5kKc5mwsG3nT9+Mq2tyguL5s7b4Jg+IRMpTRsNTAfpSQ==}
    peerDependencies:
      svelte: ^4.0.0 || ^5.0.0-next.0

  stack-trace@0.0.10:
    resolution: {integrity: sha512-KGzahc7puUKkzyMt+IqAep+TVNbKP+k2Lmwhub39m1AsTSkaDutx56aDCo+HLDzf/D26BIHTJWNiTG1KAJiQCg==}

  stack-utils@2.0.6:
    resolution: {integrity: sha512-XlkWvfIm6RmsWtNJx+uqtKLS8eqFbxUg0ZzLXqY0caEy9l7hruX8IpiDnjsLavoBgqCCR71TqWO8MaXYheJ3RQ==}
    engines: {node: '>=10'}

  stackback@0.0.2:
    resolution: {integrity: sha512-1XMJE5fQo1jGH6Y/7ebnwPOBEkIEnT4QF32d5R1+VXdXveM0IBMJt8zfaxX1P3QhVwrYe+576+jkANtSS2mBbw==}

  standard-as-callback@2.1.0:
    resolution: {integrity: sha512-qoRRSyROncaz1z0mvYqIE4lCd9p2R90i6GxW3uZv5ucSu8tU7B5HXUP1gG8pVZsYNVaXjk8ClXHPttLyxAL48A==}

  stat-mode@0.3.0:
    resolution: {integrity: sha512-QjMLR0A3WwFY2aZdV0okfFEJB5TRjkggXZjxP3A1RsWsNHNu3YPv8btmtc6iCFZ0Rul3FE93OYogvhOUClU+ng==}

  statuses@1.5.0:
    resolution: {integrity: sha512-OpZ3zP+jT1PI7I8nemJX4AKmAX070ZkYPVWV/AaKTJl+tXCTGyVdC1a4SL8RUQYEwk/f34ZX8UTykN68FwrqAA==}
    engines: {node: '>= 0.6'}

  statuses@2.0.1:
    resolution: {integrity: sha512-RwNA9Z/7PrK06rYLIzFMlaF+l73iwpzsqRIFgbMLbTcLD6cOao82TaWefPXQvB2fOC4AjuYSEndS7N/mTCbkdQ==}
    engines: {node: '>= 0.8'}

  std-env@3.8.0:
    resolution: {integrity: sha512-Bc3YwwCB+OzldMxOXJIIvC6cPRWr/LxOp48CdQTOkPyk/t4JWWJbrilwBd7RJzKV8QW7tJkcgAmeuLLJugl5/w==}

  stdin-discarder@0.2.2:
    resolution: {integrity: sha512-UhDfHmA92YAlNnCfhmq0VeNL5bDbiZGg7sZ2IvPsXubGkiNa9EC+tUTsjBRsYUAz87btI6/1wf4XoVvQ3uRnmQ==}
    engines: {node: '>=18'}

  stop-iteration-iterator@1.1.0:
    resolution: {integrity: sha512-eLoXW/DHyl62zxY4SCaIgnRhuMr6ri4juEYARS8E6sCEqzKpOiE521Ucofdx+KnDZl5xmvGYaaKCk5FEOxJCoQ==}
    engines: {node: '>= 0.4'}

  stream-to-array@2.3.0:
    resolution: {integrity: sha512-UsZtOYEn4tWU2RGLOXr/o/xjRBftZRlG3dEWoaHr8j4GuypJ3isitGbVyjQKAuMu+xbiop8q224TjiZWc4XTZA==}

  stream-to-promise@2.2.0:
    resolution: {integrity: sha512-HAGUASw8NT0k8JvIVutB2Y/9iBk7gpgEyAudXwNJmZERdMITGdajOa4VJfD/kNiA3TppQpTP4J+CtcHwdzKBAw==}

  streamx@2.21.1:
    resolution: {integrity: sha512-PhP9wUnFLa+91CPy3N6tiQsK+gnYyUNuk15S3YG/zjYE7RuPeCjJngqnzpC31ow0lzBHQ+QGO4cNJnd0djYUsw==}

  strict-event-emitter@0.5.1:
    resolution: {integrity: sha512-vMgjE/GGEPEFnhFub6pa4FmJBRBVOLpIII2hvCZ8Kzb7K0hlHo7mQv6xYrBvCL2LtAIBwFUK8wvuJgTVSQ5MFQ==}

  string-argv@0.3.2:
    resolution: {integrity: sha512-aqD2Q0144Z+/RqG52NeHEkZauTAUWJO8c6yTftGJKO3Tja5tUgIfmIl6kExvhtxSDP7fXB6DvzkfMpCd/F3G+Q==}
    engines: {node: '>=0.6.19'}

  string-width@4.2.3:
    resolution: {integrity: sha512-wKyQRQpjJ0sIp62ErSZdGsjMJWsap5oRNihHhu6G7JVO/9jIB6UyevL+tXuOqrng8j/cxKTWyWUwvSTriiZz/g==}
    engines: {node: '>=8'}

  string-width@5.1.2:
    resolution: {integrity: sha512-HnLOCR3vjcY8beoNLtcjZ5/nxn2afmME6lhrDrebokqMap+XbeW8n9TXpPDOqdGK5qcI3oT0GKTW6wC7EMiVqA==}
    engines: {node: '>=12'}

  string-width@7.2.0:
    resolution: {integrity: sha512-tsaTIkKW9b4N+AEj+SVA+WhJzV7/zMhcSu78mLKWSk7cXMOSHsBKFWUs0fWwq8QyK3MgJBQRX6Gbi4kYbdvGkQ==}
    engines: {node: '>=18'}

  string_decoder@1.3.0:
    resolution: {integrity: sha512-hkRX8U1WjJFd8LsDJ2yQ/wWWxaopEsABU1XfkM8A+j0+85JAGppt16cr1Whg6KIbb4okU6Mql6BOj+uup/wKeA==}

  strip-ansi@6.0.1:
    resolution: {integrity: sha512-Y38VPSHcqkFrCpFnQ9vuSXmquuv5oXOKpGeT6aGrr3o3Gc9AlVa6JBfUSOCnbxGGZF+/0ooI7KrPuUSztUdU5A==}
    engines: {node: '>=8'}

  strip-ansi@7.1.0:
    resolution: {integrity: sha512-iq6eVVI64nQQTRYq2KtEg2d2uU7LElhTJwsH4YzIHZshxlgZms/wIc4VoDQTlG/IvVIrBKG06CrZnp0qv7hkcQ==}
    engines: {node: '>=12'}

  strip-final-newline@2.0.0:
    resolution: {integrity: sha512-BrpvfNAE3dcvq7ll3xVumzjKjZQ5tI1sEUIKr3Uoks0XUl45St3FlatVqef9prk4jRDzhW6WZg+3bk93y6pLjA==}
    engines: {node: '>=6'}

  strip-final-newline@3.0.0:
    resolution: {integrity: sha512-dOESqjYr96iWYylGObzd39EuNTa5VJxyvVAEm5Jnh7KGo75V43Hk1odPQkNDyXNmUR6k+gEiDVXnjB8HJ3crXw==}
    engines: {node: '>=12'}

  strip-indent@3.0.0:
    resolution: {integrity: sha512-laJTa3Jb+VQpaC6DseHhF7dXVqHTfJPCRDaEbid/drOhgitgYku/letMUqOXFoWV0zIIUbjpdH2t+tYj4bQMRQ==}
    engines: {node: '>=8'}

  strip-json-comments@2.0.1:
    resolution: {integrity: sha512-4gB8na07fecVVkOI6Rs4e7T6NOTki5EmL7TUduTs6bu3EdnSycntVJ4re8kgZA+wx9IueI2Y11bfbgwtzuE0KQ==}
    engines: {node: '>=0.10.0'}

  strip-json-comments@3.1.1:
    resolution: {integrity: sha512-6fPc+R4ihwqP6N/aIv2f1gMH8lOVtWQHoqC4yK6oSDVVocumAsfCqjkXnqiYMhmMwS/mEHLp7Vehlt3ql6lEig==}
    engines: {node: '>=8'}

  sucrase@3.35.0:
    resolution: {integrity: sha512-8EbVDiu9iN/nESwxeSxDKe0dunta1GOlHufmSSXxMD2z2/tMZpDMpvXQGsc+ajGo8y2uYUmixaSRUc/QPoQ0GA==}
    engines: {node: '>=16 || 14 >=14.17'}
    hasBin: true

  supports-color@7.2.0:
    resolution: {integrity: sha512-qpCAvRl9stuOHveKsn7HncJRvv501qIacKzQlO/+Lwxc9+0q2wLyv4Dfvt80/DPn2pqOBsJdDiogXGR9+OvwRw==}
    engines: {node: '>=8'}

  supports-color@8.1.1:
    resolution: {integrity: sha512-MpUEN2OodtUzxvKQl72cUF7RQ5EiHsGvSsVG0ia9c5RbWGL2CI4C7EpPS8UTBIplnlzZiNuV56w+FuNxy3ty2Q==}
    engines: {node: '>=10'}

  supports-preserve-symlinks-flag@1.0.0:
    resolution: {integrity: sha512-ot0WnXS9fgdkgIcePe6RHNk1WA8+muPa6cSjeR3V8K27q9BB1rTE3R1p7Hv0z1ZyAc8s6Vvv8DIyWf681MAt0w==}
    engines: {node: '>= 0.4'}

  svelte@5.16.0:
    resolution: {integrity: sha512-Ygqsiac6UogVED2ruKclU+pOeMThxWtp9LG+li7BXeDKC2paVIsRTMkNmcON4Zejerd1s5sZHWx6ZtU85xklVg==}
    engines: {node: '>=18'}

  swr@2.3.2:
    resolution: {integrity: sha512-RosxFpiabojs75IwQ316DGoDRmOqtiAj0tg8wCcbEu4CiLZBs/a9QNtHV7TUfDXmmlgqij/NqzKq/eLelyv9xA==}
    peerDependencies:
      react: ^16.11.0 || ^17.0.0 || ^18.0.0 || ^19.0.0

  swrev@4.0.0:
    resolution: {integrity: sha512-LqVcOHSB4cPGgitD1riJ1Hh4vdmITOp+BkmfmXRh4hSF/t7EnS4iD+SOTmq7w5pPm/SiPeto4ADbKS6dHUDWFA==}

  swrv@1.1.0:
    resolution: {integrity: sha512-pjllRDr2s0iTwiE5Isvip51dZGR7GjLH1gCSVyE8bQnbAx6xackXsFdojau+1O5u98yHF5V73HQGOFxKUXO9gQ==}
    peerDependencies:
      vue: '>=3.2.26 < 4'

  symbol-tree@3.2.4:
    resolution: {integrity: sha512-9QNk5KwDF+Bvz+PyObkmSYjI5ksVUYtjW7AU22r2NKcfLJcXp96hkDWU3+XndOsUb+AQ9QhfzfCT2O+CNWT5Tw==}

  tailwind-merge@3.0.1:
    resolution: {integrity: sha512-AvzE8FmSoXC7nC+oU5GlQJbip2UO7tmOhOfQyOmPhrStOGXHU08j8mZEHZ4BmCqY5dWTCo4ClWkNyRNx1wpT0g==}

  tailwindcss-animate@1.0.7:
    resolution: {integrity: sha512-bl6mpH3T7I3UFxuvDEXLxy/VuFxBk5bbzplh7tXI68mwMokNYd1t9qPBHlnyTwfa4JGC4zP516I1hYYtQ/vspA==}
    peerDependencies:
      tailwindcss: '>=3.0.0 || insiders'

  tailwindcss@3.4.17:
    resolution: {integrity: sha512-w33E2aCvSDP0tW9RZuNXadXlkHXqFzSkQew/aIa2i/Sj8fThxwovwlXHSPXTbAHwEIhBFXAedUhP2tueAKP8Og==}
    engines: {node: '>=14.0.0'}
    hasBin: true

  tar-fs@2.1.1:
    resolution: {integrity: sha512-V0r2Y9scmbDRLCNex/+hYzvp/zyYjvFbHPNgVTKfQvVrb6guiE/fxP+XblDNR011utopbkex2nM4dHNV6GDsng==}

  tar-fs@3.0.6:
    resolution: {integrity: sha512-iokBDQQkUyeXhgPYaZxmczGPhnhXZ0CmrqI+MOb/WFGS9DW5wnfrLgtjUJBvz50vQ3qfRwJ62QVoCFu8mPVu5w==}

  tar-stream@2.2.0:
    resolution: {integrity: sha512-ujeqbceABgwMZxEJnk2HDY2DlnUZ+9oEcb1KzTVfYHio0UE6dG71n60d8D2I4qNvleWrrXpmjpt7vZeF1LnMZQ==}
    engines: {node: '>=6'}

  tar-stream@3.1.7:
    resolution: {integrity: sha512-qJj60CXt7IU1Ffyc3NJMjh6EkuCFej46zUqJ4J7pqYlThyd9bO0XBTmcOIhSzZJVWfsLks0+nle/j538YAW9RQ==}

  tar@7.4.3:
    resolution: {integrity: sha512-5S7Va8hKfV7W5U6g3aYxXmlPoZVAwUMy9AOKyF2fVuZa2UD3qZjg578OrLRt8PcNN1PleVaL/5/yYATNL0ICUw==}
    engines: {node: '>=18'}

  tdigest@0.1.2:
    resolution: {integrity: sha512-+G0LLgjjo9BZX2MfdvPfH+MKLCrxlXSYec5DaPYP1fe6Iyhf0/fSmJ0bFiZ1F8BT6cGXl2LpltQptzjXKWEkKA==}

  test-exclude@7.0.1:
    resolution: {integrity: sha512-pFYqmTw68LXVjeWJMST4+borgQP2AyMNbg1BpZh9LbyhUeNkeaPF9gzfPGUAnSMV3qPYdWUwDIjjCLiSDOl7vg==}
    engines: {node: '>=18'}

  text-decoder@1.2.3:
    resolution: {integrity: sha512-3/o9z3X0X0fTupwsYvR03pJ/DjWuqqrfwBgTQzdWDiQSm9KitAyz/9WqsT2JQW7KV2m+bC2ol/zqpW37NHxLaA==}

  text-hex@1.0.0:
    resolution: {integrity: sha512-uuVGNWzgJ4yhRaNSiubPY7OjISw4sw4E5Uv0wbjp+OzcbmVU/rsT8ujgcXJhn9ypzsgr5vlzpPqP+MBBKcGvbg==}

  thenify-all@1.6.0:
    resolution: {integrity: sha512-RNxQH/qI8/t3thXJDwcstUO4zeqo64+Uy/+sNVRBx4Xn2OX+OZ9oP+iJnNFqplFra2ZUVeKCSa2oVWi3T4uVmA==}
    engines: {node: '>=0.8'}

  thenify@3.3.1:
    resolution: {integrity: sha512-RVZSIV5IG10Hk3enotrhvz0T9em6cyHBLkH/YAZuKqd8hRkKhSfCGIcP2KUY0EPxndzANBmNllzWPwak+bheSw==}

  throttleit@2.1.0:
    resolution: {integrity: sha512-nt6AMGKW1p/70DF/hGBdJB57B8Tspmbp5gfJ8ilhLnt7kkr2ye7hzD6NVG8GGErk2HWF34igrL2CXmNIkzKqKw==}
    engines: {node: '>=18'}

  through@2.3.8:
    resolution: {integrity: sha512-w89qg7PI8wAdvX60bMDP+bFoD5Dvhm9oLheFp5O4a2QF0cSBGsBX4qZmadPMvVqlLJBBci+WqGGOAPvcDeNSVg==}

  time-span@4.0.0:
    resolution: {integrity: sha512-MyqZCTGLDZ77u4k+jqg4UlrzPTPZ49NDlaekU6uuFaJLzPIN1woaRXCbGeqOfxwc3Y37ZROGAJ614Rdv7Olt+g==}
    engines: {node: '>=10'}

  tinybench@2.9.0:
    resolution: {integrity: sha512-0+DUvqWMValLmha6lr4kD8iAMK1HzV0/aKnCtWb9v9641TnP/MFb7Pc2bxoxQjTXAErryXVgUOfv2YqNllqGeg==}

  tinyexec@0.3.2:
    resolution: {integrity: sha512-KQQR9yN7R5+OSwaK0XQoj22pwHoTlgYqmUscPYoknOoWCWfj/5/ABTMRi69FrKU5ffPVh5QcFikpWJI/P1ocHA==}

  tinyglobby@0.2.10:
    resolution: {integrity: sha512-Zc+8eJlFMvgatPZTl6A9L/yht8QqdmUNtURHaKZLmKBE12hNPSrqNkUp2cs3M/UKmNVVAMFQYSjYIVHDjW5zew==}
    engines: {node: '>=12.0.0'}

  tinypool@1.0.2:
    resolution: {integrity: sha512-al6n+QEANGFOMf/dmUMsuS5/r9B06uwlyNjZZql/zv8J7ybHCgoihBNORZCY2mzUuAnomQa2JdhyHKzZxPCrFA==}
    engines: {node: ^18.0.0 || >=20.0.0}

  tinyrainbow@2.0.0:
    resolution: {integrity: sha512-op4nsTR47R6p0vMUUoYl/a+ljLFVtlfaXkLQmqfLR1qHma1h/ysYk4hEXZ880bf2CYgTskvTa/e196Vd5dDQXw==}
    engines: {node: '>=14.0.0'}

  tinyspy@3.0.2:
    resolution: {integrity: sha512-n1cw8k1k0x4pgA2+9XrOkFydTerNcJ1zWCO5Nn9scWHTD+5tp8dghT2x1uduQePZTZgd3Tupf+x9BxJjeJi77Q==}
    engines: {node: '>=14.0.0'}

  tldts-core@6.1.70:
    resolution: {integrity: sha512-RNnIXDB1FD4T9cpQRErEqw6ZpjLlGdMOitdV+0xtbsnwr4YFka1zpc7D4KD+aAn8oSG5JyFrdasZTE04qDE9Yg==}

  tldts@6.1.70:
    resolution: {integrity: sha512-/W1YVgYVJd9ZDjey5NXadNh0mJXkiUMUue9Zebd0vpdo1sU+H4zFFTaJ1RKD4N6KFoHfcXy6l+Vu7bh+bdWCzA==}
    hasBin: true

  to-regex-range@5.0.1:
    resolution: {integrity: sha512-65P7iz6X5yEr1cwcgvQxbbIw7Uk3gOy5dIdtZ4rDveLqhrdJP+Li/Hx6tyK0NEb+2GCyneCMJiGqrADCSNk8sQ==}
    engines: {node: '>=8.0'}

  toidentifier@1.0.0:
    resolution: {integrity: sha512-yaOH/Pk/VEhBWWTlhI+qXxDFXlejDGcQipMlyxda9nthulaxLZUNcUqFxokp0vcYnvteJln5FNQDRrxj3YcbVw==}
    engines: {node: '>=0.6'}

  toidentifier@1.0.1:
    resolution: {integrity: sha512-o5sSPKEkg/DIQNmH43V0/uerLrpzVedkUh8tGNvaeXpfpuwjKenlSox/2O/BTlZUtEe+JG7s5YhEz608PlAHRA==}
    engines: {node: '>=0.6'}

  totalist@3.0.1:
    resolution: {integrity: sha512-sf4i37nQ2LBx4m3wB74y+ubopq6W/dIzXg0FDGjsYnZHVa1Da8FH853wlL2gtUhg+xJXjfk3kUZS3BRoQeoQBQ==}
    engines: {node: '>=6'}

  tough-cookie@4.1.4:
    resolution: {integrity: sha512-Loo5UUvLD9ScZ6jh8beX1T6sO1w2/MpCRpEP7V280GKMVUQ0Jzar2U3UJPsrdbziLEMMhu3Ujnq//rhiFuIeag==}
    engines: {node: '>=6'}

  tough-cookie@5.0.0:
    resolution: {integrity: sha512-FRKsF7cz96xIIeMZ82ehjC3xW2E+O2+v11udrDYewUbszngYhsGa8z6YUMMzO9QJZzzyd0nGGXnML/TReX6W8Q==}
    engines: {node: '>=16'}

  tr46@0.0.3:
    resolution: {integrity: sha512-N3WMsuqV66lT30CrXNbEjx4GEwlow3v6rr4mCcv6prnfwhS01rkgyFdjPNBYd9br7LpXV1+Emh01fHnq2Gdgrw==}

  tr46@5.0.0:
    resolution: {integrity: sha512-tk2G5R2KRwBd+ZN0zaEXpmzdKyOYksXwywulIX95MBODjSzMIuQnQ3m8JxgbhnL1LeVo7lqQKsYa1O3Htl7K5g==}
    engines: {node: '>=18'}

  tree-kill@1.2.2:
    resolution: {integrity: sha512-L0Orpi8qGpRG//Nd+H90vFB+3iHnue1zSSGmNOOCh1GLJ7rUKVwV2HvijphGQS2UmhUZewS9VgvxYIdgr+fG1A==}
    hasBin: true

  triple-beam@1.4.1:
    resolution: {integrity: sha512-aZbgViZrg1QNcG+LULa7nhZpJTZSLm/mXnHXnbAbjmN5aSa0y7V+wvv6+4WaBtpISJzThKy+PIPxc1Nq1EJ9mg==}
    engines: {node: '>= 14.0.0'}

  ts-api-utils@2.0.1:
    resolution: {integrity: sha512-dnlgjFSVetynI8nzgJ+qF62efpglpWRk8isUEWZGWlJYySCTD6aKvbUDu+zbPeDakk3bg5H4XpitHukgfL1m9w==}
    engines: {node: '>=18.12'}
    peerDependencies:
      typescript: '>=4.8.4'

  ts-interface-checker@0.1.13:
    resolution: {integrity: sha512-Y/arvbn+rrz3JCKl9C4kVNfTfSm2/mEp5FSz5EsZSANGPSlQrpRI5M4PKF+mJnE52jOO90PnPSc3Ur3bTQw0gA==}

  ts-morph@12.0.0:
    resolution: {integrity: sha512-VHC8XgU2fFW7yO1f/b3mxKDje1vmyzFXHWzOYmKEkCEwcLjDtbdLgBQviqj4ZwP4MJkQtRo6Ha2I29lq/B+VxA==}

  ts-node@10.9.1:
    resolution: {integrity: sha512-NtVysVPkxxrwFGUUxGYhfux8k78pQB3JqYBXlLRZgdGUqTO5wU/UyHop5p70iEbGhB7q5KmiZiU0Y3KlJrScEw==}
    hasBin: true
    peerDependencies:
      '@swc/core': '>=1.2.50'
      '@swc/wasm': '>=1.2.50'
      '@types/node': '*'
      typescript: '>=2.7'
    peerDependenciesMeta:
      '@swc/core':
        optional: true
      '@swc/wasm':
        optional: true

  ts-toolbelt@6.15.5:
    resolution: {integrity: sha512-FZIXf1ksVyLcfr7M317jbB67XFJhOO1YqdTcuGaq9q5jLUoTikukZ+98TPjKiP2jC5CgmYdWWYs0s2nLSU0/1A==}

  tsconfck@3.1.4:
    resolution: {integrity: sha512-kdqWFGVJqe+KGYvlSO9NIaWn9jT1Ny4oKVzAJsKii5eoE9snzTJzL4+MMVOMn+fikWGFmKEylcXL710V/kIPJQ==}
    engines: {node: ^18 || >=20}
    hasBin: true
    peerDependencies:
      typescript: ^5.0.0
    peerDependenciesMeta:
      typescript:
        optional: true

  tslib@2.8.1:
    resolution: {integrity: sha512-oJFu94HQb+KVduSUQL7wnpmqnfmLsOA/nAh6b6EH0wCEoK0/mPeXU6c3wKDV83MkOuHPRHtSXKKU99IBazS/2w==}

  tsx@4.19.2:
    resolution: {integrity: sha512-pOUl6Vo2LUq/bSa8S5q7b91cgNSjctn9ugq/+Mvow99qW6x/UZYwzxy/3NmqoT66eHYfCVvFvACC58UBPFf28g==}
    engines: {node: '>=18.0.0'}
    hasBin: true

  tunnel-agent@0.6.0:
    resolution: {integrity: sha512-McnNiV1l8RYeY8tBgEpuodCC1mLUdbSN+CYBL7kJsJNInOP8UjDDEwdk6Mw60vdLLrr5NHKZhMAOSrR2NZuQ+w==}

  type-check@0.4.0:
    resolution: {integrity: sha512-XleUoc9uwGXqjWwXaUTZAmzMcFZ5858QA2vvx1Ur5xIcixXIP+8LnFDgRplU30us6teqdlskFfu+ae4K79Ooew==}
    engines: {node: '>= 0.8.0'}

  type-fest@0.21.3:
    resolution: {integrity: sha512-t0rzBq87m3fVcduHDUFhKmyyX+9eo6WQjZvf51Ea/M0Q7+T374Jp1aUiyUl0GKxp8M/OETVHSDvmkyPgvX+X2w==}
    engines: {node: '>=10'}

  type-fest@0.6.0:
    resolution: {integrity: sha512-q+MB8nYR1KDLrgr4G5yemftpMC7/QLqVndBmEEdqzmNj5dcFOO4Oo8qlwZE3ULT3+Zim1F8Kq4cBnikNhlCMlg==}
    engines: {node: '>=8'}

  type-fest@4.31.0:
    resolution: {integrity: sha512-yCxltHW07Nkhv/1F6wWBr8kz+5BGMfP+RbRSYFnegVb0qV/UMT0G0ElBloPVerqn4M2ZV80Ir1FtCcYv1cT6vQ==}
    engines: {node: '>=16'}

  type-is@1.6.18:
    resolution: {integrity: sha512-TkRKr9sUTxEH8MdfuCSP7VizJyzRNMjj2J2do2Jr3Kym598JVdEksuzPQCnlFPW4ky9Q+iA+ma9BGm06XQBy8g==}
    engines: {node: '>= 0.6'}

  typed-query-selector@2.12.0:
    resolution: {integrity: sha512-SbklCd1F0EiZOyPiW192rrHZzZ5sBijB6xM+cpmrwDqObvdtunOHHIk9fCGsoK5JVIYXoyEp4iEdE3upFH3PAg==}

  typescript@4.9.5:
    resolution: {integrity: sha512-1FXk9E2Hm+QzZQ7z+McJiHL4NW1F2EzMu9Nq9i3zAaGqibafqYwCVU6WyWAuyQRRzOlxou8xZSyXLEN8oKj24g==}
    engines: {node: '>=4.2.0'}
    hasBin: true

  typescript@5.7.3:
    resolution: {integrity: sha512-84MVSjMEHP+FQRPy3pX9sTVV/INIex71s9TL2Gm5FG/WG1SqXeKyZ0k7/blY/4FdOzI12CBy1vGc4og/eus0fw==}
    engines: {node: '>=14.17'}
    hasBin: true

  uid-promise@1.0.0:
    resolution: {integrity: sha512-R8375j0qwXyIu/7R0tjdF06/sElHqbmdmWC9M2qQHpEVbvE4I5+38KJI7LUUmQMp7NVq4tKHiBMkT0NFM453Ig==}

  unbzip2-stream@1.4.3:
    resolution: {integrity: sha512-mlExGW4w71ebDJviH16lQLtZS32VKqsSfk80GCfUlwT/4/hNRFsoscrF/c++9xinkMzECL1uL9DDwXqFWkruPg==}

  undici-types@5.26.5:
    resolution: {integrity: sha512-JlCMO+ehdEIKqlFxk6IfVoAUVmgz7cU7zD/h9XZ0qzeosSHmUJVOzSQvvYSYWXkFXC+IfLKSIffhv0sVZup6pA==}

  undici-types@6.20.0:
    resolution: {integrity: sha512-Ny6QZ2Nju20vw1SRHe3d9jVu6gJ+4e3+MMpqu7pqE5HT6WsTSlce++GQmK5UXS8mzV8DSYHrQH+Xrf2jVcuKNg==}

  undici@5.28.5:
    resolution: {integrity: sha512-zICwjrDrcrUE0pyyJc1I2QzBkLM8FINsgOrt6WjA+BgajVq9Nxu2PbFFXUrAggLfDXlZGZBVZYw7WNV5KiBiBA==}
    engines: {node: '>=14.0'}

  universal-user-agent@7.0.2:
    resolution: {integrity: sha512-0JCqzSKnStlRRQfCdowvqy3cy0Dvtlb8xecj/H8JFZuCze4rwjPZQOgvFvn0Ws/usCHQFGpyr+pB9adaGwXn4Q==}

  universalify@0.1.2:
    resolution: {integrity: sha512-rBJeI5CXAlmy1pV+617WB9J63U6XcazHHF2f2dbJix4XzpUF0RS3Zbj0FGIOCAva5P/d/GBOYaACQ1w+0azUkg==}
    engines: {node: '>= 4.0.0'}

  universalify@0.2.0:
    resolution: {integrity: sha512-CJ1QgKmNg3CwvAv/kOFmtnEN05f0D/cn9QntgNOQlQF9dgvVTHj3t+8JPdjqawCHk7V/KA+fbUqzZ9XWhcqPUg==}
    engines: {node: '>= 4.0.0'}

  universalify@2.0.1:
    resolution: {integrity: sha512-gptHNQghINnc/vTGIk0SOFGFNXw7JVrlRUtConJRlvaw6DuX0wO5Jeko9sWrMBhh+PsYAZ7oXAiOnf/UKogyiw==}
    engines: {node: '>= 10.0.0'}

  unpipe@1.0.0:
    resolution: {integrity: sha512-pjy2bYhSsufwWlKwPc+l3cN7+wuJlK6uz0YdJEOlQDbl6jo/YlPi4mb8agUkVC8BF7V8NuzeyPNqRksA3hztKQ==}
    engines: {node: '>= 0.8'}

  update-browserslist-db@1.1.1:
    resolution: {integrity: sha512-R8UzCaa9Az+38REPiJ1tXlImTJXlVfgHZsglwBD/k6nj76ctsH1E3q4doGrukiLQd3sGQYu56r5+lo5r94l29A==}
    hasBin: true
    peerDependencies:
      browserslist: '>= 4.21.0'

  uri-js@4.4.1:
    resolution: {integrity: sha512-7rKUyy33Q1yc98pQ1DAmLtwX109F7TIfWlW1Ydo8Wl1ii1SeHieeh0HHfPeL2fMXK6z0s8ecKs9frCuLJvndBg==}

  url-parse@1.5.10:
    resolution: {integrity: sha512-WypcfiRhfeUP9vvF0j6rw0J3hrWrw6iZv3+22h6iRMJ/8z1Tj6XfLP4DsUix5MhMPnXpiHDoKyoZ/bdCkwBCiQ==}

  use-callback-ref@1.3.3:
    resolution: {integrity: sha512-jQL3lRnocaFtu3V00JToYz/4QkNWswxijDaCVNZRiRTO3HQDLsdu1ZtmIUvV4yPp+rvWm5j0y0TG/S61cuijTg==}
    engines: {node: '>=10'}
    peerDependencies:
      '@types/react': ^19.0.0
      react: ^16.8.0 || ^17.0.0 || ^18.0.0 || ^19.0.0 || ^19.0.0-rc
    peerDependenciesMeta:
      '@types/react':
        optional: true

  use-sidecar@1.1.3:
    resolution: {integrity: sha512-Fedw0aZvkhynoPYlA5WXrMCAMm+nSWdZt6lzJQ7Ok8S6Q+VsHmHpRWndVRJ8Be0ZbkfPc5LRYH+5XrzXcEeLRQ==}
    engines: {node: '>=10'}
    peerDependencies:
      '@types/react': ^19.0.0
      react: ^16.8.0 || ^17.0.0 || ^18.0.0 || ^19.0.0 || ^19.0.0-rc
    peerDependenciesMeta:
      '@types/react':
        optional: true

  use-sync-external-store@1.4.0:
    resolution: {integrity: sha512-9WXSPC5fMv61vaupRkCKCxsPxBocVnwakBEkMIHHpkTTg6icbJtg6jzgtLDm4bl3cSHAca52rYWih0k4K3PfHw==}
    peerDependencies:
      react: ^16.8.0 || ^17.0.0 || ^18.0.0 || ^19.0.0

  util-deprecate@1.0.2:
    resolution: {integrity: sha512-EPD5q1uXyFxJpCrLnCc1nHnq3gOa6DZBocAIiI2TaSCA7VCJ1UJDMagCzIkXNsUYfD1daK//LTEQ8xiIbrHtcw==}

  utils-merge@1.0.1:
    resolution: {integrity: sha512-pMZTvIkT1d+TFGvDOqodOclx0QWkkgi6Tdoa8gC8ffGAAqz9pzPTZWAybbsHHoED/ztMtkv/VoYTYyShUn81hA==}
    engines: {node: '>= 0.4.0'}

  uuid@11.0.5:
    resolution: {integrity: sha512-508e6IcKLrhxKdBbcA2b4KQZlLVp2+J5UwQ6F7Drckkc5N9ZJwFa4TgWtsww9UG8fGHbm6gbV19TdM5pQ4GaIA==}
    hasBin: true

  uuid@3.3.2:
    resolution: {integrity: sha512-yXJmeNaw3DnnKAOKJE51sL/ZaYfWJRl1pK9dr19YFCu0ObS231AB1/LbqTKRAQ5kw8A90rA6fr4riOUpTZvQZA==}
    deprecated: Please upgrade  to version 7 or higher.  Older versions may use Math.random() in certain circumstances, which is known to be problematic.  See https://v8.dev/blog/math-random for details.
    hasBin: true

  v8-compile-cache-lib@3.0.1:
    resolution: {integrity: sha512-wa7YjyUGfNZngI/vtK0UHAN+lgDCxBPCylVXGp0zu59Fz5aiGtNXaq3DhIov063MorB+VfufLh3JlF2KdTK3xg==}

  validate-npm-package-license@3.0.4:
    resolution: {integrity: sha512-DpKm2Ui/xN7/HQKCtpZxoRWBhZ9Z0kqtygG8XCgNQ8ZlDnxuQmWhj566j8fN4Cu3/JmbhsDo7fcAJq4s9h27Ew==}

  vary@1.1.2:
    resolution: {integrity: sha512-BNGbWLfd0eUPabhkXUVm0j8uuvREyTh5ovRa/dyow/BqAbZJyC+5fU+IzQOzmAKzYqYRAISoRhdQr3eIZ/PXqg==}
    engines: {node: '>= 0.8'}

  vercel@39.2.2:
    resolution: {integrity: sha512-FTt0r++eORfQ3TLshYFdq5WiC7xVfbKMLE5YsBzex41yeDSCo5a5KXD6nDyMm+IIlu++XsHEVJRnfOA/JjL/mw==}
    engines: {node: '>= 16'}
    hasBin: true

  vite-node@3.0.5:
    resolution: {integrity: sha512-02JEJl7SbtwSDJdYS537nU6l+ktdvcREfLksk/NDAqtdKWGqHl+joXzEubHROmS3E6pip+Xgu2tFezMu75jH7A==}
    engines: {node: ^18.0.0 || ^20.0.0 || >=22.0.0}
    hasBin: true

  vite-plugin-compression@0.5.1:
    resolution: {integrity: sha512-5QJKBDc+gNYVqL/skgFAP81Yuzo9R+EAf19d+EtsMF/i8kFUpNi3J/H01QD3Oo8zBQn+NzoCIFkpPLynoOzaJg==}
    peerDependencies:
      vite: '>=2.0.0'

  vite-tsconfig-paths@5.1.4:
    resolution: {integrity: sha512-cYj0LRuLV2c2sMqhqhGpaO3LretdtMn/BVX4cPLanIZuwwrkVl+lK84E/miEXkCHWXuq65rhNN4rXsBcOB3S4w==}
    peerDependencies:
      vite: '*'
    peerDependenciesMeta:
      vite:
        optional: true

  vite@6.1.0:
    resolution: {integrity: sha512-RjjMipCKVoR4hVfPY6GQTgveinjNuyLw+qruksLDvA5ktI1150VmcMBKmQaEWJhg/j6Uaf6dNCNA0AfdzUb/hQ==}
    engines: {node: ^18.0.0 || ^20.0.0 || >=22.0.0}
    hasBin: true
    peerDependencies:
      '@types/node': ^18.0.0 || ^20.0.0 || >=22.0.0
      jiti: '>=1.21.0'
      less: '*'
      lightningcss: ^1.21.0
      sass: '*'
      sass-embedded: '*'
      stylus: '*'
      sugarss: '*'
      terser: ^5.16.0
      tsx: ^4.8.1
      yaml: ^2.4.2
    peerDependenciesMeta:
      '@types/node':
        optional: true
      jiti:
        optional: true
      less:
        optional: true
      lightningcss:
        optional: true
      sass:
        optional: true
      sass-embedded:
        optional: true
      stylus:
        optional: true
      sugarss:
        optional: true
      terser:
        optional: true
      tsx:
        optional: true
      yaml:
        optional: true

  vitest@3.0.5:
    resolution: {integrity: sha512-4dof+HvqONw9bvsYxtkfUp2uHsTN9bV2CZIi1pWgoFpL1Lld8LA1ka9q/ONSsoScAKG7NVGf2stJTI7XRkXb2Q==}
    engines: {node: ^18.0.0 || ^20.0.0 || >=22.0.0}
    hasBin: true
    peerDependencies:
      '@edge-runtime/vm': '*'
      '@types/debug': ^4.1.12
      '@types/node': ^18.0.0 || ^20.0.0 || >=22.0.0
      '@vitest/browser': 3.0.5
      '@vitest/ui': 3.0.5
      happy-dom: '*'
      jsdom: '*'
    peerDependenciesMeta:
      '@edge-runtime/vm':
        optional: true
      '@types/debug':
        optional: true
      '@types/node':
        optional: true
      '@vitest/browser':
        optional: true
      '@vitest/ui':
        optional: true
      happy-dom:
        optional: true
      jsdom:
        optional: true

  vue@3.5.13:
    resolution: {integrity: sha512-wmeiSMxkZCSc+PM2w2VRsOYAZC8GdipNFRTsLSfodVqI9mbejKeXEGr8SckuLnrQPGe3oJN5c3K0vpoU9q/wCQ==}
    peerDependencies:
      typescript: '*'
    peerDependenciesMeta:
      typescript:
        optional: true

  w3c-xmlserializer@5.0.0:
    resolution: {integrity: sha512-o8qghlI8NZHU1lLPrpi2+Uq7abh4GGPpYANlalzWxyWteJOCsr/P+oPBA49TOLu5FTZO4d3F9MnWJfiMo4BkmA==}
    engines: {node: '>=18'}

  web-streams-polyfill@3.3.3:
    resolution: {integrity: sha512-d2JWLCivmZYTSIoge9MsgFCZrt571BikcWGYkjC1khllbTeDlGqZ2D8vD8E/lJa8WGWbb7Plm8/XJYV7IJHZZw==}
    engines: {node: '>= 8'}

  web-streams-polyfill@4.0.0-beta.3:
    resolution: {integrity: sha512-QW95TCTaHmsYfHDybGMwO5IJIM93I/6vTRk+daHTWFPhwh+C8Cg7j7XyKrwrj8Ib6vYXe0ocYNrmzY4xAAN6ug==}
    engines: {node: '>= 14'}

  web-vitals@0.2.4:
    resolution: {integrity: sha512-6BjspCO9VriYy12z356nL6JBS0GYeEcA457YyRzD+dD6XYCQ75NKhcOHUMHentOE7OcVCIXXDvOm0jKFfQG2Gg==}

  webidl-conversions@3.0.1:
    resolution: {integrity: sha512-2JAn3z8AR6rjK8Sm8orRC0h/bcl/DqL7tRPdGZ4I1CjdF+EaMLmYxBHyXuKL849eucPFhvBoxMsflfOb8kxaeQ==}

  webidl-conversions@7.0.0:
    resolution: {integrity: sha512-VwddBukDzu71offAQR975unBIGqfKZpM+8ZX6ySk8nYhVoo5CYaZyzt3YBvYtRtO+aoGlqxPg/B87NGVZ/fu6g==}
    engines: {node: '>=12'}

  whatwg-encoding@3.1.1:
    resolution: {integrity: sha512-6qN4hJdMwfYBtE3YBTTHhoeuUrDBPZmbQaxWAqSALV/MeEnR5z1xd8UKud2RAkFoPkmB+hli1TZSnyi84xz1vQ==}
    engines: {node: '>=18'}

  whatwg-fetch@3.6.20:
    resolution: {integrity: sha512-EqhiFU6daOA8kpjOWTL0olhVOF3i7OrFzSYiGsEMB8GcXS+RrzauAERX65xMeNWVqxA6HXH2m69Z9LaKKdisfg==}

  whatwg-mimetype@3.0.0:
    resolution: {integrity: sha512-nt+N2dzIutVRxARx1nghPKGv1xHikU7HKdfafKkLNLindmPU/ch3U31NOCGGA/dmPcmb1VlofO0vnKAcsm0o/Q==}
    engines: {node: '>=12'}

  whatwg-mimetype@4.0.0:
    resolution: {integrity: sha512-QaKxh0eNIi2mE9p2vEdzfagOKHCcj1pJ56EEHGQOVxp8r9/iszLUUV7v89x9O1p/T+NlTM5W7jW6+cz4Fq1YVg==}
    engines: {node: '>=18'}

  whatwg-url@14.1.0:
    resolution: {integrity: sha512-jlf/foYIKywAt3x/XWKZ/3rz8OSJPiWktjmk891alJUEjiVxKX9LEO92qH3hv4aJ0mN3MWPvGMCy8jQi95xK4w==}
    engines: {node: '>=18'}

  whatwg-url@5.0.0:
    resolution: {integrity: sha512-saE57nupxk6v3HY35+jzBwYa0rKSy0XR8JSxZPwgLr7ys0IBzhGviA1/TUGJLmSVqs8pb9AnvICXEuOHLprYTw==}

  which-boxed-primitive@1.1.1:
    resolution: {integrity: sha512-TbX3mj8n0odCBFVlY8AxkqcHASw3L60jIuF8jFP78az3C2YhmGvqbHBpAjTRH2/xqYunrJ9g1jSyjCjpoWzIAA==}
    engines: {node: '>= 0.4'}

  which-collection@1.0.2:
    resolution: {integrity: sha512-K4jVyjnBdgvc86Y6BkaLZEN933SwYOuBFkdmBu9ZfkcAbdVbpITnDmjvZ/aQjRXQrv5EPkTnD1s39GiiqbngCw==}
    engines: {node: '>= 0.4'}

  which-typed-array@1.1.18:
    resolution: {integrity: sha512-qEcY+KJYlWyLH9vNbsr6/5j59AXk5ni5aakf8ldzBvGde6Iz4sxZGkJyWSAueTG7QhOvNRYb1lDdFmL5Td0QKA==}
    engines: {node: '>= 0.4'}

  which@2.0.2:
    resolution: {integrity: sha512-BLI3Tl1TW3Pvl70l3yq3Y64i+awpwXqsGBYWkkqMtnbXgrMD+yj7rhW0kuEDxzJaYXGjEW5ogapKNMEKNMjibA==}
    engines: {node: '>= 8'}
    hasBin: true

  why-is-node-running@2.3.0:
    resolution: {integrity: sha512-hUrmaWBdVDcxvYqnyh09zunKzROWjbZTiNy8dBEjkS7ehEDQibXJ7XvlmtbwuTclUiIyN+CyXQD4Vmko8fNm8w==}
    engines: {node: '>=8'}
    hasBin: true

  wide-align@1.1.5:
    resolution: {integrity: sha512-eDMORYaPNZ4sQIuuYPDHdQvf4gyCF9rEEV/yPxGfwPkRodwEgiMUUXTx/dex+Me0wxx53S+NgUHaP7y3MGlDmg==}

  winston-transport@4.9.0:
    resolution: {integrity: sha512-8drMJ4rkgaPo1Me4zD/3WLfI/zPdA9o2IipKODunnGDcuqbHwjsbB79ylv04LCGGzU0xQ6vTznOMpQGaLhhm6A==}
    engines: {node: '>= 12.0.0'}

  winston@3.17.0:
    resolution: {integrity: sha512-DLiFIXYC5fMPxaRg832S6F5mJYvePtmO5G9v9IgUFPhXm9/GkXarH/TUrBAVzhTCzAj9anE/+GjrgXp/54nOgw==}
    engines: {node: '>= 12.0.0'}

  word-wrap@1.2.5:
    resolution: {integrity: sha512-BN22B5eaMMI9UMtjrGd5g5eCYPpCPDUy0FJXbYsaT5zYxjFOckS53SQDE3pWkVoWpHXVb3BrYcEN4Twa55B5cA==}
    engines: {node: '>=0.10.0'}

  wrap-ansi@6.2.0:
    resolution: {integrity: sha512-r6lPcBGxZXlIcymEu7InxDMhdW0KDxpLgoFLcguasxCaJ/SOIZwINatK9KY/tf+ZrlywOKU0UDj3ATXUBfxJXA==}
    engines: {node: '>=8'}

  wrap-ansi@7.0.0:
    resolution: {integrity: sha512-YVGIj2kamLSTxw6NsZjoBxfSwsn0ycdesmc4p+Q21c5zPuZ1pl+NfxVdxPtdHvmNVOQ6XSYG4AUtyt/Fi7D16Q==}
    engines: {node: '>=10'}

  wrap-ansi@8.1.0:
    resolution: {integrity: sha512-si7QWI6zUMq56bESFvagtmzMdGOtoxfR+Sez11Mobfc7tm+VkUckk9bW2UeffTGVUbOksxmSw0AA2gs8g71NCQ==}
    engines: {node: '>=12'}

  wrap-ansi@9.0.0:
    resolution: {integrity: sha512-G8ura3S+3Z2G+mkgNRq8dqaFZAuxfsxpBB8OCTGRTCtp+l/v9nbFNmCUP1BZMts3G1142MsZfn6eeUKrr4PD1Q==}
    engines: {node: '>=18'}

  wrappy@1.0.2:
    resolution: {integrity: sha512-l4Sp/DRseor9wL6EvV2+TuQn63dMkPjZ/sp9XkghTEbV9KlPS1xUsZ3u7/IQO4wxtcFB4bgpQPRcR3QCvezPcQ==}

  ws@8.18.0:
    resolution: {integrity: sha512-8VbfWfHLbbwu3+N6OKsOMpBdT4kXPDDB9cJk2bJ6mh9ucxdlnNvH1e+roYkKmN9Nxw2yjz7VzeO9oOz2zJ04Pw==}
    engines: {node: '>=10.0.0'}
    peerDependencies:
      bufferutil: ^4.0.1
      utf-8-validate: '>=5.0.2'
    peerDependenciesMeta:
      bufferutil:
        optional: true
      utf-8-validate:
        optional: true

  xdg-app-paths@5.1.0:
    resolution: {integrity: sha512-RAQ3WkPf4KTU1A8RtFx3gWywzVKe00tfOPFfl2NDGqbIFENQO4kqAJp7mhQjNj/33W5x5hiWWUdyfPq/5SU3QA==}
    engines: {node: '>=6'}

  xdg-portable@7.3.0:
    resolution: {integrity: sha512-sqMMuL1rc0FmMBOzCpd0yuy9trqF2yTTVe+E9ogwCSWQCdDEtQUwrZPT6AxqtsFGRNxycgncbP/xmOOSPw5ZUw==}
    engines: {node: '>= 6.0'}

  xml-name-validator@5.0.0:
    resolution: {integrity: sha512-EvGK8EJ3DhaHfbRlETOWAS5pO9MZITeauHKJyb8wyajUfQUenkIg2MvLDTZ4T/TgIcm3HU0TFBgWWboAZ30UHg==}
    engines: {node: '>=18'}

  xmlchars@2.2.0:
    resolution: {integrity: sha512-JZnDKK8B0RCDw84FNdDAIpZK+JuJw+s7Lz8nksI7SIuU3UXJJslUthsi+uWBUYOwPFwW7W7PRLRfUKpxjtjFCw==}

  y18n@5.0.8:
    resolution: {integrity: sha512-0pfFzegeDWJHJIAmTLRP2DwHjdF5s7jo9tuztdQxAhINCdvS+3nGINqPd00AphqJR/0LhANUS6/+7SCb98YOfA==}
    engines: {node: '>=10'}

  yallist@3.1.1:
    resolution: {integrity: sha512-a4UGQaWPH59mOXUYnAG2ewncQS4i4F43Tv3JoAM+s2VDAmS9NsK8GpDMLrCHPksFT7h3K6TOoUNn2pb7RoXx4g==}

  yallist@4.0.0:
    resolution: {integrity: sha512-3wdGidZyq5PB084XLES5TpOSRA3wjXAlIWMhum2kRcv/41Sn2emQ0dycQW4uZXLejwKvg6EsvbdlVL+FYEct7A==}

  yallist@5.0.0:
    resolution: {integrity: sha512-YgvUTfwqyc7UXVMrB+SImsVYSmTS8X/tSrtdNZMImM+n7+QTriRXyXim0mBrTXNeqzVF0KWGgHPeiyViFFrNDw==}
    engines: {node: '>=18'}

  yaml@2.7.0:
    resolution: {integrity: sha512-+hSoy/QHluxmC9kCIJyL/uyFmLmc+e5CFR5Wa+bpIhIj85LVb9ZH2nVnqrHoSvKogwODv0ClqZkmiSSaIH5LTA==}
    engines: {node: '>= 14'}
    hasBin: true

  yargs-parser@20.2.9:
    resolution: {integrity: sha512-y11nGElTIV+CT3Zv9t7VKl+Q3hTQoT9a1Qzezhhl6Rp21gJ/IVTW7Z3y9EWXhuUBC2Shnf+DX0antecpAwSP8w==}
    engines: {node: '>=10'}

  yargs-parser@21.1.1:
    resolution: {integrity: sha512-tVpsJW7DdjecAiFpbIB1e3qxIQsE6NoPc5/eTdrbbIC4h0LVsWhnoa3g+m2HclBIujHzsxZ4VJVA+GUuc2/LBw==}
    engines: {node: '>=12'}

  yargs@16.2.0:
    resolution: {integrity: sha512-D1mvvtDG0L5ft/jGWkLpG1+m0eQxOfaBvTNELraWj22wSVUMWxZUvYgJYcKh6jGGIkJFhH4IZPQhR4TKpc8mBw==}
    engines: {node: '>=10'}

  yargs@17.7.2:
    resolution: {integrity: sha512-7dSzzRQ++CKnNI/krKnYRV7JKKPUXMEh61soaHKg9mrWEhzFWhFnxPxGl+69cD1Ou63C13NUPCnmIcrvqCuM6w==}
    engines: {node: '>=12'}

  yauzl-clone@1.0.4:
    resolution: {integrity: sha512-igM2RRCf3k8TvZoxR2oguuw4z1xasOnA31joCqHIyLkeWrvAc2Jgay5ISQ2ZplinkoGaJ6orCz56Ey456c5ESA==}
    engines: {node: '>=6'}

  yauzl-promise@2.1.3:
    resolution: {integrity: sha512-A1pf6fzh6eYkK0L4Qp7g9jzJSDrM6nN0bOn5T0IbY4Yo3w+YkWlHFkJP7mzknMXjqusHFHlKsK2N+4OLsK2MRA==}
    engines: {node: '>=6'}

  yauzl@2.10.0:
    resolution: {integrity: sha512-p4a9I6X6nu6IhoGmBqAcbJy1mlC4j27vEPZX9F4L4/vZT3Lyq1VkFHw/V/PUcB9Buo+DG3iHkT0x3Qya58zc3g==}

  yn@3.1.1:
    resolution: {integrity: sha512-Ux4ygGWsu2c7isFWe8Yu1YluJmqVhxqK2cLXNQA5AcC3QfbGNpM7fu0Y8b/z16pXLnFxZYvWhd3fhBY9DLmC6Q==}
    engines: {node: '>=6'}

  yocto-queue@0.1.0:
    resolution: {integrity: sha512-rVksvsnNCdJ/ohGc6xgPwyN8eheCxsiLM8mxuE/t/mOVqJewPuO1miLpTHQiRgTKCLexL4MeAFVagts7HmNZ2Q==}
    engines: {node: '>=10'}

  yoctocolors-cjs@2.1.2:
    resolution: {integrity: sha512-cYVsTjKl8b+FrnidjibDWskAv7UKOfcwaVZdp/it9n1s9fU3IkgDbhdIRKCW4JDsAlECJY0ytoVPT3sK6kideA==}
    engines: {node: '>=18'}

  zimmerframe@1.1.2:
    resolution: {integrity: sha512-rAbqEGa8ovJy4pyBxZM70hg4pE6gDgaQ0Sl9M3enG3I0d6H4XSAM3GeNGLKnsBpuijUow064sf7ww1nutC5/3w==}

  zod-to-json-schema@3.24.1:
    resolution: {integrity: sha512-3h08nf3Vw3Wl3PK+q3ow/lIil81IT2Oa7YpQyUUDsEWbXveMesdfK1xBd2RhCkynwZndAxixji/7SYJJowr62w==}
    peerDependencies:
      zod: ^3.24.1

  zod@3.23.8:
    resolution: {integrity: sha512-XBx9AXhXktjUqnepgTiE5flcKIYWi/rme0Eaj+5Y0lftuGBq+jyRu/md4WnuxqgP1ubdpNCsYEYPxrzVHD8d6g==}

  zod@3.24.2:
    resolution: {integrity: sha512-lY7CDW43ECgW9u1TcT3IoXHflywfVqDYze4waEz812jR/bZ8FHDsl7pFQoSZTz5N+2NqRXs8GBwnAwo3ZNxqhQ==}

  zustand@5.0.3:
    resolution: {integrity: sha512-14fwWQtU3pH4dE0dOpdMiWjddcH+QzKIgk1cl8epwSE7yag43k/AD/m4L6+K7DytAOr9gGBe3/EXj9g7cdostg==}
    engines: {node: '>=12.20.0'}
    peerDependencies:
      '@types/react': ^19.0.0
      immer: '>=9.0.6'
      react: '>=18.0.0'
      use-sync-external-store: '>=1.2.0'
    peerDependenciesMeta:
      '@types/react':
        optional: true
      immer:
        optional: true
      react:
        optional: true
      use-sync-external-store:
        optional: true

snapshots:

  '@adobe/css-tools@4.4.1': {}

  '@ai-sdk/provider-utils@1.0.22(zod@3.24.2)':
    dependencies:
      '@ai-sdk/provider': 0.0.26
      eventsource-parser: 1.1.2
      nanoid: 3.3.8
      secure-json-parse: 2.7.0
    optionalDependencies:
      zod: 3.24.2

  '@ai-sdk/provider@0.0.26':
    dependencies:
      json-schema: 0.4.0

  '@ai-sdk/react@0.0.70(react@19.0.0)(zod@3.24.2)':
    dependencies:
<<<<<<< HEAD
      '@ai-sdk/provider-utils': 1.0.22(zod@3.24.1)
      '@ai-sdk/ui-utils': 0.0.50(zod@3.24.1)
      swr: 2.3.2(react@18.3.1)
=======
      '@ai-sdk/provider-utils': 1.0.22(zod@3.24.2)
      '@ai-sdk/ui-utils': 0.0.50(zod@3.24.2)
      swr: 2.3.0(react@19.0.0)
>>>>>>> 252e1e07
      throttleit: 2.1.0
    optionalDependencies:
      react: 19.0.0
      zod: 3.24.2

  '@ai-sdk/solid@0.0.54(zod@3.24.2)':
    dependencies:
      '@ai-sdk/provider-utils': 1.0.22(zod@3.24.2)
      '@ai-sdk/ui-utils': 0.0.50(zod@3.24.2)
    transitivePeerDependencies:
      - zod

  '@ai-sdk/svelte@0.0.57(svelte@5.16.0)(zod@3.24.2)':
    dependencies:
      '@ai-sdk/provider-utils': 1.0.22(zod@3.24.2)
      '@ai-sdk/ui-utils': 0.0.50(zod@3.24.2)
      sswr: 2.1.0(svelte@5.16.0)
    optionalDependencies:
      svelte: 5.16.0
    transitivePeerDependencies:
      - zod

  '@ai-sdk/ui-utils@0.0.50(zod@3.24.2)':
    dependencies:
      '@ai-sdk/provider': 0.0.26
      '@ai-sdk/provider-utils': 1.0.22(zod@3.24.2)
      json-schema: 0.4.0
      secure-json-parse: 2.7.0
      zod-to-json-schema: 3.24.1(zod@3.24.2)
    optionalDependencies:
      zod: 3.24.2

  '@ai-sdk/vue@0.0.59(vue@3.5.13(typescript@5.7.3))(zod@3.24.2)':
    dependencies:
<<<<<<< HEAD
      '@ai-sdk/provider-utils': 1.0.22(zod@3.24.1)
      '@ai-sdk/ui-utils': 0.0.50(zod@3.24.1)
      swrv: 1.1.0(vue@3.5.13(typescript@5.3.3))
=======
      '@ai-sdk/provider-utils': 1.0.22(zod@3.24.2)
      '@ai-sdk/ui-utils': 0.0.50(zod@3.24.2)
      swrv: 1.0.4(vue@3.5.13(typescript@5.7.3))
>>>>>>> 252e1e07
    optionalDependencies:
      vue: 3.5.13(typescript@5.7.3)
    transitivePeerDependencies:
      - zod

  '@alloc/quick-lru@5.2.0': {}

  '@ampproject/remapping@2.3.0':
    dependencies:
      '@jridgewell/gen-mapping': 0.3.8
      '@jridgewell/trace-mapping': 0.3.25

  '@anthropic-ai/sdk@0.27.3(encoding@0.1.13)':
    dependencies:
      '@types/node': 18.19.76
      '@types/node-fetch': 2.6.12
      abort-controller: 3.0.0
      agentkeepalive: 4.6.0
      form-data-encoder: 1.7.2
      formdata-node: 4.4.1
      node-fetch: 2.7.0(encoding@0.1.13)
    transitivePeerDependencies:
      - encoding

  '@babel/code-frame@7.26.2':
    dependencies:
      '@babel/helper-validator-identifier': 7.25.9
      js-tokens: 4.0.0
      picocolors: 1.1.1

  '@babel/compat-data@7.26.3': {}

  '@babel/core@7.26.0':
    dependencies:
      '@ampproject/remapping': 2.3.0
      '@babel/code-frame': 7.26.2
      '@babel/generator': 7.26.3
      '@babel/helper-compilation-targets': 7.25.9
      '@babel/helper-module-transforms': 7.26.0(@babel/core@7.26.0)
      '@babel/helpers': 7.26.0
      '@babel/parser': 7.26.3
      '@babel/template': 7.25.9
      '@babel/traverse': 7.26.4
      '@babel/types': 7.26.3
      convert-source-map: 2.0.0
      debug: 4.4.0
      gensync: 1.0.0-beta.2
      json5: 2.2.3
      semver: 7.7.1
    transitivePeerDependencies:
      - supports-color

  '@babel/generator@7.26.3':
    dependencies:
      '@babel/parser': 7.26.9
      '@babel/types': 7.26.9
      '@jridgewell/gen-mapping': 0.3.8
      '@jridgewell/trace-mapping': 0.3.25
      jsesc: 3.1.0

  '@babel/helper-compilation-targets@7.25.9':
    dependencies:
      '@babel/compat-data': 7.26.3
      '@babel/helper-validator-option': 7.25.9
      browserslist: 4.24.3
      lru-cache: 5.1.1
      semver: 7.7.1

  '@babel/helper-module-imports@7.25.9':
    dependencies:
      '@babel/traverse': 7.26.4
      '@babel/types': 7.26.9
    transitivePeerDependencies:
      - supports-color

  '@babel/helper-module-transforms@7.26.0(@babel/core@7.26.0)':
    dependencies:
      '@babel/core': 7.26.0
      '@babel/helper-module-imports': 7.25.9
      '@babel/helper-validator-identifier': 7.25.9
      '@babel/traverse': 7.26.4
    transitivePeerDependencies:
      - supports-color

  '@babel/helper-plugin-utils@7.25.9': {}

  '@babel/helper-string-parser@7.25.9': {}

  '@babel/helper-validator-identifier@7.25.9': {}

  '@babel/helper-validator-option@7.25.9': {}

  '@babel/helpers@7.26.0':
    dependencies:
      '@babel/template': 7.25.9
      '@babel/types': 7.26.9

  '@babel/parser@7.26.3':
    dependencies:
      '@babel/types': 7.26.9

  '@babel/parser@7.26.9':
    dependencies:
      '@babel/types': 7.26.9

  '@babel/plugin-transform-react-jsx-self@7.25.9(@babel/core@7.26.0)':
    dependencies:
      '@babel/core': 7.26.0
      '@babel/helper-plugin-utils': 7.25.9

  '@babel/plugin-transform-react-jsx-source@7.25.9(@babel/core@7.26.0)':
    dependencies:
      '@babel/core': 7.26.0
      '@babel/helper-plugin-utils': 7.25.9

  '@babel/runtime@7.26.0':
    dependencies:
      regenerator-runtime: 0.14.1

  '@babel/template@7.25.9':
    dependencies:
      '@babel/code-frame': 7.26.2
      '@babel/parser': 7.26.9
      '@babel/types': 7.26.9

  '@babel/traverse@7.26.4':
    dependencies:
      '@babel/code-frame': 7.26.2
      '@babel/generator': 7.26.3
      '@babel/parser': 7.26.9
      '@babel/template': 7.25.9
      '@babel/types': 7.26.9
      debug: 4.4.0
      globals: 11.12.0
    transitivePeerDependencies:
      - supports-color

  '@babel/types@7.26.3':
    dependencies:
      '@babel/helper-string-parser': 7.25.9
      '@babel/helper-validator-identifier': 7.25.9

  '@babel/types@7.26.9':
    dependencies:
      '@babel/helper-string-parser': 7.25.9
      '@babel/helper-validator-identifier': 7.25.9

  '@bcoe/v8-coverage@1.0.2': {}

  '@bundled-es-modules/cookie@2.0.1':
    dependencies:
      cookie: 0.7.2

  '@bundled-es-modules/statuses@1.0.1':
    dependencies:
      statuses: 2.0.1

  '@bundled-es-modules/tough-cookie@0.1.6':
    dependencies:
      '@types/tough-cookie': 4.0.5
      tough-cookie: 4.1.4

  '@colors/colors@1.6.0': {}

  '@cspotcode/source-map-support@0.8.1':
    dependencies:
      '@jridgewell/trace-mapping': 0.3.9

  '@dabh/diagnostics@2.0.3':
    dependencies:
      colorspace: 1.1.4
      enabled: 2.0.0
      kuler: 2.0.0

  '@edge-runtime/format@2.2.1': {}

  '@edge-runtime/node-utils@2.3.0': {}

  '@edge-runtime/ponyfill@2.4.2': {}

  '@edge-runtime/primitives@4.1.0': {}

  '@edge-runtime/vm@3.2.0':
    dependencies:
      '@edge-runtime/primitives': 4.1.0

  '@esbuild/aix-ppc64@0.23.1':
    optional: true

  '@esbuild/aix-ppc64@0.24.2':
    optional: true

  '@esbuild/android-arm64@0.23.1':
    optional: true

  '@esbuild/android-arm64@0.24.2':
    optional: true

  '@esbuild/android-arm@0.23.1':
    optional: true

  '@esbuild/android-arm@0.24.2':
    optional: true

  '@esbuild/android-x64@0.23.1':
    optional: true

  '@esbuild/android-x64@0.24.2':
    optional: true

  '@esbuild/darwin-arm64@0.23.1':
    optional: true

  '@esbuild/darwin-arm64@0.24.2':
    optional: true

  '@esbuild/darwin-x64@0.23.1':
    optional: true

  '@esbuild/darwin-x64@0.24.2':
    optional: true

  '@esbuild/freebsd-arm64@0.23.1':
    optional: true

  '@esbuild/freebsd-arm64@0.24.2':
    optional: true

  '@esbuild/freebsd-x64@0.23.1':
    optional: true

  '@esbuild/freebsd-x64@0.24.2':
    optional: true

  '@esbuild/linux-arm64@0.23.1':
    optional: true

  '@esbuild/linux-arm64@0.24.2':
    optional: true

  '@esbuild/linux-arm@0.23.1':
    optional: true

  '@esbuild/linux-arm@0.24.2':
    optional: true

  '@esbuild/linux-ia32@0.23.1':
    optional: true

  '@esbuild/linux-ia32@0.24.2':
    optional: true

  '@esbuild/linux-loong64@0.23.1':
    optional: true

  '@esbuild/linux-loong64@0.24.2':
    optional: true

  '@esbuild/linux-mips64el@0.23.1':
    optional: true

  '@esbuild/linux-mips64el@0.24.2':
    optional: true

  '@esbuild/linux-ppc64@0.23.1':
    optional: true

  '@esbuild/linux-ppc64@0.24.2':
    optional: true

  '@esbuild/linux-riscv64@0.23.1':
    optional: true

  '@esbuild/linux-riscv64@0.24.2':
    optional: true

  '@esbuild/linux-s390x@0.23.1':
    optional: true

  '@esbuild/linux-s390x@0.24.2':
    optional: true

  '@esbuild/linux-x64@0.23.1':
    optional: true

  '@esbuild/linux-x64@0.24.2':
    optional: true

  '@esbuild/netbsd-arm64@0.24.2':
    optional: true

  '@esbuild/netbsd-x64@0.23.1':
    optional: true

  '@esbuild/netbsd-x64@0.24.2':
    optional: true

  '@esbuild/openbsd-arm64@0.23.1':
    optional: true

  '@esbuild/openbsd-arm64@0.24.2':
    optional: true

  '@esbuild/openbsd-x64@0.23.1':
    optional: true

  '@esbuild/openbsd-x64@0.24.2':
    optional: true

  '@esbuild/sunos-x64@0.23.1':
    optional: true

  '@esbuild/sunos-x64@0.24.2':
    optional: true

  '@esbuild/win32-arm64@0.23.1':
    optional: true

  '@esbuild/win32-arm64@0.24.2':
    optional: true

  '@esbuild/win32-ia32@0.23.1':
    optional: true

  '@esbuild/win32-ia32@0.24.2':
    optional: true

  '@esbuild/win32-x64@0.23.1':
    optional: true

  '@esbuild/win32-x64@0.24.2':
    optional: true

  '@eslint-community/eslint-utils@4.4.1(eslint@9.20.1(jiti@1.21.7))':
    dependencies:
      eslint: 9.20.1(jiti@1.21.7)
      eslint-visitor-keys: 3.4.3

  '@eslint-community/regexpp@4.12.1': {}

  '@eslint/config-array@0.19.2':
    dependencies:
      '@eslint/object-schema': 2.1.6
      debug: 4.4.0
      minimatch: 3.1.2
    transitivePeerDependencies:
      - supports-color

  '@eslint/core@0.10.0':
    dependencies:
      '@types/json-schema': 7.0.15

  '@eslint/core@0.11.0':
    dependencies:
      '@types/json-schema': 7.0.15

  '@eslint/eslintrc@3.2.0':
    dependencies:
      ajv: 6.12.6
      debug: 4.4.0
      espree: 10.3.0
      globals: 14.0.0
      ignore: 5.3.2
      import-fresh: 3.3.0
      js-yaml: 4.1.0
      minimatch: 3.1.2
      strip-json-comments: 3.1.1
    transitivePeerDependencies:
      - supports-color

  '@eslint/js@9.20.0': {}

  '@eslint/object-schema@2.1.6': {}

  '@eslint/plugin-kit@0.2.5':
    dependencies:
      '@eslint/core': 0.10.0
      levn: 0.4.1

  '@fastify/busboy@2.1.1': {}

  '@floating-ui/core@1.6.9':
    dependencies:
      '@floating-ui/utils': 0.2.9

  '@floating-ui/dom@1.6.13':
    dependencies:
      '@floating-ui/core': 1.6.9
      '@floating-ui/utils': 0.2.9

  '@floating-ui/react-dom@2.1.2(react-dom@19.0.0(react@19.0.0))(react@19.0.0)':
    dependencies:
      '@floating-ui/dom': 1.6.13
      react: 19.0.0
      react-dom: 19.0.0(react@19.0.0)

  '@floating-ui/utils@0.2.9': {}

  '@huggingface/inference@3.3.4':
    dependencies:
      '@huggingface/tasks': 0.15.9

  '@huggingface/jinja@0.2.2': {}

  '@huggingface/tasks@0.15.9': {}

  '@humanfs/core@0.19.1': {}

  '@humanfs/node@0.16.6':
    dependencies:
      '@humanfs/core': 0.19.1
      '@humanwhocodes/retry': 0.3.1

  '@humanwhocodes/module-importer@1.0.1': {}

  '@humanwhocodes/retry@0.3.1': {}

  '@humanwhocodes/retry@0.4.1': {}

  '@inquirer/confirm@5.1.1(@types/node@22.13.4)':
    dependencies:
      '@inquirer/core': 10.1.2(@types/node@22.13.4)
      '@inquirer/type': 3.0.2(@types/node@22.13.4)
      '@types/node': 22.13.4

  '@inquirer/core@10.1.2(@types/node@22.13.4)':
    dependencies:
      '@inquirer/figures': 1.0.9
      '@inquirer/type': 3.0.2(@types/node@22.13.4)
      ansi-escapes: 4.3.2
      cli-width: 4.1.0
      mute-stream: 2.0.0
      signal-exit: 4.1.0
      strip-ansi: 6.0.1
      wrap-ansi: 6.2.0
      yoctocolors-cjs: 2.1.2
    transitivePeerDependencies:
      - '@types/node'

  '@inquirer/figures@1.0.9': {}

  '@inquirer/type@3.0.2(@types/node@22.13.4)':
    dependencies:
      '@types/node': 22.13.4

  '@ioredis/commands@1.2.0': {}

  '@isaacs/cliui@8.0.2':
    dependencies:
      string-width: 5.1.2
      string-width-cjs: string-width@4.2.3
      strip-ansi: 7.1.0
      strip-ansi-cjs: strip-ansi@6.0.1
      wrap-ansi: 8.1.0
      wrap-ansi-cjs: wrap-ansi@7.0.0

  '@isaacs/fs-minipass@4.0.1':
    dependencies:
      minipass: 7.1.2

  '@istanbuljs/schema@0.1.3': {}

  '@jest/expect-utils@29.7.0':
    dependencies:
      jest-get-type: 29.6.3

  '@jest/schemas@29.6.3':
    dependencies:
      '@sinclair/typebox': 0.27.8

  '@jest/types@29.6.3':
    dependencies:
      '@jest/schemas': 29.6.3
      '@types/istanbul-lib-coverage': 2.0.6
      '@types/istanbul-reports': 3.0.4
      '@types/node': 22.13.4
      '@types/yargs': 17.0.33
      chalk: 4.1.2

  '@jridgewell/gen-mapping@0.3.8':
    dependencies:
      '@jridgewell/set-array': 1.2.1
      '@jridgewell/sourcemap-codec': 1.5.0
      '@jridgewell/trace-mapping': 0.3.25

  '@jridgewell/resolve-uri@3.1.2': {}

  '@jridgewell/set-array@1.2.1': {}

  '@jridgewell/sourcemap-codec@1.5.0': {}

  '@jridgewell/trace-mapping@0.3.25':
    dependencies:
      '@jridgewell/resolve-uri': 3.1.2
      '@jridgewell/sourcemap-codec': 1.5.0

  '@jridgewell/trace-mapping@0.3.9':
    dependencies:
      '@jridgewell/resolve-uri': 3.1.2
      '@jridgewell/sourcemap-codec': 1.5.0

  '@kurkle/color@0.3.4': {}

  '@mapbox/node-pre-gyp@1.0.11(encoding@0.1.13)':
    dependencies:
      detect-libc: 2.0.3
      https-proxy-agent: 5.0.1
      make-dir: 3.1.0
      node-fetch: 2.7.0(encoding@0.1.13)
      nopt: 5.0.0
      npmlog: 5.0.1
      rimraf: 3.0.2
      semver: 7.7.1
      tar: 7.4.3
    transitivePeerDependencies:
      - encoding
      - supports-color

  '@mapbox/node-pre-gyp@1.0.9(encoding@0.1.13)':
    dependencies:
      detect-libc: 2.0.3
      https-proxy-agent: 5.0.1
      make-dir: 3.1.0
      node-fetch: 2.7.0(encoding@0.1.13)
      nopt: 5.0.0
      npmlog: 5.0.1
      rimraf: 3.0.2
      semver: 7.7.1
      tar: 7.4.3
    transitivePeerDependencies:
      - encoding
      - supports-color

  '@mswjs/interceptors@0.37.3':
    dependencies:
      '@open-draft/deferred-promise': 2.2.0
      '@open-draft/logger': 0.3.0
      '@open-draft/until': 2.1.0
      is-node-process: 1.2.0
      outvariant: 1.4.3
      strict-event-emitter: 0.5.1

  '@nodelib/fs.scandir@2.1.5':
    dependencies:
      '@nodelib/fs.stat': 2.0.5
      run-parallel: 1.2.0

  '@nodelib/fs.stat@2.0.5': {}

  '@nodelib/fs.walk@1.2.8':
    dependencies:
      '@nodelib/fs.scandir': 2.1.5
      fastq: 1.18.0

  '@octokit/auth-token@5.1.2': {}

  '@octokit/core@6.1.4':
    dependencies:
      '@octokit/auth-token': 5.1.2
      '@octokit/graphql': 8.2.1
      '@octokit/request': 9.2.2
      '@octokit/request-error': 6.1.7
      '@octokit/types': 13.8.0
      before-after-hook: 3.0.2
      universal-user-agent: 7.0.2

  '@octokit/endpoint@10.1.3':
    dependencies:
      '@octokit/types': 13.8.0
      universal-user-agent: 7.0.2

  '@octokit/graphql@8.2.1':
    dependencies:
      '@octokit/request': 9.2.2
      '@octokit/types': 13.8.0
      universal-user-agent: 7.0.2

  '@octokit/openapi-types@23.0.1': {}

  '@octokit/plugin-paginate-rest@11.4.2(@octokit/core@6.1.4)':
    dependencies:
      '@octokit/core': 6.1.4
      '@octokit/types': 13.8.0

  '@octokit/plugin-request-log@5.3.1(@octokit/core@6.1.4)':
    dependencies:
      '@octokit/core': 6.1.4

  '@octokit/plugin-rest-endpoint-methods@13.3.1(@octokit/core@6.1.4)':
    dependencies:
      '@octokit/core': 6.1.4
      '@octokit/types': 13.8.0

  '@octokit/request-error@6.1.7':
    dependencies:
      '@octokit/types': 13.8.0

  '@octokit/request@9.2.2':
    dependencies:
      '@octokit/endpoint': 10.1.3
      '@octokit/request-error': 6.1.7
      '@octokit/types': 13.8.0
      fast-content-type-parse: 2.0.1
      universal-user-agent: 7.0.2

  '@octokit/rest@21.1.1':
    dependencies:
      '@octokit/core': 6.1.4
      '@octokit/plugin-paginate-rest': 11.4.2(@octokit/core@6.1.4)
      '@octokit/plugin-request-log': 5.3.1(@octokit/core@6.1.4)
      '@octokit/plugin-rest-endpoint-methods': 13.3.1(@octokit/core@6.1.4)

  '@octokit/types@13.8.0':
    dependencies:
      '@octokit/openapi-types': 23.0.1

  '@open-draft/deferred-promise@2.2.0': {}

  '@open-draft/logger@0.3.0':
    dependencies:
      is-node-process: 1.2.0
      outvariant: 1.4.3

  '@open-draft/until@2.1.0': {}

  '@opentelemetry/api@1.9.0': {}

  '@pinecone-database/pinecone@4.1.0': {}

  '@pkgjs/parseargs@0.11.0':
    optional: true

  '@playwright/test@1.50.1':
    dependencies:
      playwright: 1.50.1

  '@polka/url@1.0.0-next.28': {}

  '@protobufjs/aspromise@1.1.2': {}

  '@protobufjs/base64@1.1.2': {}

  '@protobufjs/codegen@2.0.4': {}

  '@protobufjs/eventemitter@1.1.0': {}

  '@protobufjs/fetch@1.1.0':
    dependencies:
      '@protobufjs/aspromise': 1.1.2
      '@protobufjs/inquire': 1.1.0

  '@protobufjs/float@1.0.2': {}

  '@protobufjs/inquire@1.1.0': {}

  '@protobufjs/path@1.1.2': {}

  '@protobufjs/pool@1.1.0': {}

  '@protobufjs/utf8@1.1.0': {}

  '@puppeteer/browsers@2.6.1':
    dependencies:
      debug: 4.4.0
      extract-zip: 2.0.1
      progress: 2.0.3
      proxy-agent: 6.5.0
      semver: 7.7.1
      tar-fs: 3.0.6
      unbzip2-stream: 1.4.3
      yargs: 17.7.2
    transitivePeerDependencies:
      - supports-color

  '@radix-ui/number@1.1.0': {}

  '@radix-ui/primitive@1.1.1': {}

  '@radix-ui/react-arrow@1.1.2(@types/react-dom@19.0.4(@types/react@19.0.10))(@types/react@19.0.10)(react-dom@19.0.0(react@19.0.0))(react@19.0.0)':
    dependencies:
      '@radix-ui/react-primitive': 2.0.2(@types/react-dom@19.0.4(@types/react@19.0.10))(@types/react@19.0.10)(react-dom@19.0.0(react@19.0.0))(react@19.0.0)
      react: 19.0.0
      react-dom: 19.0.0(react@19.0.0)
    optionalDependencies:
      '@types/react': 19.0.10
      '@types/react-dom': 19.0.4(@types/react@19.0.10)

  '@radix-ui/react-checkbox@1.1.4(@types/react-dom@19.0.4(@types/react@19.0.10))(@types/react@19.0.10)(react-dom@19.0.0(react@19.0.0))(react@19.0.0)':
    dependencies:
      '@radix-ui/primitive': 1.1.1
      '@radix-ui/react-compose-refs': 1.1.1(@types/react@19.0.10)(react@19.0.0)
      '@radix-ui/react-context': 1.1.1(@types/react@19.0.10)(react@19.0.0)
      '@radix-ui/react-presence': 1.1.2(@types/react-dom@19.0.4(@types/react@19.0.10))(@types/react@19.0.10)(react-dom@19.0.0(react@19.0.0))(react@19.0.0)
      '@radix-ui/react-primitive': 2.0.2(@types/react-dom@19.0.4(@types/react@19.0.10))(@types/react@19.0.10)(react-dom@19.0.0(react@19.0.0))(react@19.0.0)
      '@radix-ui/react-use-controllable-state': 1.1.0(@types/react@19.0.10)(react@19.0.0)
      '@radix-ui/react-use-previous': 1.1.0(@types/react@19.0.10)(react@19.0.0)
      '@radix-ui/react-use-size': 1.1.0(@types/react@19.0.10)(react@19.0.0)
      react: 19.0.0
      react-dom: 19.0.0(react@19.0.0)
    optionalDependencies:
      '@types/react': 19.0.10
      '@types/react-dom': 19.0.4(@types/react@19.0.10)

  '@radix-ui/react-collection@1.1.2(@types/react-dom@19.0.4(@types/react@19.0.10))(@types/react@19.0.10)(react-dom@19.0.0(react@19.0.0))(react@19.0.0)':
    dependencies:
      '@radix-ui/react-compose-refs': 1.1.1(@types/react@19.0.10)(react@19.0.0)
      '@radix-ui/react-context': 1.1.1(@types/react@19.0.10)(react@19.0.0)
      '@radix-ui/react-primitive': 2.0.2(@types/react-dom@19.0.4(@types/react@19.0.10))(@types/react@19.0.10)(react-dom@19.0.0(react@19.0.0))(react@19.0.0)
      '@radix-ui/react-slot': 1.1.2(@types/react@19.0.10)(react@19.0.0)
      react: 19.0.0
      react-dom: 19.0.0(react@19.0.0)
    optionalDependencies:
      '@types/react': 19.0.10
      '@types/react-dom': 19.0.4(@types/react@19.0.10)

  '@radix-ui/react-compose-refs@1.1.1(@types/react@19.0.10)(react@19.0.0)':
    dependencies:
      react: 19.0.0
    optionalDependencies:
      '@types/react': 19.0.10

  '@radix-ui/react-context@1.1.1(@types/react@19.0.10)(react@19.0.0)':
    dependencies:
      react: 19.0.0
    optionalDependencies:
      '@types/react': 19.0.10

  '@radix-ui/react-dialog@1.1.6(@types/react-dom@19.0.4(@types/react@19.0.10))(@types/react@19.0.10)(react-dom@19.0.0(react@19.0.0))(react@19.0.0)':
    dependencies:
      '@radix-ui/primitive': 1.1.1
      '@radix-ui/react-compose-refs': 1.1.1(@types/react@19.0.10)(react@19.0.0)
      '@radix-ui/react-context': 1.1.1(@types/react@19.0.10)(react@19.0.0)
      '@radix-ui/react-dismissable-layer': 1.1.5(@types/react-dom@19.0.4(@types/react@19.0.10))(@types/react@19.0.10)(react-dom@19.0.0(react@19.0.0))(react@19.0.0)
      '@radix-ui/react-focus-guards': 1.1.1(@types/react@19.0.10)(react@19.0.0)
      '@radix-ui/react-focus-scope': 1.1.2(@types/react-dom@19.0.4(@types/react@19.0.10))(@types/react@19.0.10)(react-dom@19.0.0(react@19.0.0))(react@19.0.0)
      '@radix-ui/react-id': 1.1.0(@types/react@19.0.10)(react@19.0.0)
      '@radix-ui/react-portal': 1.1.4(@types/react-dom@19.0.4(@types/react@19.0.10))(@types/react@19.0.10)(react-dom@19.0.0(react@19.0.0))(react@19.0.0)
      '@radix-ui/react-presence': 1.1.2(@types/react-dom@19.0.4(@types/react@19.0.10))(@types/react@19.0.10)(react-dom@19.0.0(react@19.0.0))(react@19.0.0)
      '@radix-ui/react-primitive': 2.0.2(@types/react-dom@19.0.4(@types/react@19.0.10))(@types/react@19.0.10)(react-dom@19.0.0(react@19.0.0))(react@19.0.0)
      '@radix-ui/react-slot': 1.1.2(@types/react@19.0.10)(react@19.0.0)
      '@radix-ui/react-use-controllable-state': 1.1.0(@types/react@19.0.10)(react@19.0.0)
      aria-hidden: 1.2.4
      react: 19.0.0
      react-dom: 19.0.0(react@19.0.0)
      react-remove-scroll: 2.6.3(@types/react@19.0.10)(react@19.0.0)
    optionalDependencies:
      '@types/react': 19.0.10
      '@types/react-dom': 19.0.4(@types/react@19.0.10)

  '@radix-ui/react-direction@1.1.0(@types/react@19.0.10)(react@19.0.0)':
    dependencies:
      react: 19.0.0
    optionalDependencies:
      '@types/react': 19.0.10

  '@radix-ui/react-dismissable-layer@1.1.5(@types/react-dom@19.0.4(@types/react@19.0.10))(@types/react@19.0.10)(react-dom@19.0.0(react@19.0.0))(react@19.0.0)':
    dependencies:
      '@radix-ui/primitive': 1.1.1
      '@radix-ui/react-compose-refs': 1.1.1(@types/react@19.0.10)(react@19.0.0)
      '@radix-ui/react-primitive': 2.0.2(@types/react-dom@19.0.4(@types/react@19.0.10))(@types/react@19.0.10)(react-dom@19.0.0(react@19.0.0))(react@19.0.0)
      '@radix-ui/react-use-callback-ref': 1.1.0(@types/react@19.0.10)(react@19.0.0)
      '@radix-ui/react-use-escape-keydown': 1.1.0(@types/react@19.0.10)(react@19.0.0)
      react: 19.0.0
      react-dom: 19.0.0(react@19.0.0)
    optionalDependencies:
      '@types/react': 19.0.10
      '@types/react-dom': 19.0.4(@types/react@19.0.10)

  '@radix-ui/react-dropdown-menu@2.1.6(@types/react-dom@19.0.4(@types/react@19.0.10))(@types/react@19.0.10)(react-dom@19.0.0(react@19.0.0))(react@19.0.0)':
    dependencies:
      '@radix-ui/primitive': 1.1.1
      '@radix-ui/react-compose-refs': 1.1.1(@types/react@19.0.10)(react@19.0.0)
      '@radix-ui/react-context': 1.1.1(@types/react@19.0.10)(react@19.0.0)
      '@radix-ui/react-id': 1.1.0(@types/react@19.0.10)(react@19.0.0)
      '@radix-ui/react-menu': 2.1.6(@types/react-dom@19.0.4(@types/react@19.0.10))(@types/react@19.0.10)(react-dom@19.0.0(react@19.0.0))(react@19.0.0)
      '@radix-ui/react-primitive': 2.0.2(@types/react-dom@19.0.4(@types/react@19.0.10))(@types/react@19.0.10)(react-dom@19.0.0(react@19.0.0))(react@19.0.0)
      '@radix-ui/react-use-controllable-state': 1.1.0(@types/react@19.0.10)(react@19.0.0)
      react: 19.0.0
      react-dom: 19.0.0(react@19.0.0)
    optionalDependencies:
      '@types/react': 19.0.10
      '@types/react-dom': 19.0.4(@types/react@19.0.10)

  '@radix-ui/react-focus-guards@1.1.1(@types/react@19.0.10)(react@19.0.0)':
    dependencies:
      react: 19.0.0
    optionalDependencies:
      '@types/react': 19.0.10

  '@radix-ui/react-focus-scope@1.1.2(@types/react-dom@19.0.4(@types/react@19.0.10))(@types/react@19.0.10)(react-dom@19.0.0(react@19.0.0))(react@19.0.0)':
    dependencies:
      '@radix-ui/react-compose-refs': 1.1.1(@types/react@19.0.10)(react@19.0.0)
      '@radix-ui/react-primitive': 2.0.2(@types/react-dom@19.0.4(@types/react@19.0.10))(@types/react@19.0.10)(react-dom@19.0.0(react@19.0.0))(react@19.0.0)
      '@radix-ui/react-use-callback-ref': 1.1.0(@types/react@19.0.10)(react@19.0.0)
      react: 19.0.0
      react-dom: 19.0.0(react@19.0.0)
    optionalDependencies:
      '@types/react': 19.0.10
      '@types/react-dom': 19.0.4(@types/react@19.0.10)

  '@radix-ui/react-icons@1.3.2(react@19.0.0)':
    dependencies:
      react: 19.0.0

  '@radix-ui/react-id@1.1.0(@types/react@19.0.10)(react@19.0.0)':
    dependencies:
      '@radix-ui/react-use-layout-effect': 1.1.0(@types/react@19.0.10)(react@19.0.0)
      react: 19.0.0
    optionalDependencies:
      '@types/react': 19.0.10

  '@radix-ui/react-label@2.1.2(@types/react-dom@19.0.4(@types/react@19.0.10))(@types/react@19.0.10)(react-dom@19.0.0(react@19.0.0))(react@19.0.0)':
    dependencies:
      '@radix-ui/react-primitive': 2.0.2(@types/react-dom@19.0.4(@types/react@19.0.10))(@types/react@19.0.10)(react-dom@19.0.0(react@19.0.0))(react@19.0.0)
      react: 19.0.0
      react-dom: 19.0.0(react@19.0.0)
    optionalDependencies:
      '@types/react': 19.0.10
      '@types/react-dom': 19.0.4(@types/react@19.0.10)

  '@radix-ui/react-menu@2.1.6(@types/react-dom@19.0.4(@types/react@19.0.10))(@types/react@19.0.10)(react-dom@19.0.0(react@19.0.0))(react@19.0.0)':
    dependencies:
      '@radix-ui/primitive': 1.1.1
      '@radix-ui/react-collection': 1.1.2(@types/react-dom@19.0.4(@types/react@19.0.10))(@types/react@19.0.10)(react-dom@19.0.0(react@19.0.0))(react@19.0.0)
      '@radix-ui/react-compose-refs': 1.1.1(@types/react@19.0.10)(react@19.0.0)
      '@radix-ui/react-context': 1.1.1(@types/react@19.0.10)(react@19.0.0)
      '@radix-ui/react-direction': 1.1.0(@types/react@19.0.10)(react@19.0.0)
      '@radix-ui/react-dismissable-layer': 1.1.5(@types/react-dom@19.0.4(@types/react@19.0.10))(@types/react@19.0.10)(react-dom@19.0.0(react@19.0.0))(react@19.0.0)
      '@radix-ui/react-focus-guards': 1.1.1(@types/react@19.0.10)(react@19.0.0)
      '@radix-ui/react-focus-scope': 1.1.2(@types/react-dom@19.0.4(@types/react@19.0.10))(@types/react@19.0.10)(react-dom@19.0.0(react@19.0.0))(react@19.0.0)
      '@radix-ui/react-id': 1.1.0(@types/react@19.0.10)(react@19.0.0)
      '@radix-ui/react-popper': 1.2.2(@types/react-dom@19.0.4(@types/react@19.0.10))(@types/react@19.0.10)(react-dom@19.0.0(react@19.0.0))(react@19.0.0)
      '@radix-ui/react-portal': 1.1.4(@types/react-dom@19.0.4(@types/react@19.0.10))(@types/react@19.0.10)(react-dom@19.0.0(react@19.0.0))(react@19.0.0)
      '@radix-ui/react-presence': 1.1.2(@types/react-dom@19.0.4(@types/react@19.0.10))(@types/react@19.0.10)(react-dom@19.0.0(react@19.0.0))(react@19.0.0)
      '@radix-ui/react-primitive': 2.0.2(@types/react-dom@19.0.4(@types/react@19.0.10))(@types/react@19.0.10)(react-dom@19.0.0(react@19.0.0))(react@19.0.0)
      '@radix-ui/react-roving-focus': 1.1.2(@types/react-dom@19.0.4(@types/react@19.0.10))(@types/react@19.0.10)(react-dom@19.0.0(react@19.0.0))(react@19.0.0)
      '@radix-ui/react-slot': 1.1.2(@types/react@19.0.10)(react@19.0.0)
      '@radix-ui/react-use-callback-ref': 1.1.0(@types/react@19.0.10)(react@19.0.0)
      aria-hidden: 1.2.4
      react: 19.0.0
      react-dom: 19.0.0(react@19.0.0)
      react-remove-scroll: 2.6.3(@types/react@19.0.10)(react@19.0.0)
    optionalDependencies:
      '@types/react': 19.0.10
      '@types/react-dom': 19.0.4(@types/react@19.0.10)

  '@radix-ui/react-popper@1.2.2(@types/react-dom@19.0.4(@types/react@19.0.10))(@types/react@19.0.10)(react-dom@19.0.0(react@19.0.0))(react@19.0.0)':
    dependencies:
      '@floating-ui/react-dom': 2.1.2(react-dom@19.0.0(react@19.0.0))(react@19.0.0)
      '@radix-ui/react-arrow': 1.1.2(@types/react-dom@19.0.4(@types/react@19.0.10))(@types/react@19.0.10)(react-dom@19.0.0(react@19.0.0))(react@19.0.0)
      '@radix-ui/react-compose-refs': 1.1.1(@types/react@19.0.10)(react@19.0.0)
      '@radix-ui/react-context': 1.1.1(@types/react@19.0.10)(react@19.0.0)
      '@radix-ui/react-primitive': 2.0.2(@types/react-dom@19.0.4(@types/react@19.0.10))(@types/react@19.0.10)(react-dom@19.0.0(react@19.0.0))(react@19.0.0)
      '@radix-ui/react-use-callback-ref': 1.1.0(@types/react@19.0.10)(react@19.0.0)
      '@radix-ui/react-use-layout-effect': 1.1.0(@types/react@19.0.10)(react@19.0.0)
      '@radix-ui/react-use-rect': 1.1.0(@types/react@19.0.10)(react@19.0.0)
      '@radix-ui/react-use-size': 1.1.0(@types/react@19.0.10)(react@19.0.0)
      '@radix-ui/rect': 1.1.0
      react: 19.0.0
      react-dom: 19.0.0(react@19.0.0)
    optionalDependencies:
      '@types/react': 19.0.10
      '@types/react-dom': 19.0.4(@types/react@19.0.10)

  '@radix-ui/react-portal@1.1.4(@types/react-dom@19.0.4(@types/react@19.0.10))(@types/react@19.0.10)(react-dom@19.0.0(react@19.0.0))(react@19.0.0)':
    dependencies:
      '@radix-ui/react-primitive': 2.0.2(@types/react-dom@19.0.4(@types/react@19.0.10))(@types/react@19.0.10)(react-dom@19.0.0(react@19.0.0))(react@19.0.0)
      '@radix-ui/react-use-layout-effect': 1.1.0(@types/react@19.0.10)(react@19.0.0)
      react: 19.0.0
      react-dom: 19.0.0(react@19.0.0)
    optionalDependencies:
      '@types/react': 19.0.10
      '@types/react-dom': 19.0.4(@types/react@19.0.10)

  '@radix-ui/react-presence@1.1.2(@types/react-dom@19.0.4(@types/react@19.0.10))(@types/react@19.0.10)(react-dom@19.0.0(react@19.0.0))(react@19.0.0)':
    dependencies:
      '@radix-ui/react-compose-refs': 1.1.1(@types/react@19.0.10)(react@19.0.0)
      '@radix-ui/react-use-layout-effect': 1.1.0(@types/react@19.0.10)(react@19.0.0)
      react: 19.0.0
      react-dom: 19.0.0(react@19.0.0)
    optionalDependencies:
      '@types/react': 19.0.10
      '@types/react-dom': 19.0.4(@types/react@19.0.10)

  '@radix-ui/react-primitive@2.0.2(@types/react-dom@19.0.4(@types/react@19.0.10))(@types/react@19.0.10)(react-dom@19.0.0(react@19.0.0))(react@19.0.0)':
    dependencies:
      '@radix-ui/react-slot': 1.1.2(@types/react@19.0.10)(react@19.0.0)
      react: 19.0.0
      react-dom: 19.0.0(react@19.0.0)
    optionalDependencies:
      '@types/react': 19.0.10
      '@types/react-dom': 19.0.4(@types/react@19.0.10)

  '@radix-ui/react-progress@1.1.2(@types/react-dom@19.0.4(@types/react@19.0.10))(@types/react@19.0.10)(react-dom@19.0.0(react@19.0.0))(react@19.0.0)':
    dependencies:
      '@radix-ui/react-context': 1.1.1(@types/react@19.0.10)(react@19.0.0)
      '@radix-ui/react-primitive': 2.0.2(@types/react-dom@19.0.4(@types/react@19.0.10))(@types/react@19.0.10)(react-dom@19.0.0(react@19.0.0))(react@19.0.0)
      react: 19.0.0
      react-dom: 19.0.0(react@19.0.0)
    optionalDependencies:
      '@types/react': 19.0.10
      '@types/react-dom': 19.0.4(@types/react@19.0.10)

  '@radix-ui/react-radio-group@1.2.3(@types/react-dom@19.0.4(@types/react@19.0.10))(@types/react@19.0.10)(react-dom@19.0.0(react@19.0.0))(react@19.0.0)':
    dependencies:
      '@radix-ui/primitive': 1.1.1
      '@radix-ui/react-compose-refs': 1.1.1(@types/react@19.0.10)(react@19.0.0)
      '@radix-ui/react-context': 1.1.1(@types/react@19.0.10)(react@19.0.0)
      '@radix-ui/react-direction': 1.1.0(@types/react@19.0.10)(react@19.0.0)
      '@radix-ui/react-presence': 1.1.2(@types/react-dom@19.0.4(@types/react@19.0.10))(@types/react@19.0.10)(react-dom@19.0.0(react@19.0.0))(react@19.0.0)
      '@radix-ui/react-primitive': 2.0.2(@types/react-dom@19.0.4(@types/react@19.0.10))(@types/react@19.0.10)(react-dom@19.0.0(react@19.0.0))(react@19.0.0)
      '@radix-ui/react-roving-focus': 1.1.2(@types/react-dom@19.0.4(@types/react@19.0.10))(@types/react@19.0.10)(react-dom@19.0.0(react@19.0.0))(react@19.0.0)
      '@radix-ui/react-use-controllable-state': 1.1.0(@types/react@19.0.10)(react@19.0.0)
      '@radix-ui/react-use-previous': 1.1.0(@types/react@19.0.10)(react@19.0.0)
      '@radix-ui/react-use-size': 1.1.0(@types/react@19.0.10)(react@19.0.0)
      react: 19.0.0
      react-dom: 19.0.0(react@19.0.0)
    optionalDependencies:
      '@types/react': 19.0.10
      '@types/react-dom': 19.0.4(@types/react@19.0.10)

  '@radix-ui/react-roving-focus@1.1.2(@types/react-dom@19.0.4(@types/react@19.0.10))(@types/react@19.0.10)(react-dom@19.0.0(react@19.0.0))(react@19.0.0)':
    dependencies:
      '@radix-ui/primitive': 1.1.1
      '@radix-ui/react-collection': 1.1.2(@types/react-dom@19.0.4(@types/react@19.0.10))(@types/react@19.0.10)(react-dom@19.0.0(react@19.0.0))(react@19.0.0)
      '@radix-ui/react-compose-refs': 1.1.1(@types/react@19.0.10)(react@19.0.0)
      '@radix-ui/react-context': 1.1.1(@types/react@19.0.10)(react@19.0.0)
      '@radix-ui/react-direction': 1.1.0(@types/react@19.0.10)(react@19.0.0)
      '@radix-ui/react-id': 1.1.0(@types/react@19.0.10)(react@19.0.0)
      '@radix-ui/react-primitive': 2.0.2(@types/react-dom@19.0.4(@types/react@19.0.10))(@types/react@19.0.10)(react-dom@19.0.0(react@19.0.0))(react@19.0.0)
      '@radix-ui/react-use-callback-ref': 1.1.0(@types/react@19.0.10)(react@19.0.0)
      '@radix-ui/react-use-controllable-state': 1.1.0(@types/react@19.0.10)(react@19.0.0)
      react: 19.0.0
      react-dom: 19.0.0(react@19.0.0)
    optionalDependencies:
      '@types/react': 19.0.10
      '@types/react-dom': 19.0.4(@types/react@19.0.10)

  '@radix-ui/react-scroll-area@1.2.3(@types/react-dom@19.0.4(@types/react@19.0.10))(@types/react@19.0.10)(react-dom@19.0.0(react@19.0.0))(react@19.0.0)':
    dependencies:
      '@radix-ui/number': 1.1.0
      '@radix-ui/primitive': 1.1.1
      '@radix-ui/react-compose-refs': 1.1.1(@types/react@19.0.10)(react@19.0.0)
      '@radix-ui/react-context': 1.1.1(@types/react@19.0.10)(react@19.0.0)
      '@radix-ui/react-direction': 1.1.0(@types/react@19.0.10)(react@19.0.0)
      '@radix-ui/react-presence': 1.1.2(@types/react-dom@19.0.4(@types/react@19.0.10))(@types/react@19.0.10)(react-dom@19.0.0(react@19.0.0))(react@19.0.0)
      '@radix-ui/react-primitive': 2.0.2(@types/react-dom@19.0.4(@types/react@19.0.10))(@types/react@19.0.10)(react-dom@19.0.0(react@19.0.0))(react@19.0.0)
      '@radix-ui/react-use-callback-ref': 1.1.0(@types/react@19.0.10)(react@19.0.0)
      '@radix-ui/react-use-layout-effect': 1.1.0(@types/react@19.0.10)(react@19.0.0)
      react: 19.0.0
      react-dom: 19.0.0(react@19.0.0)
    optionalDependencies:
      '@types/react': 19.0.10
      '@types/react-dom': 19.0.4(@types/react@19.0.10)

  '@radix-ui/react-select@2.1.6(@types/react-dom@19.0.4(@types/react@19.0.10))(@types/react@19.0.10)(react-dom@19.0.0(react@19.0.0))(react@19.0.0)':
    dependencies:
      '@radix-ui/number': 1.1.0
      '@radix-ui/primitive': 1.1.1
      '@radix-ui/react-collection': 1.1.2(@types/react-dom@19.0.4(@types/react@19.0.10))(@types/react@19.0.10)(react-dom@19.0.0(react@19.0.0))(react@19.0.0)
      '@radix-ui/react-compose-refs': 1.1.1(@types/react@19.0.10)(react@19.0.0)
      '@radix-ui/react-context': 1.1.1(@types/react@19.0.10)(react@19.0.0)
      '@radix-ui/react-direction': 1.1.0(@types/react@19.0.10)(react@19.0.0)
      '@radix-ui/react-dismissable-layer': 1.1.5(@types/react-dom@19.0.4(@types/react@19.0.10))(@types/react@19.0.10)(react-dom@19.0.0(react@19.0.0))(react@19.0.0)
      '@radix-ui/react-focus-guards': 1.1.1(@types/react@19.0.10)(react@19.0.0)
      '@radix-ui/react-focus-scope': 1.1.2(@types/react-dom@19.0.4(@types/react@19.0.10))(@types/react@19.0.10)(react-dom@19.0.0(react@19.0.0))(react@19.0.0)
      '@radix-ui/react-id': 1.1.0(@types/react@19.0.10)(react@19.0.0)
      '@radix-ui/react-popper': 1.2.2(@types/react-dom@19.0.4(@types/react@19.0.10))(@types/react@19.0.10)(react-dom@19.0.0(react@19.0.0))(react@19.0.0)
      '@radix-ui/react-portal': 1.1.4(@types/react-dom@19.0.4(@types/react@19.0.10))(@types/react@19.0.10)(react-dom@19.0.0(react@19.0.0))(react@19.0.0)
      '@radix-ui/react-primitive': 2.0.2(@types/react-dom@19.0.4(@types/react@19.0.10))(@types/react@19.0.10)(react-dom@19.0.0(react@19.0.0))(react@19.0.0)
      '@radix-ui/react-slot': 1.1.2(@types/react@19.0.10)(react@19.0.0)
      '@radix-ui/react-use-callback-ref': 1.1.0(@types/react@19.0.10)(react@19.0.0)
      '@radix-ui/react-use-controllable-state': 1.1.0(@types/react@19.0.10)(react@19.0.0)
      '@radix-ui/react-use-layout-effect': 1.1.0(@types/react@19.0.10)(react@19.0.0)
      '@radix-ui/react-use-previous': 1.1.0(@types/react@19.0.10)(react@19.0.0)
      '@radix-ui/react-visually-hidden': 1.1.2(@types/react-dom@19.0.4(@types/react@19.0.10))(@types/react@19.0.10)(react-dom@19.0.0(react@19.0.0))(react@19.0.0)
      aria-hidden: 1.2.4
      react: 19.0.0
      react-dom: 19.0.0(react@19.0.0)
      react-remove-scroll: 2.6.3(@types/react@19.0.10)(react@19.0.0)
    optionalDependencies:
      '@types/react': 19.0.10
      '@types/react-dom': 19.0.4(@types/react@19.0.10)

  '@radix-ui/react-separator@1.1.2(@types/react-dom@19.0.4(@types/react@19.0.10))(@types/react@19.0.10)(react-dom@19.0.0(react@19.0.0))(react@19.0.0)':
    dependencies:
      '@radix-ui/react-primitive': 2.0.2(@types/react-dom@19.0.4(@types/react@19.0.10))(@types/react@19.0.10)(react-dom@19.0.0(react@19.0.0))(react@19.0.0)
      react: 19.0.0
      react-dom: 19.0.0(react@19.0.0)
    optionalDependencies:
      '@types/react': 19.0.10
      '@types/react-dom': 19.0.4(@types/react@19.0.10)

  '@radix-ui/react-slider@1.2.3(@types/react-dom@19.0.4(@types/react@19.0.10))(@types/react@19.0.10)(react-dom@19.0.0(react@19.0.0))(react@19.0.0)':
    dependencies:
      '@radix-ui/number': 1.1.0
      '@radix-ui/primitive': 1.1.1
      '@radix-ui/react-collection': 1.1.2(@types/react-dom@19.0.4(@types/react@19.0.10))(@types/react@19.0.10)(react-dom@19.0.0(react@19.0.0))(react@19.0.0)
      '@radix-ui/react-compose-refs': 1.1.1(@types/react@19.0.10)(react@19.0.0)
      '@radix-ui/react-context': 1.1.1(@types/react@19.0.10)(react@19.0.0)
      '@radix-ui/react-direction': 1.1.0(@types/react@19.0.10)(react@19.0.0)
      '@radix-ui/react-primitive': 2.0.2(@types/react-dom@19.0.4(@types/react@19.0.10))(@types/react@19.0.10)(react-dom@19.0.0(react@19.0.0))(react@19.0.0)
      '@radix-ui/react-use-controllable-state': 1.1.0(@types/react@19.0.10)(react@19.0.0)
      '@radix-ui/react-use-layout-effect': 1.1.0(@types/react@19.0.10)(react@19.0.0)
      '@radix-ui/react-use-previous': 1.1.0(@types/react@19.0.10)(react@19.0.0)
      '@radix-ui/react-use-size': 1.1.0(@types/react@19.0.10)(react@19.0.0)
      react: 19.0.0
      react-dom: 19.0.0(react@19.0.0)
    optionalDependencies:
      '@types/react': 19.0.10
      '@types/react-dom': 19.0.4(@types/react@19.0.10)

  '@radix-ui/react-slot@1.1.2(@types/react@19.0.10)(react@19.0.0)':
    dependencies:
      '@radix-ui/react-compose-refs': 1.1.1(@types/react@19.0.10)(react@19.0.0)
      react: 19.0.0
    optionalDependencies:
      '@types/react': 19.0.10

  '@radix-ui/react-switch@1.1.3(@types/react-dom@19.0.4(@types/react@19.0.10))(@types/react@19.0.10)(react-dom@19.0.0(react@19.0.0))(react@19.0.0)':
    dependencies:
      '@radix-ui/primitive': 1.1.1
      '@radix-ui/react-compose-refs': 1.1.1(@types/react@19.0.10)(react@19.0.0)
      '@radix-ui/react-context': 1.1.1(@types/react@19.0.10)(react@19.0.0)
      '@radix-ui/react-primitive': 2.0.2(@types/react-dom@19.0.4(@types/react@19.0.10))(@types/react@19.0.10)(react-dom@19.0.0(react@19.0.0))(react@19.0.0)
      '@radix-ui/react-use-controllable-state': 1.1.0(@types/react@19.0.10)(react@19.0.0)
      '@radix-ui/react-use-previous': 1.1.0(@types/react@19.0.10)(react@19.0.0)
      '@radix-ui/react-use-size': 1.1.0(@types/react@19.0.10)(react@19.0.0)
      react: 19.0.0
      react-dom: 19.0.0(react@19.0.0)
    optionalDependencies:
      '@types/react': 19.0.10
      '@types/react-dom': 19.0.4(@types/react@19.0.10)

  '@radix-ui/react-tabs@1.1.3(@types/react-dom@19.0.4(@types/react@19.0.10))(@types/react@19.0.10)(react-dom@19.0.0(react@19.0.0))(react@19.0.0)':
    dependencies:
      '@radix-ui/primitive': 1.1.1
      '@radix-ui/react-context': 1.1.1(@types/react@19.0.10)(react@19.0.0)
      '@radix-ui/react-direction': 1.1.0(@types/react@19.0.10)(react@19.0.0)
      '@radix-ui/react-id': 1.1.0(@types/react@19.0.10)(react@19.0.0)
      '@radix-ui/react-presence': 1.1.2(@types/react-dom@19.0.4(@types/react@19.0.10))(@types/react@19.0.10)(react-dom@19.0.0(react@19.0.0))(react@19.0.0)
      '@radix-ui/react-primitive': 2.0.2(@types/react-dom@19.0.4(@types/react@19.0.10))(@types/react@19.0.10)(react-dom@19.0.0(react@19.0.0))(react@19.0.0)
      '@radix-ui/react-roving-focus': 1.1.2(@types/react-dom@19.0.4(@types/react@19.0.10))(@types/react@19.0.10)(react-dom@19.0.0(react@19.0.0))(react@19.0.0)
      '@radix-ui/react-use-controllable-state': 1.1.0(@types/react@19.0.10)(react@19.0.0)
      react: 19.0.0
      react-dom: 19.0.0(react@19.0.0)
    optionalDependencies:
      '@types/react': 19.0.10
      '@types/react-dom': 19.0.4(@types/react@19.0.10)

  '@radix-ui/react-toast@1.2.6(@types/react-dom@19.0.4(@types/react@19.0.10))(@types/react@19.0.10)(react-dom@19.0.0(react@19.0.0))(react@19.0.0)':
    dependencies:
      '@radix-ui/primitive': 1.1.1
      '@radix-ui/react-collection': 1.1.2(@types/react-dom@19.0.4(@types/react@19.0.10))(@types/react@19.0.10)(react-dom@19.0.0(react@19.0.0))(react@19.0.0)
      '@radix-ui/react-compose-refs': 1.1.1(@types/react@19.0.10)(react@19.0.0)
      '@radix-ui/react-context': 1.1.1(@types/react@19.0.10)(react@19.0.0)
      '@radix-ui/react-dismissable-layer': 1.1.5(@types/react-dom@19.0.4(@types/react@19.0.10))(@types/react@19.0.10)(react-dom@19.0.0(react@19.0.0))(react@19.0.0)
      '@radix-ui/react-portal': 1.1.4(@types/react-dom@19.0.4(@types/react@19.0.10))(@types/react@19.0.10)(react-dom@19.0.0(react@19.0.0))(react@19.0.0)
      '@radix-ui/react-presence': 1.1.2(@types/react-dom@19.0.4(@types/react@19.0.10))(@types/react@19.0.10)(react-dom@19.0.0(react@19.0.0))(react@19.0.0)
      '@radix-ui/react-primitive': 2.0.2(@types/react-dom@19.0.4(@types/react@19.0.10))(@types/react@19.0.10)(react-dom@19.0.0(react@19.0.0))(react@19.0.0)
      '@radix-ui/react-use-callback-ref': 1.1.0(@types/react@19.0.10)(react@19.0.0)
      '@radix-ui/react-use-controllable-state': 1.1.0(@types/react@19.0.10)(react@19.0.0)
      '@radix-ui/react-use-layout-effect': 1.1.0(@types/react@19.0.10)(react@19.0.0)
      '@radix-ui/react-visually-hidden': 1.1.2(@types/react-dom@19.0.4(@types/react@19.0.10))(@types/react@19.0.10)(react-dom@19.0.0(react@19.0.0))(react@19.0.0)
      react: 19.0.0
      react-dom: 19.0.0(react@19.0.0)
    optionalDependencies:
      '@types/react': 19.0.10
      '@types/react-dom': 19.0.4(@types/react@19.0.10)

  '@radix-ui/react-tooltip@1.1.8(@types/react-dom@19.0.4(@types/react@19.0.10))(@types/react@19.0.10)(react-dom@19.0.0(react@19.0.0))(react@19.0.0)':
    dependencies:
      '@radix-ui/primitive': 1.1.1
      '@radix-ui/react-compose-refs': 1.1.1(@types/react@19.0.10)(react@19.0.0)
      '@radix-ui/react-context': 1.1.1(@types/react@19.0.10)(react@19.0.0)
      '@radix-ui/react-dismissable-layer': 1.1.5(@types/react-dom@19.0.4(@types/react@19.0.10))(@types/react@19.0.10)(react-dom@19.0.0(react@19.0.0))(react@19.0.0)
      '@radix-ui/react-id': 1.1.0(@types/react@19.0.10)(react@19.0.0)
      '@radix-ui/react-popper': 1.2.2(@types/react-dom@19.0.4(@types/react@19.0.10))(@types/react@19.0.10)(react-dom@19.0.0(react@19.0.0))(react@19.0.0)
      '@radix-ui/react-portal': 1.1.4(@types/react-dom@19.0.4(@types/react@19.0.10))(@types/react@19.0.10)(react-dom@19.0.0(react@19.0.0))(react@19.0.0)
      '@radix-ui/react-presence': 1.1.2(@types/react-dom@19.0.4(@types/react@19.0.10))(@types/react@19.0.10)(react-dom@19.0.0(react@19.0.0))(react@19.0.0)
      '@radix-ui/react-primitive': 2.0.2(@types/react-dom@19.0.4(@types/react@19.0.10))(@types/react@19.0.10)(react-dom@19.0.0(react@19.0.0))(react@19.0.0)
      '@radix-ui/react-slot': 1.1.2(@types/react@19.0.10)(react@19.0.0)
      '@radix-ui/react-use-controllable-state': 1.1.0(@types/react@19.0.10)(react@19.0.0)
      '@radix-ui/react-visually-hidden': 1.1.2(@types/react-dom@19.0.4(@types/react@19.0.10))(@types/react@19.0.10)(react-dom@19.0.0(react@19.0.0))(react@19.0.0)
      react: 19.0.0
      react-dom: 19.0.0(react@19.0.0)
    optionalDependencies:
      '@types/react': 19.0.10
      '@types/react-dom': 19.0.4(@types/react@19.0.10)

  '@radix-ui/react-use-callback-ref@1.1.0(@types/react@19.0.10)(react@19.0.0)':
    dependencies:
      react: 19.0.0
    optionalDependencies:
      '@types/react': 19.0.10

  '@radix-ui/react-use-controllable-state@1.1.0(@types/react@19.0.10)(react@19.0.0)':
    dependencies:
      '@radix-ui/react-use-callback-ref': 1.1.0(@types/react@19.0.10)(react@19.0.0)
      react: 19.0.0
    optionalDependencies:
      '@types/react': 19.0.10

  '@radix-ui/react-use-escape-keydown@1.1.0(@types/react@19.0.10)(react@19.0.0)':
    dependencies:
      '@radix-ui/react-use-callback-ref': 1.1.0(@types/react@19.0.10)(react@19.0.0)
      react: 19.0.0
    optionalDependencies:
      '@types/react': 19.0.10

  '@radix-ui/react-use-layout-effect@1.1.0(@types/react@19.0.10)(react@19.0.0)':
    dependencies:
      react: 19.0.0
    optionalDependencies:
      '@types/react': 19.0.10

  '@radix-ui/react-use-previous@1.1.0(@types/react@19.0.10)(react@19.0.0)':
    dependencies:
      react: 19.0.0
    optionalDependencies:
      '@types/react': 19.0.10

  '@radix-ui/react-use-rect@1.1.0(@types/react@19.0.10)(react@19.0.0)':
    dependencies:
      '@radix-ui/rect': 1.1.0
      react: 19.0.0
    optionalDependencies:
      '@types/react': 19.0.10

  '@radix-ui/react-use-size@1.1.0(@types/react@19.0.10)(react@19.0.0)':
    dependencies:
      '@radix-ui/react-use-layout-effect': 1.1.0(@types/react@19.0.10)(react@19.0.0)
      react: 19.0.0
    optionalDependencies:
      '@types/react': 19.0.10

  '@radix-ui/react-visually-hidden@1.1.2(@types/react-dom@19.0.4(@types/react@19.0.10))(@types/react@19.0.10)(react-dom@19.0.0(react@19.0.0))(react@19.0.0)':
    dependencies:
      '@radix-ui/react-primitive': 2.0.2(@types/react-dom@19.0.4(@types/react@19.0.10))(@types/react@19.0.10)(react-dom@19.0.0(react@19.0.0))(react@19.0.0)
      react: 19.0.0
      react-dom: 19.0.0(react@19.0.0)
    optionalDependencies:
      '@types/react': 19.0.10
      '@types/react-dom': 19.0.4(@types/react@19.0.10)

  '@radix-ui/rect@1.1.0': {}

  '@redis/bloom@1.2.0(@redis/client@1.6.0)':
    dependencies:
      '@redis/client': 1.6.0

  '@redis/client@1.6.0':
    dependencies:
      cluster-key-slot: 1.1.2
      generic-pool: 3.9.0
      yallist: 4.0.0

  '@redis/graph@1.1.1(@redis/client@1.6.0)':
    dependencies:
      '@redis/client': 1.6.0

  '@redis/json@1.0.7(@redis/client@1.6.0)':
    dependencies:
      '@redis/client': 1.6.0

  '@redis/search@1.2.0(@redis/client@1.6.0)':
    dependencies:
      '@redis/client': 1.6.0

  '@redis/time-series@1.1.0(@redis/client@1.6.0)':
    dependencies:
      '@redis/client': 1.6.0

  '@remix-run/router@1.22.0': {}

  '@rollup/pluginutils@4.2.1':
    dependencies:
      estree-walker: 2.0.2
      picomatch: 2.3.1

  '@rollup/rollup-android-arm-eabi@4.34.8':
    optional: true

  '@rollup/rollup-android-arm64@4.34.8':
    optional: true

  '@rollup/rollup-darwin-arm64@4.34.8':
    optional: true

  '@rollup/rollup-darwin-x64@4.34.8':
    optional: true

  '@rollup/rollup-freebsd-arm64@4.34.8':
    optional: true

  '@rollup/rollup-freebsd-x64@4.34.8':
    optional: true

  '@rollup/rollup-linux-arm-gnueabihf@4.34.8':
    optional: true

  '@rollup/rollup-linux-arm-musleabihf@4.34.8':
    optional: true

  '@rollup/rollup-linux-arm64-gnu@4.34.8':
    optional: true

  '@rollup/rollup-linux-arm64-musl@4.34.8':
    optional: true

  '@rollup/rollup-linux-loongarch64-gnu@4.34.8':
    optional: true

  '@rollup/rollup-linux-powerpc64le-gnu@4.34.8':
    optional: true

  '@rollup/rollup-linux-riscv64-gnu@4.34.8':
    optional: true

  '@rollup/rollup-linux-s390x-gnu@4.34.8':
    optional: true

  '@rollup/rollup-linux-x64-gnu@4.34.8':
    optional: true

  '@rollup/rollup-linux-x64-musl@4.34.8':
    optional: true

  '@rollup/rollup-win32-arm64-msvc@4.34.8':
    optional: true

  '@rollup/rollup-win32-ia32-msvc@4.34.8':
    optional: true

  '@rollup/rollup-win32-x64-msvc@4.34.8':
    optional: true

  '@sentry-internal/browser-utils@8.55.0':
    dependencies:
      '@sentry/core': 8.55.0

  '@sentry-internal/feedback@8.55.0':
    dependencies:
      '@sentry/core': 8.55.0

  '@sentry-internal/replay-canvas@8.55.0':
    dependencies:
      '@sentry-internal/replay': 8.55.0
      '@sentry/core': 8.55.0

  '@sentry-internal/replay@8.55.0':
    dependencies:
      '@sentry-internal/browser-utils': 8.55.0
      '@sentry/core': 8.55.0

  '@sentry/browser@8.55.0':
    dependencies:
      '@sentry-internal/browser-utils': 8.55.0
      '@sentry-internal/feedback': 8.55.0
      '@sentry-internal/replay': 8.55.0
      '@sentry-internal/replay-canvas': 8.55.0
      '@sentry/core': 8.55.0

  '@sentry/core@8.55.0': {}

  '@sinclair/typebox@0.25.24': {}

  '@sinclair/typebox@0.27.8': {}

  '@supabase/auth-js@2.67.3':
    dependencies:
      '@supabase/node-fetch': 2.6.15

  '@supabase/functions-js@2.4.4':
    dependencies:
      '@supabase/node-fetch': 2.6.15

  '@supabase/node-fetch@2.6.15':
    dependencies:
      whatwg-url: 5.0.0

  '@supabase/postgrest-js@1.18.1':
    dependencies:
      '@supabase/node-fetch': 2.6.15

  '@supabase/realtime-js@2.11.2':
    dependencies:
      '@supabase/node-fetch': 2.6.15
      '@types/phoenix': 1.6.6
      '@types/ws': 8.5.14
      ws: 8.18.0
    transitivePeerDependencies:
      - bufferutil
      - utf-8-validate

  '@supabase/storage-js@2.7.1':
    dependencies:
      '@supabase/node-fetch': 2.6.15

  '@supabase/supabase-js@2.48.1':
    dependencies:
      '@supabase/auth-js': 2.67.3
      '@supabase/functions-js': 2.4.4
      '@supabase/node-fetch': 2.6.15
      '@supabase/postgrest-js': 1.18.1
      '@supabase/realtime-js': 2.11.2
      '@supabase/storage-js': 2.7.1
    transitivePeerDependencies:
      - bufferutil
      - utf-8-validate

  '@tailwindcss/forms@0.5.10(tailwindcss@3.4.17(ts-node@10.9.1(@types/node@22.13.4)(typescript@5.7.3)))':
    dependencies:
      mini-svg-data-uri: 1.4.4
      tailwindcss: 3.4.17(ts-node@10.9.1(@types/node@22.13.4)(typescript@5.7.3))

  '@tailwindcss/typography@0.5.16(tailwindcss@3.4.17(ts-node@10.9.1(@types/node@22.13.4)(typescript@5.7.3)))':
    dependencies:
      lodash.castarray: 4.4.0
      lodash.isplainobject: 4.0.6
      lodash.merge: 4.6.2
      postcss-selector-parser: 6.0.10
      tailwindcss: 3.4.17(ts-node@10.9.1(@types/node@22.13.4)(typescript@5.7.3))

  '@tanstack/query-core@5.66.4': {}

  '@tanstack/query-devtools@5.65.0': {}

  '@tanstack/react-query-devtools@5.66.5(@tanstack/react-query@5.66.5(react@19.0.0))(react@19.0.0)':
    dependencies:
      '@tanstack/query-devtools': 5.65.0
      '@tanstack/react-query': 5.66.5(react@19.0.0)
      react: 19.0.0

  '@tanstack/react-query@5.66.5(react@19.0.0)':
    dependencies:
      '@tanstack/query-core': 5.66.4
      react: 19.0.0

  '@tensorflow/tfjs-backend-cpu@4.22.0(@tensorflow/tfjs-core@4.22.0(encoding@0.1.13))':
    dependencies:
      '@tensorflow/tfjs-core': 4.22.0(encoding@0.1.13)
      '@types/seedrandom': 2.4.34
      seedrandom: 3.0.5

  '@tensorflow/tfjs-backend-webgl@4.22.0(@tensorflow/tfjs-core@4.22.0(encoding@0.1.13))':
    dependencies:
      '@tensorflow/tfjs-backend-cpu': 4.22.0(@tensorflow/tfjs-core@4.22.0(encoding@0.1.13))
      '@tensorflow/tfjs-core': 4.22.0(encoding@0.1.13)
      '@types/offscreencanvas': 2019.3.0
      '@types/seedrandom': 2.4.34
      seedrandom: 3.0.5

  '@tensorflow/tfjs-converter@4.22.0(@tensorflow/tfjs-core@4.22.0(encoding@0.1.13))':
    dependencies:
      '@tensorflow/tfjs-core': 4.22.0(encoding@0.1.13)

  '@tensorflow/tfjs-core@4.22.0(encoding@0.1.13)':
    dependencies:
      '@types/long': 4.0.2
      '@types/offscreencanvas': 2019.7.3
      '@types/seedrandom': 2.4.34
      '@webgpu/types': 0.1.38
      long: 4.0.0
      node-fetch: 2.6.13(encoding@0.1.13)
      seedrandom: 3.0.5
    transitivePeerDependencies:
      - encoding

  '@tensorflow/tfjs-data@4.22.0(@tensorflow/tfjs-core@4.22.0(encoding@0.1.13))(encoding@0.1.13)(seedrandom@3.0.5)':
    dependencies:
      '@tensorflow/tfjs-core': 4.22.0(encoding@0.1.13)
      '@types/node-fetch': 2.6.12
      node-fetch: 2.6.13(encoding@0.1.13)
      seedrandom: 3.0.5
      string_decoder: 1.3.0
    transitivePeerDependencies:
      - encoding

  '@tensorflow/tfjs-layers@4.22.0(@tensorflow/tfjs-core@4.22.0(encoding@0.1.13))':
    dependencies:
      '@tensorflow/tfjs-core': 4.22.0(encoding@0.1.13)

  '@tensorflow/tfjs-node@4.22.0(encoding@0.1.13)(seedrandom@3.0.5)':
    dependencies:
      '@mapbox/node-pre-gyp': 1.0.9(encoding@0.1.13)
      '@tensorflow/tfjs': 4.22.0(encoding@0.1.13)(seedrandom@3.0.5)
      adm-zip: 0.5.16
      google-protobuf: 3.21.4
      https-proxy-agent: 2.2.4
      progress: 2.0.3
      rimraf: 2.7.1
      tar: 7.4.3
    transitivePeerDependencies:
      - encoding
      - seedrandom
      - supports-color

  '@tensorflow/tfjs@4.22.0(encoding@0.1.13)(seedrandom@3.0.5)':
    dependencies:
      '@tensorflow/tfjs-backend-cpu': 4.22.0(@tensorflow/tfjs-core@4.22.0(encoding@0.1.13))
      '@tensorflow/tfjs-backend-webgl': 4.22.0(@tensorflow/tfjs-core@4.22.0(encoding@0.1.13))
      '@tensorflow/tfjs-converter': 4.22.0(@tensorflow/tfjs-core@4.22.0(encoding@0.1.13))
      '@tensorflow/tfjs-core': 4.22.0(encoding@0.1.13)
      '@tensorflow/tfjs-data': 4.22.0(@tensorflow/tfjs-core@4.22.0(encoding@0.1.13))(encoding@0.1.13)(seedrandom@3.0.5)
      '@tensorflow/tfjs-layers': 4.22.0(@tensorflow/tfjs-core@4.22.0(encoding@0.1.13))
      argparse: 1.0.10
      chalk: 4.1.2
      core-js: 3.29.1
      regenerator-runtime: 0.13.11
      yargs: 16.2.0
    transitivePeerDependencies:
      - encoding
      - seedrandom

  '@testing-library/dom@10.4.0':
    dependencies:
      '@babel/code-frame': 7.26.2
      '@babel/runtime': 7.26.0
      '@types/aria-query': 5.0.4
      aria-query: 5.3.0
      chalk: 4.1.2
      dom-accessibility-api: 0.5.16
      lz-string: 1.5.0
      pretty-format: 27.5.1

  '@testing-library/dom@9.3.4':
    dependencies:
      '@babel/code-frame': 7.26.2
      '@babel/runtime': 7.26.0
      '@types/aria-query': 5.0.4
      aria-query: 5.1.3
      chalk: 4.1.2
      dom-accessibility-api: 0.5.16
      lz-string: 1.5.0
      pretty-format: 27.5.1

  '@testing-library/jest-dom@6.6.3':
    dependencies:
      '@adobe/css-tools': 4.4.1
      aria-query: 5.3.2
      chalk: 3.0.0
      css.escape: 1.5.1
      dom-accessibility-api: 0.6.3
      lodash: 4.17.21
      redent: 3.0.0

  '@testing-library/react@14.3.1(@types/react@19.0.10)(react-dom@19.0.0(react@19.0.0))(react@19.0.0)':
    dependencies:
      '@babel/runtime': 7.26.0
      '@testing-library/dom': 9.3.4
      '@types/react-dom': 19.0.4(@types/react@19.0.10)
      react: 19.0.0
      react-dom: 19.0.0(react@19.0.0)
    transitivePeerDependencies:
      - '@types/react'

  '@testing-library/user-event@14.6.1(@testing-library/dom@10.4.0)':
    dependencies:
      '@testing-library/dom': 10.4.0

<<<<<<< HEAD
  '@toolhouseai/sdk@1.1.5(encoding@0.1.13)(react@18.3.1)(sswr@2.1.0(svelte@5.16.0))(svelte@5.16.0)(vue@3.5.13(typescript@5.3.3))':
    dependencies:
      '@anthropic-ai/sdk': 0.27.3(encoding@0.1.13)
      ai: 3.4.33(openai@4.77.0(encoding@0.1.13)(zod@3.24.1))(react@18.3.1)(sswr@2.1.0(svelte@5.16.0))(svelte@5.16.0)(vue@3.5.13(typescript@5.3.3))(zod@3.24.1)
      openai: 4.77.0(encoding@0.1.13)(zod@3.24.1)
      zod: 3.24.1
=======
  '@toolhouseai/sdk@1.0.4(debug@4.4.0)(encoding@0.1.13)(react@19.0.0)(sswr@2.1.0(svelte@5.16.0))(svelte@5.16.0)(vue@3.5.13(typescript@5.7.3))':
    dependencies:
      '@anthropic-ai/sdk': 0.27.3(encoding@0.1.13)
      ai: 3.4.33(openai@4.77.0(encoding@0.1.13)(zod@3.24.2))(react@19.0.0)(sswr@2.1.0(svelte@5.16.0))(svelte@5.16.0)(vue@3.5.13(typescript@5.7.3))(zod@3.24.2)
      axios: 1.7.9(debug@4.4.0)
      openai: 4.77.0(encoding@0.1.13)(zod@3.24.2)
      zod: 3.24.2
>>>>>>> 252e1e07
    transitivePeerDependencies:
      - encoding
      - react
      - solid-js
      - sswr
      - svelte
      - vue

  '@tootallnate/once@2.0.0': {}

  '@tootallnate/quickjs-emscripten@0.23.0': {}

  '@ts-morph/common@0.11.1':
    dependencies:
      fast-glob: 3.3.2
      minimatch: 3.1.2
      mkdirp: 1.0.4
      path-browserify: 1.0.1

  '@tsconfig/node10@1.0.11': {}

  '@tsconfig/node12@1.0.11': {}

  '@tsconfig/node14@1.0.3': {}

  '@tsconfig/node16@1.0.4': {}

  '@tweenjs/tween.js@23.1.3': {}

  '@types/aria-query@5.0.4': {}

  '@types/axios@0.14.4(debug@4.4.0)':
    dependencies:
      axios: 1.7.9(debug@4.4.0)
    transitivePeerDependencies:
      - debug

  '@types/babel__core@7.20.5':
    dependencies:
      '@babel/parser': 7.26.3
      '@babel/types': 7.26.3
      '@types/babel__generator': 7.6.8
      '@types/babel__template': 7.4.4
      '@types/babel__traverse': 7.20.6

  '@types/babel__generator@7.6.8':
    dependencies:
      '@babel/types': 7.26.9

  '@types/babel__template@7.4.4':
    dependencies:
      '@babel/parser': 7.26.9
      '@babel/types': 7.26.9

  '@types/babel__traverse@7.20.6':
    dependencies:
      '@babel/types': 7.26.9

  '@types/bluebird@3.5.42': {}

  '@types/body-parser@1.19.5':
    dependencies:
      '@types/connect': 3.4.38
      '@types/node': 22.13.4

  '@types/connect@3.4.38':
    dependencies:
      '@types/node': 22.13.4

  '@types/continuation-local-storage@3.2.7':
    dependencies:
      '@types/node': 22.13.4

  '@types/cookie@0.6.0': {}

  '@types/diff-match-patch@1.0.36': {}

  '@types/dom-speech-recognition@0.0.4': {}

  '@types/dotenv@8.2.3':
    dependencies:
      dotenv: 16.4.7

  '@types/estree@1.0.6': {}

  '@types/express-serve-static-core@5.0.3':
    dependencies:
      '@types/node': 22.13.4
      '@types/qs': 6.9.17
      '@types/range-parser': 1.2.7
      '@types/send': 0.17.4

  '@types/express@5.0.0':
    dependencies:
      '@types/body-parser': 1.19.5
      '@types/express-serve-static-core': 5.0.3
      '@types/qs': 6.9.17
      '@types/serve-static': 1.15.7

  '@types/history@4.7.11': {}

  '@types/http-errors@2.0.4': {}

  '@types/http-proxy@1.17.15':
    dependencies:
      '@types/node': 22.13.4

  '@types/ioredis@5.0.0':
    dependencies:
      ioredis: 5.4.2
    transitivePeerDependencies:
      - supports-color

  '@types/istanbul-lib-coverage@2.0.6': {}

  '@types/istanbul-lib-report@3.0.3':
    dependencies:
      '@types/istanbul-lib-coverage': 2.0.6

  '@types/istanbul-reports@3.0.4':
    dependencies:
      '@types/istanbul-lib-report': 3.0.3

  '@types/jest@29.5.14':
    dependencies:
      expect: 29.7.0
      pretty-format: 29.7.0

  '@types/json-schema@7.0.15': {}

  '@types/lodash@4.17.13': {}

  '@types/long@4.0.2': {}

  '@types/mime@1.3.5': {}

  '@types/mocha@10.0.10': {}

  '@types/node-fetch@2.6.12':
    dependencies:
      '@types/node': 22.13.4
      form-data: 4.0.1

  '@types/node@16.18.11': {}

  '@types/node@18.19.76':
    dependencies:
      undici-types: 5.26.5

  '@types/node@22.13.4':
    dependencies:
      undici-types: 6.20.0

  '@types/normalize-package-data@2.4.4': {}

  '@types/offscreencanvas@2019.3.0': {}

  '@types/offscreencanvas@2019.7.3': {}

  '@types/pg@8.11.10':
    dependencies:
      '@types/node': 22.13.4
      pg-protocol: 1.7.0
      pg-types: 4.0.2

  '@types/phoenix@1.6.6': {}

  '@types/puppeteer@7.0.4(typescript@5.7.3)':
    dependencies:
      puppeteer: 23.11.1(typescript@5.7.3)
    transitivePeerDependencies:
      - bufferutil
      - supports-color
      - typescript
      - utf-8-validate

  '@types/qs@6.9.17': {}

  '@types/range-parser@1.2.7': {}

  '@types/react-dom@19.0.4(@types/react@19.0.10)':
    dependencies:
      '@types/react': 19.0.10

  '@types/react-router-dom@5.3.3':
    dependencies:
      '@types/history': 4.7.11
      '@types/react': 19.0.10
      '@types/react-router': 5.1.20

  '@types/react-router@5.1.20':
    dependencies:
      '@types/history': 4.7.11
      '@types/react': 19.0.10

  '@types/react@19.0.10':
    dependencies:
      csstype: 3.1.3

  '@types/seedrandom@2.4.34': {}

  '@types/send@0.17.4':
    dependencies:
      '@types/mime': 1.3.5
      '@types/node': 22.13.4

  '@types/sequelize@4.28.20':
    dependencies:
      '@types/bluebird': 3.5.42
      '@types/continuation-local-storage': 3.2.7
      '@types/lodash': 4.17.13
      '@types/validator': 13.12.2

  '@types/serve-static@1.15.7':
    dependencies:
      '@types/http-errors': 2.0.4
      '@types/node': 22.13.4
      '@types/send': 0.17.4

  '@types/stack-utils@2.0.3': {}

  '@types/stats.js@0.17.3': {}

  '@types/statuses@2.0.5': {}

  '@types/three@0.173.0':
    dependencies:
      '@tweenjs/tween.js': 23.1.3
      '@types/stats.js': 0.17.3
      '@types/webxr': 0.5.20
      '@webgpu/types': 0.1.38
      fflate: 0.8.2
      meshoptimizer: 0.18.1

  '@types/tough-cookie@4.0.5': {}

  '@types/triple-beam@1.3.5': {}

  '@types/uuid@10.0.0': {}

  '@types/validator@13.12.2': {}

  '@types/web@0.0.203': {}

  '@types/webxr@0.5.20': {}

  '@types/ws@8.5.14':
    dependencies:
      '@types/node': 22.13.4

  '@types/yargs-parser@21.0.3': {}

  '@types/yargs@17.0.33':
    dependencies:
      '@types/yargs-parser': 21.0.3

  '@types/yauzl@2.10.3':
    dependencies:
      '@types/node': 22.13.4
    optional: true

  '@typescript-eslint/eslint-plugin@8.24.1(@typescript-eslint/parser@8.24.1(eslint@9.20.1(jiti@1.21.7))(typescript@5.7.3))(eslint@9.20.1(jiti@1.21.7))(typescript@5.7.3)':
    dependencies:
      '@eslint-community/regexpp': 4.12.1
      '@typescript-eslint/parser': 8.24.1(eslint@9.20.1(jiti@1.21.7))(typescript@5.7.3)
      '@typescript-eslint/scope-manager': 8.24.1
      '@typescript-eslint/type-utils': 8.24.1(eslint@9.20.1(jiti@1.21.7))(typescript@5.7.3)
      '@typescript-eslint/utils': 8.24.1(eslint@9.20.1(jiti@1.21.7))(typescript@5.7.3)
      '@typescript-eslint/visitor-keys': 8.24.1
      eslint: 9.20.1(jiti@1.21.7)
      graphemer: 1.4.0
      ignore: 5.3.2
      natural-compare: 1.4.0
      ts-api-utils: 2.0.1(typescript@5.7.3)
      typescript: 5.7.3
    transitivePeerDependencies:
      - supports-color

  '@typescript-eslint/parser@8.24.1(eslint@9.20.1(jiti@1.21.7))(typescript@5.7.3)':
    dependencies:
      '@typescript-eslint/scope-manager': 8.24.1
      '@typescript-eslint/types': 8.24.1
      '@typescript-eslint/typescript-estree': 8.24.1(typescript@5.7.3)
      '@typescript-eslint/visitor-keys': 8.24.1
      debug: 4.4.0
      eslint: 9.20.1(jiti@1.21.7)
      typescript: 5.7.3
    transitivePeerDependencies:
      - supports-color

  '@typescript-eslint/scope-manager@8.24.1':
    dependencies:
      '@typescript-eslint/types': 8.24.1
      '@typescript-eslint/visitor-keys': 8.24.1

  '@typescript-eslint/type-utils@8.24.1(eslint@9.20.1(jiti@1.21.7))(typescript@5.7.3)':
    dependencies:
      '@typescript-eslint/typescript-estree': 8.24.1(typescript@5.7.3)
      '@typescript-eslint/utils': 8.24.1(eslint@9.20.1(jiti@1.21.7))(typescript@5.7.3)
      debug: 4.4.0
      eslint: 9.20.1(jiti@1.21.7)
      ts-api-utils: 2.0.1(typescript@5.7.3)
      typescript: 5.7.3
    transitivePeerDependencies:
      - supports-color

  '@typescript-eslint/types@8.24.1': {}

  '@typescript-eslint/typescript-estree@8.24.1(typescript@5.7.3)':
    dependencies:
      '@typescript-eslint/types': 8.24.1
      '@typescript-eslint/visitor-keys': 8.24.1
      debug: 4.4.0
      fast-glob: 3.3.2
      is-glob: 4.0.3
      minimatch: 9.0.5
      semver: 7.7.1
      ts-api-utils: 2.0.1(typescript@5.7.3)
      typescript: 5.7.3
    transitivePeerDependencies:
      - supports-color

  '@typescript-eslint/utils@8.24.1(eslint@9.20.1(jiti@1.21.7))(typescript@5.7.3)':
    dependencies:
      '@eslint-community/eslint-utils': 4.4.1(eslint@9.20.1(jiti@1.21.7))
      '@typescript-eslint/scope-manager': 8.24.1
      '@typescript-eslint/types': 8.24.1
      '@typescript-eslint/typescript-estree': 8.24.1(typescript@5.7.3)
      eslint: 9.20.1(jiti@1.21.7)
      typescript: 5.7.3
    transitivePeerDependencies:
      - supports-color

  '@typescript-eslint/visitor-keys@8.24.1':
    dependencies:
      '@typescript-eslint/types': 8.24.1
      eslint-visitor-keys: 4.2.0

  '@vercel/build-utils@8.8.0': {}

  '@vercel/error-utils@2.0.3': {}

  '@vercel/fun@1.1.0(encoding@0.1.13)':
    dependencies:
      '@tootallnate/once': 2.0.0
      async-listen: 1.2.0
      debug: 4.1.1
      execa: 3.2.0
      fs-extra: 8.1.0
      generic-pool: 3.4.2
      micro: 9.3.5-canary.3
      ms: 2.1.1
      node-fetch: 2.6.7(encoding@0.1.13)
      path-match: 1.2.4
      promisepipe: 3.0.0
      semver: 7.7.1
      stat-mode: 0.3.0
      stream-to-promise: 2.2.0
      tar: 7.4.3
      tree-kill: 1.2.2
      uid-promise: 1.0.0
      uuid: 3.3.2
      xdg-app-paths: 5.1.0
      yauzl-promise: 2.1.3
    transitivePeerDependencies:
      - encoding
      - supports-color

  '@vercel/gatsby-plugin-vercel-analytics@1.0.11':
    dependencies:
      web-vitals: 0.2.4

  '@vercel/gatsby-plugin-vercel-builder@2.0.61':
    dependencies:
      '@sinclair/typebox': 0.25.24
      '@vercel/build-utils': 8.8.0
      '@vercel/routing-utils': 5.0.0
      esbuild: 0.14.47
      etag: 1.8.1
      fs-extra: 11.1.0

  '@vercel/go@3.2.1': {}

  '@vercel/hydrogen@1.0.9':
    dependencies:
      '@vercel/static-config': 3.0.0
      ts-morph: 12.0.0

  '@vercel/next@4.4.0(encoding@0.1.13)':
    dependencies:
      '@vercel/nft': 0.27.3(encoding@0.1.13)
    transitivePeerDependencies:
      - encoding
      - supports-color

  '@vercel/nft@0.27.3(encoding@0.1.13)':
    dependencies:
      '@mapbox/node-pre-gyp': 1.0.11(encoding@0.1.13)
      '@rollup/pluginutils': 4.2.1
      acorn: 8.14.0
      acorn-import-attributes: 1.9.5(acorn@8.14.0)
      async-sema: 3.1.1
      bindings: 1.5.0
      estree-walker: 2.0.2
      glob: 7.2.3
      graceful-fs: 4.2.11
      micromatch: 4.0.8
      node-gyp-build: 4.8.4
      resolve-from: 5.0.0
    transitivePeerDependencies:
      - encoding
      - supports-color

  '@vercel/node@5.0.0(encoding@0.1.13)':
    dependencies:
      '@edge-runtime/node-utils': 2.3.0
      '@edge-runtime/primitives': 4.1.0
      '@edge-runtime/vm': 3.2.0
      '@types/node': 16.18.11
      '@vercel/build-utils': 8.8.0
      '@vercel/error-utils': 2.0.3
      '@vercel/nft': 0.27.3(encoding@0.1.13)
      '@vercel/static-config': 3.0.0
      async-listen: 3.0.0
      cjs-module-lexer: 1.2.3
      edge-runtime: 2.5.9
      es-module-lexer: 1.4.1
      esbuild: 0.14.47
      etag: 1.8.1
      node-fetch: 2.6.9(encoding@0.1.13)
      path-to-regexp: 8.2.0
      ts-morph: 12.0.0
      ts-node: 10.9.1(@types/node@16.18.11)(typescript@4.9.5)
      typescript: 4.9.5
      undici: 5.28.5
    transitivePeerDependencies:
      - '@swc/core'
      - '@swc/wasm'
      - encoding
      - supports-color

  '@vercel/python@4.5.1': {}

  '@vercel/redwood@2.1.10(encoding@0.1.13)':
    dependencies:
      '@vercel/nft': 0.27.3(encoding@0.1.13)
      '@vercel/routing-utils': 5.0.0
      '@vercel/static-config': 3.0.0
      semver: 7.7.1
      ts-morph: 12.0.0
    transitivePeerDependencies:
      - encoding
      - supports-color

  '@vercel/remix-builder@4.0.0(encoding@0.1.13)':
    dependencies:
      '@vercel/error-utils': 2.0.3
      '@vercel/nft': 0.27.3(encoding@0.1.13)
      '@vercel/static-config': 3.0.0
      ts-morph: 12.0.0
    transitivePeerDependencies:
      - encoding
      - supports-color

  '@vercel/routing-utils@5.0.0':
    dependencies:
      path-to-regexp: 8.2.0
    optionalDependencies:
      ajv: 6.12.6

  '@vercel/ruby@2.1.0': {}

  '@vercel/static-build@2.5.39':
    dependencies:
      '@vercel/gatsby-plugin-vercel-analytics': 1.0.11
      '@vercel/gatsby-plugin-vercel-builder': 2.0.61
      '@vercel/static-config': 3.0.0
      ts-morph: 12.0.0

  '@vercel/static-config@3.0.0':
    dependencies:
      ajv: 8.6.3
      json-schema-to-ts: 1.6.4
      ts-morph: 12.0.0

  '@vitejs/plugin-react@4.3.4(vite@6.1.0(@types/node@22.13.4)(jiti@1.21.7)(tsx@4.19.2)(yaml@2.7.0))':
    dependencies:
      '@babel/core': 7.26.0
      '@babel/plugin-transform-react-jsx-self': 7.25.9(@babel/core@7.26.0)
      '@babel/plugin-transform-react-jsx-source': 7.25.9(@babel/core@7.26.0)
      '@types/babel__core': 7.20.5
      react-refresh: 0.14.2
      vite: 6.1.0(@types/node@22.13.4)(jiti@1.21.7)(tsx@4.19.2)(yaml@2.7.0)
    transitivePeerDependencies:
      - supports-color

  '@vitest/coverage-v8@3.0.5(vitest@3.0.5)':
    dependencies:
      '@ampproject/remapping': 2.3.0
      '@bcoe/v8-coverage': 1.0.2
      debug: 4.4.0
      istanbul-lib-coverage: 3.2.2
      istanbul-lib-report: 3.0.1
      istanbul-lib-source-maps: 5.0.6
      istanbul-reports: 3.1.7
      magic-string: 0.30.17
      magicast: 0.3.5
      std-env: 3.8.0
      test-exclude: 7.0.1
      tinyrainbow: 2.0.0
      vitest: 3.0.5(@edge-runtime/vm@3.2.0)(@types/node@22.13.4)(@vitest/ui@3.0.5)(happy-dom@16.2.6)(jiti@1.21.7)(jsdom@25.0.1)(msw@2.7.0(@types/node@22.13.4)(typescript@5.7.3))(tsx@4.19.2)(yaml@2.7.0)
    transitivePeerDependencies:
      - supports-color

  '@vitest/eslint-plugin@1.1.31(@typescript-eslint/utils@8.24.1(eslint@9.20.1(jiti@1.21.7))(typescript@5.7.3))(eslint@9.20.1(jiti@1.21.7))(typescript@5.7.3)(vitest@3.0.5)':
    dependencies:
      '@typescript-eslint/utils': 8.24.1(eslint@9.20.1(jiti@1.21.7))(typescript@5.7.3)
      eslint: 9.20.1(jiti@1.21.7)
    optionalDependencies:
      typescript: 5.7.3
      vitest: 3.0.5(@edge-runtime/vm@3.2.0)(@types/node@22.13.4)(@vitest/ui@3.0.5)(happy-dom@16.2.6)(jiti@1.21.7)(jsdom@25.0.1)(msw@2.7.0(@types/node@22.13.4)(typescript@5.7.3))(tsx@4.19.2)(yaml@2.7.0)

  '@vitest/expect@3.0.5':
    dependencies:
      '@vitest/spy': 3.0.5
      '@vitest/utils': 3.0.5
      chai: 5.2.0
      tinyrainbow: 2.0.0

  '@vitest/mocker@3.0.5(msw@2.7.0(@types/node@22.13.4)(typescript@5.7.3))(vite@6.1.0(@types/node@22.13.4)(jiti@1.21.7)(tsx@4.19.2)(yaml@2.7.0))':
    dependencies:
      '@vitest/spy': 3.0.5
      estree-walker: 3.0.3
      magic-string: 0.30.17
    optionalDependencies:
      msw: 2.7.0(@types/node@22.13.4)(typescript@5.7.3)
      vite: 6.1.0(@types/node@22.13.4)(jiti@1.21.7)(tsx@4.19.2)(yaml@2.7.0)

  '@vitest/pretty-format@3.0.5':
    dependencies:
      tinyrainbow: 2.0.0

  '@vitest/runner@3.0.5':
    dependencies:
      '@vitest/utils': 3.0.5
      pathe: 2.0.3

  '@vitest/snapshot@3.0.5':
    dependencies:
      '@vitest/pretty-format': 3.0.5
      magic-string: 0.30.17
      pathe: 2.0.3

  '@vitest/spy@3.0.5':
    dependencies:
      tinyspy: 3.0.2

  '@vitest/ui@3.0.5(vitest@3.0.5)':
    dependencies:
      '@vitest/utils': 3.0.5
      fflate: 0.8.2
      flatted: 3.3.2
      pathe: 2.0.3
      sirv: 3.0.0
      tinyglobby: 0.2.10
      tinyrainbow: 2.0.0
      vitest: 3.0.5(@edge-runtime/vm@3.2.0)(@types/node@22.13.4)(@vitest/ui@3.0.5)(happy-dom@16.2.6)(jiti@1.21.7)(jsdom@25.0.1)(msw@2.7.0(@types/node@22.13.4)(typescript@5.7.3))(tsx@4.19.2)(yaml@2.7.0)

  '@vitest/utils@3.0.5':
    dependencies:
      '@vitest/pretty-format': 3.0.5
      loupe: 3.1.3
      tinyrainbow: 2.0.0

  '@vue/compiler-core@3.5.13':
    dependencies:
      '@babel/parser': 7.26.9
      '@vue/shared': 3.5.13
      entities: 4.5.0
      estree-walker: 2.0.2
      source-map-js: 1.2.1

  '@vue/compiler-dom@3.5.13':
    dependencies:
      '@vue/compiler-core': 3.5.13
      '@vue/shared': 3.5.13

  '@vue/compiler-sfc@3.5.13':
    dependencies:
      '@babel/parser': 7.26.9
      '@vue/compiler-core': 3.5.13
      '@vue/compiler-dom': 3.5.13
      '@vue/compiler-ssr': 3.5.13
      '@vue/shared': 3.5.13
      estree-walker: 2.0.2
      magic-string: 0.30.17
      postcss: 8.5.2
      source-map-js: 1.2.1

  '@vue/compiler-ssr@3.5.13':
    dependencies:
      '@vue/compiler-dom': 3.5.13
      '@vue/shared': 3.5.13

  '@vue/reactivity@3.5.13':
    dependencies:
      '@vue/shared': 3.5.13

  '@vue/runtime-core@3.5.13':
    dependencies:
      '@vue/reactivity': 3.5.13
      '@vue/shared': 3.5.13

  '@vue/runtime-dom@3.5.13':
    dependencies:
      '@vue/reactivity': 3.5.13
      '@vue/runtime-core': 3.5.13
      '@vue/shared': 3.5.13
      csstype: 3.1.3

  '@vue/server-renderer@3.5.13(vue@3.5.13(typescript@5.7.3))':
    dependencies:
      '@vue/compiler-ssr': 3.5.13
      '@vue/shared': 3.5.13
      vue: 3.5.13(typescript@5.7.3)

  '@vue/shared@3.5.13': {}

  '@webgpu/types@0.1.38': {}

  '@xenova/transformers@2.17.2':
    dependencies:
      '@huggingface/jinja': 0.2.2
      onnxruntime-web: 1.14.0
      sharp: 0.32.6
    optionalDependencies:
      onnxruntime-node: 1.14.0

  abbrev@1.1.1: {}

  abort-controller@3.0.0:
    dependencies:
      event-target-shim: 5.0.1

  accepts@1.3.8:
    dependencies:
      mime-types: 2.1.35
      negotiator: 0.6.3

  acorn-import-attributes@1.9.5(acorn@8.14.0):
    dependencies:
      acorn: 8.14.0

  acorn-jsx@5.3.2(acorn@8.14.0):
    dependencies:
      acorn: 8.14.0

  acorn-typescript@1.4.13(acorn@8.14.0):
    dependencies:
      acorn: 8.14.0

  acorn-walk@8.3.4:
    dependencies:
      acorn: 8.14.0

  acorn@8.14.0: {}

  adm-zip@0.5.16: {}

  agent-base@4.3.0:
    dependencies:
      es6-promisify: 5.0.0

  agent-base@6.0.2:
    dependencies:
      debug: 4.4.0
    transitivePeerDependencies:
      - supports-color

  agent-base@7.1.3: {}

  agentkeepalive@4.6.0:
    dependencies:
      humanize-ms: 1.2.1

  ai@3.4.33(openai@4.77.0(encoding@0.1.13)(zod@3.24.2))(react@19.0.0)(sswr@2.1.0(svelte@5.16.0))(svelte@5.16.0)(vue@3.5.13(typescript@5.7.3))(zod@3.24.2):
    dependencies:
      '@ai-sdk/provider': 0.0.26
      '@ai-sdk/provider-utils': 1.0.22(zod@3.24.2)
      '@ai-sdk/react': 0.0.70(react@19.0.0)(zod@3.24.2)
      '@ai-sdk/solid': 0.0.54(zod@3.24.2)
      '@ai-sdk/svelte': 0.0.57(svelte@5.16.0)(zod@3.24.2)
      '@ai-sdk/ui-utils': 0.0.50(zod@3.24.2)
      '@ai-sdk/vue': 0.0.59(vue@3.5.13(typescript@5.7.3))(zod@3.24.2)
      '@opentelemetry/api': 1.9.0
      eventsource-parser: 1.1.2
      json-schema: 0.4.0
      jsondiffpatch: 0.6.0
      secure-json-parse: 2.7.0
      zod-to-json-schema: 3.24.1(zod@3.24.2)
    optionalDependencies:
      openai: 4.77.0(encoding@0.1.13)(zod@3.24.2)
      react: 19.0.0
      sswr: 2.1.0(svelte@5.16.0)
      svelte: 5.16.0
      zod: 3.24.2
    transitivePeerDependencies:
      - solid-js
      - vue

  ajv@6.12.6:
    dependencies:
      fast-deep-equal: 3.1.3
      fast-json-stable-stringify: 2.1.0
      json-schema-traverse: 0.4.1
      uri-js: 4.4.1

  ajv@8.6.3:
    dependencies:
      fast-deep-equal: 3.1.3
      json-schema-traverse: 1.0.0
      require-from-string: 2.0.2
      uri-js: 4.4.1

  ansi-escapes@4.3.2:
    dependencies:
      type-fest: 0.21.3

  ansi-escapes@7.0.0:
    dependencies:
      environment: 1.1.0

  ansi-regex@5.0.1: {}

  ansi-regex@6.1.0: {}

  ansi-styles@4.3.0:
    dependencies:
      color-convert: 2.0.1

  ansi-styles@5.2.0: {}

  ansi-styles@6.2.1: {}

  any-promise@1.3.0: {}

  anymatch@3.1.3:
    dependencies:
      normalize-path: 3.0.0
      picomatch: 2.3.1

  aproba@2.0.0: {}

  are-we-there-yet@2.0.0:
    dependencies:
      delegates: 1.0.0
      readable-stream: 3.6.2

  arg@4.1.0: {}

  arg@4.1.3: {}

  arg@5.0.2: {}

  argparse@1.0.10:
    dependencies:
      sprintf-js: 1.0.3

  argparse@2.0.1: {}

  aria-hidden@1.2.4:
    dependencies:
      tslib: 2.8.1

  aria-query@5.1.3:
    dependencies:
      deep-equal: 2.2.3

  aria-query@5.3.0:
    dependencies:
      dequal: 2.0.3

  aria-query@5.3.2: {}

  array-buffer-byte-length@1.0.2:
    dependencies:
      call-bound: 1.0.3
      is-array-buffer: 3.0.5

  array-flatten@1.1.1: {}

  assertion-error@2.0.1: {}

  ast-types@0.13.4:
    dependencies:
      tslib: 2.8.1

  async-listen@1.2.0: {}

  async-listen@3.0.0: {}

  async-listen@3.0.1: {}

  async-mutex@0.5.0:
    dependencies:
      tslib: 2.8.1

  async-sema@3.1.1: {}

  async@3.2.6: {}

  asynckit@0.4.0: {}

  autoprefixer@10.4.20(postcss@8.5.2):
    dependencies:
      browserslist: 4.24.3
      caniuse-lite: 1.0.30001690
      fraction.js: 4.3.7
      normalize-range: 0.1.2
      picocolors: 1.1.1
      postcss: 8.5.2
      postcss-value-parser: 4.2.0

  available-typed-arrays@1.0.7:
    dependencies:
      possible-typed-array-names: 1.0.0

  axios@1.7.9(debug@4.4.0):
    dependencies:
      follow-redirects: 1.15.9(debug@4.4.0)
      form-data: 4.0.1
      proxy-from-env: 1.1.0
    transitivePeerDependencies:
      - debug

  axobject-query@4.1.0: {}

  b4a@1.6.7: {}

  balanced-match@1.0.2: {}

  bare-events@2.5.0:
    optional: true

  bare-fs@2.3.5:
    dependencies:
      bare-events: 2.5.0
      bare-path: 2.1.3
      bare-stream: 2.6.1
    optional: true

  bare-os@2.4.4:
    optional: true

  bare-path@2.1.3:
    dependencies:
      bare-os: 2.4.4
    optional: true

  bare-stream@2.6.1:
    dependencies:
      streamx: 2.21.1
    optional: true

  base64-js@1.5.1: {}

  basic-ftp@5.0.5: {}

  before-after-hook@3.0.2: {}

  binary-extensions@2.3.0: {}

  bindings@1.5.0:
    dependencies:
      file-uri-to-path: 1.0.0

  bintrees@1.0.2: {}

  bl@4.1.0:
    dependencies:
      buffer: 5.7.1
      inherits: 2.0.4
      readable-stream: 3.6.2

  body-parser@1.20.3:
    dependencies:
      bytes: 3.1.2
      content-type: 1.0.5
      debug: 2.6.9
      depd: 2.0.0
      destroy: 1.2.0
      http-errors: 2.0.0
      iconv-lite: 0.4.24
      on-finished: 2.4.1
      qs: 6.13.0
      raw-body: 2.5.2
      type-is: 1.6.18
      unpipe: 1.0.0
    transitivePeerDependencies:
      - supports-color

  brace-expansion@1.1.11:
    dependencies:
      balanced-match: 1.0.2
      concat-map: 0.0.1

  brace-expansion@2.0.1:
    dependencies:
      balanced-match: 1.0.2

  braces@3.0.3:
    dependencies:
      fill-range: 7.1.1

  browserslist@4.24.3:
    dependencies:
      caniuse-lite: 1.0.30001690
      electron-to-chromium: 1.5.76
      node-releases: 2.0.19
      update-browserslist-db: 1.1.1(browserslist@4.24.3)

  buffer-crc32@0.2.13: {}

  buffer@5.7.1:
    dependencies:
      base64-js: 1.5.1
      ieee754: 1.2.1

  bytes@3.1.0: {}

  bytes@3.1.2: {}

  cac@6.7.14: {}

  call-bind-apply-helpers@1.0.1:
    dependencies:
      es-errors: 1.3.0
      function-bind: 1.1.2

  call-bind@1.0.8:
    dependencies:
      call-bind-apply-helpers: 1.0.1
      es-define-property: 1.0.1
      get-intrinsic: 1.2.6
      set-function-length: 1.2.2

  call-bound@1.0.3:
    dependencies:
      call-bind-apply-helpers: 1.0.1
      get-intrinsic: 1.2.6

  callsites@3.1.0: {}

  camelcase-css@2.0.1: {}

  caniuse-lite@1.0.30001690: {}

  chai@5.2.0:
    dependencies:
      assertion-error: 2.0.1
      check-error: 2.1.1
      deep-eql: 5.0.2
      loupe: 3.1.3
      pathval: 2.0.0

  chalk@3.0.0:
    dependencies:
      ansi-styles: 4.3.0
      supports-color: 7.2.0

  chalk@4.1.2:
    dependencies:
      ansi-styles: 4.3.0
      supports-color: 7.2.0

  chalk@5.4.1: {}

  chart.js@4.4.7:
    dependencies:
      '@kurkle/color': 0.3.4

  check-error@2.1.1: {}

  chokidar@3.6.0:
    dependencies:
      anymatch: 3.1.3
      braces: 3.0.3
      glob-parent: 5.1.2
      is-binary-path: 2.1.0
      is-glob: 4.0.3
      normalize-path: 3.0.0
      readdirp: 3.6.0
    optionalDependencies:
      fsevents: 2.3.3

  chokidar@4.0.0:
    dependencies:
      readdirp: 4.0.2

  chownr@1.1.4: {}

  chownr@3.0.0: {}

  chromium-bidi@0.11.0(devtools-protocol@0.0.1367902):
    dependencies:
      devtools-protocol: 0.0.1367902
      mitt: 3.0.1
      zod: 3.23.8

  ci-info@3.9.0: {}

  cjs-module-lexer@1.2.3: {}

  class-variance-authority@0.7.1:
    dependencies:
      clsx: 2.1.1

  cli-cursor@5.0.0:
    dependencies:
      restore-cursor: 5.1.0

  cli-spinners@2.9.2: {}

  cli-truncate@4.0.0:
    dependencies:
      slice-ansi: 5.0.0
      string-width: 7.2.0

  cli-width@4.1.0: {}

  cliui@7.0.4:
    dependencies:
      string-width: 4.2.3
      strip-ansi: 6.0.1
      wrap-ansi: 7.0.0

  cliui@8.0.1:
    dependencies:
      string-width: 4.2.3
      strip-ansi: 6.0.1
      wrap-ansi: 7.0.0

  clsx@2.1.1: {}

  cluster-key-slot@1.1.2: {}

  code-block-writer@10.1.1: {}

  color-convert@1.9.3:
    dependencies:
      color-name: 1.1.3

  color-convert@2.0.1:
    dependencies:
      color-name: 1.1.4

  color-name@1.1.3: {}

  color-name@1.1.4: {}

  color-string@1.9.1:
    dependencies:
      color-name: 1.1.4
      simple-swizzle: 0.2.2

  color-support@1.1.3: {}

  color@3.2.1:
    dependencies:
      color-convert: 1.9.3
      color-string: 1.9.1

  color@4.2.3:
    dependencies:
      color-convert: 2.0.1
      color-string: 1.9.1

  colorette@2.0.20: {}

  colorspace@1.1.4:
    dependencies:
      color: 3.2.1
      text-hex: 1.0.0

  combined-stream@1.0.8:
    dependencies:
      delayed-stream: 1.0.0

  commander@13.1.0: {}

  commander@4.1.1: {}

  concat-map@0.0.1: {}

  concurrently@9.1.2:
    dependencies:
      chalk: 4.1.2
      lodash: 4.17.21
      rxjs: 7.8.1
      shell-quote: 1.8.2
      supports-color: 8.1.1
      tree-kill: 1.2.2
      yargs: 17.7.2

  console-control-strings@1.1.0: {}

  content-disposition@0.5.4:
    dependencies:
      safe-buffer: 5.2.1

  content-type@1.0.4: {}

  content-type@1.0.5: {}

  convert-hrtime@3.0.0: {}

  convert-source-map@2.0.0: {}

  cookie-signature@1.0.6: {}

  cookie@0.7.1: {}

  cookie@0.7.2: {}

  cookie@1.0.2: {}

  core-js@3.29.1: {}

  cosmiconfig@9.0.0(typescript@5.7.3):
    dependencies:
      env-paths: 2.2.1
      import-fresh: 3.3.0
      js-yaml: 4.1.0
      parse-json: 5.2.0
    optionalDependencies:
      typescript: 5.7.3

  create-require@1.1.1: {}

  cross-fetch@4.1.0(encoding@0.1.13):
    dependencies:
      node-fetch: 2.7.0(encoding@0.1.13)
    transitivePeerDependencies:
      - encoding

  cross-spawn@7.0.6:
    dependencies:
      path-key: 3.1.1
      shebang-command: 2.0.0
      which: 2.0.2

  css.escape@1.5.1: {}

  cssesc@3.0.0: {}

  cssstyle@4.1.0:
    dependencies:
      rrweb-cssom: 0.7.1

  csstype@3.1.3: {}

  data-uri-to-buffer@4.0.1: {}

  data-uri-to-buffer@6.0.2: {}

  data-urls@5.0.0:
    dependencies:
      whatwg-mimetype: 4.0.0
      whatwg-url: 14.1.0

  date-fns@4.1.0: {}

  debug@2.6.9:
    dependencies:
      ms: 2.0.0

  debug@3.2.7:
    dependencies:
      ms: 2.1.3

  debug@4.1.1:
    dependencies:
      ms: 2.1.3

  debug@4.4.0:
    dependencies:
      ms: 2.1.3

  decimal.js@10.4.3: {}

  decompress-response@6.0.0:
    dependencies:
      mimic-response: 3.1.0

  deep-eql@5.0.2: {}

  deep-equal@2.2.3:
    dependencies:
      array-buffer-byte-length: 1.0.2
      call-bind: 1.0.8
      es-get-iterator: 1.1.3
      get-intrinsic: 1.2.6
      is-arguments: 1.2.0
      is-array-buffer: 3.0.5
      is-date-object: 1.1.0
      is-regex: 1.2.1
      is-shared-array-buffer: 1.0.4
      isarray: 2.0.5
      object-is: 1.1.6
      object-keys: 1.1.1
      object.assign: 4.1.7
      regexp.prototype.flags: 1.5.3
      side-channel: 1.1.0
      which-boxed-primitive: 1.1.1
      which-collection: 1.0.2
      which-typed-array: 1.1.18

  deep-extend@0.6.0: {}

  deep-is@0.1.4: {}

  define-data-property@1.1.4:
    dependencies:
      es-define-property: 1.0.1
      es-errors: 1.3.0
      gopd: 1.2.0

  define-lazy-prop@2.0.0: {}

  define-properties@1.2.1:
    dependencies:
      define-data-property: 1.1.4
      has-property-descriptors: 1.0.2
      object-keys: 1.1.1

  degenerator@5.0.1:
    dependencies:
      ast-types: 0.13.4
      escodegen: 2.1.0
      esprima: 4.0.1

  delayed-stream@1.0.0: {}

  delegates@1.0.0: {}

  denque@2.1.0: {}

  depd@1.1.2: {}

  depd@2.0.0: {}

  dequal@2.0.3: {}

  destroy@1.2.0: {}

  detect-libc@2.0.3: {}

  detect-node-es@1.1.0: {}

  devtools-protocol@0.0.1367902: {}

  didyoumean@1.2.2: {}

  diff-match-patch@1.0.5: {}

  diff-sequences@29.6.3: {}

  diff@4.0.2: {}

  dlv@1.1.3: {}

  dom-accessibility-api@0.5.16: {}

  dom-accessibility-api@0.6.3: {}

  dotenv@16.4.7: {}

  dunder-proto@1.0.1:
    dependencies:
      call-bind-apply-helpers: 1.0.1
      es-errors: 1.3.0
      gopd: 1.2.0

  eastasianwidth@0.2.0: {}

  edge-runtime@2.5.9:
    dependencies:
      '@edge-runtime/format': 2.2.1
      '@edge-runtime/ponyfill': 2.4.2
      '@edge-runtime/vm': 3.2.0
      async-listen: 3.0.1
      mri: 1.2.0
      picocolors: 1.0.0
      pretty-ms: 7.0.1
      signal-exit: 4.0.2
      time-span: 4.0.0

  ee-first@1.1.1: {}

  electron-to-chromium@1.5.76: {}

  emoji-regex@10.4.0: {}

  emoji-regex@8.0.0: {}

  emoji-regex@9.2.2: {}

  enabled@2.0.0: {}

  encodeurl@1.0.2: {}

  encodeurl@2.0.0: {}

  encoding@0.1.13:
    dependencies:
      iconv-lite: 0.6.3
    optional: true

  end-of-stream@1.1.0:
    dependencies:
      once: 1.3.3

  end-of-stream@1.4.4:
    dependencies:
      once: 1.4.0

  entities@4.5.0: {}

  env-paths@2.2.1: {}

  environment@1.1.0: {}

  error-ex@1.3.2:
    dependencies:
      is-arrayish: 0.2.1

  es-define-property@1.0.1: {}

  es-errors@1.3.0: {}

  es-get-iterator@1.1.3:
    dependencies:
      call-bind: 1.0.8
      get-intrinsic: 1.2.6
      has-symbols: 1.1.0
      is-arguments: 1.2.0
      is-map: 2.0.3
      is-set: 2.0.3
      is-string: 1.1.1
      isarray: 2.0.5
      stop-iteration-iterator: 1.1.0

  es-module-lexer@1.4.1: {}

  es-module-lexer@1.6.0: {}

  es-object-atoms@1.0.0:
    dependencies:
      es-errors: 1.3.0

  es6-promise@4.2.8: {}

  es6-promisify@5.0.0:
    dependencies:
      es6-promise: 4.2.8

  esbuild-android-64@0.14.47:
    optional: true

  esbuild-android-arm64@0.14.47:
    optional: true

  esbuild-darwin-64@0.14.47:
    optional: true

  esbuild-darwin-arm64@0.14.47:
    optional: true

  esbuild-freebsd-64@0.14.47:
    optional: true

  esbuild-freebsd-arm64@0.14.47:
    optional: true

  esbuild-linux-32@0.14.47:
    optional: true

  esbuild-linux-64@0.14.47:
    optional: true

  esbuild-linux-arm64@0.14.47:
    optional: true

  esbuild-linux-arm@0.14.47:
    optional: true

  esbuild-linux-mips64le@0.14.47:
    optional: true

  esbuild-linux-ppc64le@0.14.47:
    optional: true

  esbuild-linux-riscv64@0.14.47:
    optional: true

  esbuild-linux-s390x@0.14.47:
    optional: true

  esbuild-netbsd-64@0.14.47:
    optional: true

  esbuild-openbsd-64@0.14.47:
    optional: true

  esbuild-sunos-64@0.14.47:
    optional: true

  esbuild-windows-32@0.14.47:
    optional: true

  esbuild-windows-64@0.14.47:
    optional: true

  esbuild-windows-arm64@0.14.47:
    optional: true

  esbuild@0.14.47:
    optionalDependencies:
      esbuild-android-64: 0.14.47
      esbuild-android-arm64: 0.14.47
      esbuild-darwin-64: 0.14.47
      esbuild-darwin-arm64: 0.14.47
      esbuild-freebsd-64: 0.14.47
      esbuild-freebsd-arm64: 0.14.47
      esbuild-linux-32: 0.14.47
      esbuild-linux-64: 0.14.47
      esbuild-linux-arm: 0.14.47
      esbuild-linux-arm64: 0.14.47
      esbuild-linux-mips64le: 0.14.47
      esbuild-linux-ppc64le: 0.14.47
      esbuild-linux-riscv64: 0.14.47
      esbuild-linux-s390x: 0.14.47
      esbuild-netbsd-64: 0.14.47
      esbuild-openbsd-64: 0.14.47
      esbuild-sunos-64: 0.14.47
      esbuild-windows-32: 0.14.47
      esbuild-windows-64: 0.14.47
      esbuild-windows-arm64: 0.14.47

  esbuild@0.23.1:
    optionalDependencies:
      '@esbuild/aix-ppc64': 0.23.1
      '@esbuild/android-arm': 0.23.1
      '@esbuild/android-arm64': 0.23.1
      '@esbuild/android-x64': 0.23.1
      '@esbuild/darwin-arm64': 0.23.1
      '@esbuild/darwin-x64': 0.23.1
      '@esbuild/freebsd-arm64': 0.23.1
      '@esbuild/freebsd-x64': 0.23.1
      '@esbuild/linux-arm': 0.23.1
      '@esbuild/linux-arm64': 0.23.1
      '@esbuild/linux-ia32': 0.23.1
      '@esbuild/linux-loong64': 0.23.1
      '@esbuild/linux-mips64el': 0.23.1
      '@esbuild/linux-ppc64': 0.23.1
      '@esbuild/linux-riscv64': 0.23.1
      '@esbuild/linux-s390x': 0.23.1
      '@esbuild/linux-x64': 0.23.1
      '@esbuild/netbsd-x64': 0.23.1
      '@esbuild/openbsd-arm64': 0.23.1
      '@esbuild/openbsd-x64': 0.23.1
      '@esbuild/sunos-x64': 0.23.1
      '@esbuild/win32-arm64': 0.23.1
      '@esbuild/win32-ia32': 0.23.1
      '@esbuild/win32-x64': 0.23.1

  esbuild@0.24.2:
    optionalDependencies:
      '@esbuild/aix-ppc64': 0.24.2
      '@esbuild/android-arm': 0.24.2
      '@esbuild/android-arm64': 0.24.2
      '@esbuild/android-x64': 0.24.2
      '@esbuild/darwin-arm64': 0.24.2
      '@esbuild/darwin-x64': 0.24.2
      '@esbuild/freebsd-arm64': 0.24.2
      '@esbuild/freebsd-x64': 0.24.2
      '@esbuild/linux-arm': 0.24.2
      '@esbuild/linux-arm64': 0.24.2
      '@esbuild/linux-ia32': 0.24.2
      '@esbuild/linux-loong64': 0.24.2
      '@esbuild/linux-mips64el': 0.24.2
      '@esbuild/linux-ppc64': 0.24.2
      '@esbuild/linux-riscv64': 0.24.2
      '@esbuild/linux-s390x': 0.24.2
      '@esbuild/linux-x64': 0.24.2
      '@esbuild/netbsd-arm64': 0.24.2
      '@esbuild/netbsd-x64': 0.24.2
      '@esbuild/openbsd-arm64': 0.24.2
      '@esbuild/openbsd-x64': 0.24.2
      '@esbuild/sunos-x64': 0.24.2
      '@esbuild/win32-arm64': 0.24.2
      '@esbuild/win32-ia32': 0.24.2
      '@esbuild/win32-x64': 0.24.2

  escalade@3.2.0: {}

  escape-html@1.0.3: {}

  escape-string-regexp@2.0.0: {}

  escape-string-regexp@4.0.0: {}

  escodegen@2.1.0:
    dependencies:
      esprima: 4.0.1
      estraverse: 5.3.0
      esutils: 2.0.3
    optionalDependencies:
      source-map: 0.6.1

  eslint-plugin-react-hooks@5.1.0(eslint@9.20.1(jiti@1.21.7)):
    dependencies:
      eslint: 9.20.1(jiti@1.21.7)

  eslint-plugin-react-refresh@0.4.19(eslint@9.20.1(jiti@1.21.7)):
    dependencies:
      eslint: 9.20.1(jiti@1.21.7)

  eslint-scope@8.2.0:
    dependencies:
      esrecurse: 4.3.0
      estraverse: 5.3.0

  eslint-visitor-keys@3.4.3: {}

  eslint-visitor-keys@4.2.0: {}

  eslint@9.20.1(jiti@1.21.7):
    dependencies:
      '@eslint-community/eslint-utils': 4.4.1(eslint@9.20.1(jiti@1.21.7))
      '@eslint-community/regexpp': 4.12.1
      '@eslint/config-array': 0.19.2
      '@eslint/core': 0.11.0
      '@eslint/eslintrc': 3.2.0
      '@eslint/js': 9.20.0
      '@eslint/plugin-kit': 0.2.5
      '@humanfs/node': 0.16.6
      '@humanwhocodes/module-importer': 1.0.1
      '@humanwhocodes/retry': 0.4.1
      '@types/estree': 1.0.6
      '@types/json-schema': 7.0.15
      ajv: 6.12.6
      chalk: 4.1.2
      cross-spawn: 7.0.6
      debug: 4.4.0
      escape-string-regexp: 4.0.0
      eslint-scope: 8.2.0
      eslint-visitor-keys: 4.2.0
      espree: 10.3.0
      esquery: 1.6.0
      esutils: 2.0.3
      fast-deep-equal: 3.1.3
      file-entry-cache: 8.0.0
      find-up: 5.0.0
      glob-parent: 6.0.2
      ignore: 5.3.2
      imurmurhash: 0.1.4
      is-glob: 4.0.3
      json-stable-stringify-without-jsonify: 1.0.1
      lodash.merge: 4.6.2
      minimatch: 3.1.2
      natural-compare: 1.4.0
      optionator: 0.9.4
    optionalDependencies:
      jiti: 1.21.7
    transitivePeerDependencies:
      - supports-color

  esm-env@1.2.2: {}

  espree@10.3.0:
    dependencies:
      acorn: 8.14.0
      acorn-jsx: 5.3.2(acorn@8.14.0)
      eslint-visitor-keys: 4.2.0

  esprima@4.0.1: {}

  esquery@1.6.0:
    dependencies:
      estraverse: 5.3.0

  esrap@1.4.5:
    dependencies:
      '@jridgewell/sourcemap-codec': 1.5.0

  esrecurse@4.3.0:
    dependencies:
      estraverse: 5.3.0

  estraverse@5.3.0: {}

  estree-walker@2.0.2: {}

  estree-walker@3.0.3:
    dependencies:
      '@types/estree': 1.0.6

  esutils@2.0.3: {}

  etag@1.8.1: {}

  event-target-shim@5.0.1: {}

  eventemitter3@4.0.7: {}

  eventemitter3@5.0.1: {}

  events-intercept@2.0.0: {}

  eventsource-parser@1.1.2: {}

  execa@3.2.0:
    dependencies:
      cross-spawn: 7.0.6
      get-stream: 5.2.0
      human-signals: 1.1.1
      is-stream: 2.0.1
      merge-stream: 2.0.0
      npm-run-path: 4.0.1
      onetime: 5.1.2
      p-finally: 2.0.1
      signal-exit: 3.0.7
      strip-final-newline: 2.0.0

  execa@8.0.1:
    dependencies:
      cross-spawn: 7.0.6
      get-stream: 8.0.1
      human-signals: 5.0.0
      is-stream: 3.0.0
      merge-stream: 2.0.0
      npm-run-path: 5.3.0
      onetime: 6.0.0
      signal-exit: 4.1.0
      strip-final-newline: 3.0.0

  expand-template@2.0.3: {}

  expect-type@1.1.0: {}

  expect@29.7.0:
    dependencies:
      '@jest/expect-utils': 29.7.0
      jest-get-type: 29.6.3
      jest-matcher-utils: 29.7.0
      jest-message-util: 29.7.0
      jest-util: 29.7.0

  express-rate-limit@7.5.0(express@4.21.2):
    dependencies:
      express: 4.21.2

  express@4.21.2:
    dependencies:
      accepts: 1.3.8
      array-flatten: 1.1.1
      body-parser: 1.20.3
      content-disposition: 0.5.4
      content-type: 1.0.5
      cookie: 0.7.1
      cookie-signature: 1.0.6
      debug: 2.6.9
      depd: 2.0.0
      encodeurl: 2.0.0
      escape-html: 1.0.3
      etag: 1.8.1
      finalhandler: 1.3.1
      fresh: 0.5.2
      http-errors: 2.0.0
      merge-descriptors: 1.0.3
      methods: 1.1.2
      on-finished: 2.4.1
      parseurl: 1.3.3
      path-to-regexp: 8.2.0
      proxy-addr: 2.0.7
      qs: 6.13.0
      range-parser: 1.2.1
      safe-buffer: 5.2.1
      send: 0.19.0
      serve-static: 1.16.2
      setprototypeof: 1.2.0
      statuses: 2.0.1
      type-is: 1.6.18
      utils-merge: 1.0.1
      vary: 1.1.2
    transitivePeerDependencies:
      - supports-color

  extract-zip@2.0.1:
    dependencies:
      debug: 4.4.0
      get-stream: 5.2.0
      yauzl: 2.10.0
    optionalDependencies:
      '@types/yauzl': 2.10.3
    transitivePeerDependencies:
      - supports-color

  fast-content-type-parse@2.0.1: {}

  fast-deep-equal@3.1.3: {}

  fast-fifo@1.3.2: {}

  fast-glob@3.3.2:
    dependencies:
      '@nodelib/fs.stat': 2.0.5
      '@nodelib/fs.walk': 1.2.8
      glob-parent: 5.1.2
      merge2: 1.4.1
      micromatch: 4.0.8

  fast-json-stable-stringify@2.1.0: {}

  fast-levenshtein@2.0.6: {}

  fastq@1.18.0:
    dependencies:
      reusify: 1.0.4

  fd-slicer@1.1.0:
    dependencies:
      pend: 1.2.0

  fdir@6.4.3(picomatch@4.0.2):
    optionalDependencies:
      picomatch: 4.0.2

  fecha@4.2.3: {}

  fetch-blob@3.2.0:
    dependencies:
      node-domexception: 1.0.0
      web-streams-polyfill: 3.3.3

  fflate@0.8.2: {}

  file-entry-cache@8.0.0:
    dependencies:
      flat-cache: 4.0.1

  file-uri-to-path@1.0.0: {}

  fill-range@7.1.1:
    dependencies:
      to-regex-range: 5.0.1

  finalhandler@1.3.1:
    dependencies:
      debug: 2.6.9
      encodeurl: 2.0.0
      escape-html: 1.0.3
      on-finished: 2.4.1
      parseurl: 1.3.3
      statuses: 2.0.1
      unpipe: 1.0.0
    transitivePeerDependencies:
      - supports-color

  find-up@5.0.0:
    dependencies:
      locate-path: 6.0.0
      path-exists: 4.0.0

  flat-cache@4.0.1:
    dependencies:
      flatted: 3.3.2
      keyv: 4.5.4

  flatbuffers@1.12.0: {}

  flatted@3.3.2: {}

  fn.name@1.1.0: {}

  follow-redirects@1.15.9(debug@4.4.0):
    optionalDependencies:
      debug: 4.4.0

  for-each@0.3.3:
    dependencies:
      is-callable: 1.2.7

  foreground-child@3.3.0:
    dependencies:
      cross-spawn: 7.0.6
      signal-exit: 4.1.0

  form-data-encoder@1.7.2: {}

  form-data@4.0.1:
    dependencies:
      asynckit: 0.4.0
      combined-stream: 1.0.8
      mime-types: 2.1.35

  formdata-node@4.4.1:
    dependencies:
      node-domexception: 1.0.0
      web-streams-polyfill: 4.0.0-beta.3

  formdata-polyfill@4.0.10:
    dependencies:
      fetch-blob: 3.2.0

  forwarded@0.2.0: {}

  fraction.js@4.3.7: {}

  framer-motion@11.18.2(react-dom@19.0.0(react@19.0.0))(react@19.0.0):
    dependencies:
      motion-dom: 11.18.1
      motion-utils: 11.18.1
      tslib: 2.8.1
    optionalDependencies:
      react: 19.0.0
      react-dom: 19.0.0(react@19.0.0)

  fresh@0.5.2: {}

  fs-constants@1.0.0: {}

  fs-extra@10.1.0:
    dependencies:
      graceful-fs: 4.2.11
      jsonfile: 6.1.0
      universalify: 2.0.1

  fs-extra@11.1.0:
    dependencies:
      graceful-fs: 4.2.11
      jsonfile: 6.1.0
      universalify: 2.0.1

  fs-extra@8.1.0:
    dependencies:
      graceful-fs: 4.2.11
      jsonfile: 4.0.0
      universalify: 0.1.2

  fs.realpath@1.0.0: {}

  fsevents@2.3.2:
    optional: true

  fsevents@2.3.3:
    optional: true

  function-bind@1.1.2: {}

  functions-have-names@1.2.3: {}

  gauge@3.0.2:
    dependencies:
      aproba: 2.0.0
      color-support: 1.1.3
      console-control-strings: 1.1.0
      has-unicode: 2.0.1
      object-assign: 4.1.1
      signal-exit: 3.0.7
      string-width: 4.2.3
      strip-ansi: 6.0.1
      wide-align: 1.1.5

  generic-pool@3.4.2: {}

  generic-pool@3.9.0: {}

  gensync@1.0.0-beta.2: {}

  get-caller-file@2.0.5: {}

  get-east-asian-width@1.3.0: {}

  get-intrinsic@1.2.6:
    dependencies:
      call-bind-apply-helpers: 1.0.1
      dunder-proto: 1.0.1
      es-define-property: 1.0.1
      es-errors: 1.3.0
      es-object-atoms: 1.0.0
      function-bind: 1.1.2
      gopd: 1.2.0
      has-symbols: 1.1.0
      hasown: 2.0.2
      math-intrinsics: 1.1.0

  get-nonce@1.0.1: {}

  get-stream@5.2.0:
    dependencies:
      pump: 3.0.2

  get-stream@8.0.1: {}

  get-tsconfig@4.8.1:
    dependencies:
      resolve-pkg-maps: 1.0.0

  get-uri@6.0.4:
    dependencies:
      basic-ftp: 5.0.5
      data-uri-to-buffer: 6.0.2
      debug: 4.4.0
    transitivePeerDependencies:
      - supports-color

  github-from-package@0.0.0: {}

  glob-parent@5.1.2:
    dependencies:
      is-glob: 4.0.3

  glob-parent@6.0.2:
    dependencies:
      is-glob: 4.0.3

  glob@10.4.5:
    dependencies:
      foreground-child: 3.3.0
      jackspeak: 3.4.3
      minimatch: 9.0.5
      minipass: 7.1.2
      package-json-from-dist: 1.0.1
      path-scurry: 1.11.1

  glob@11.0.0:
    dependencies:
      foreground-child: 3.3.0
      jackspeak: 4.0.2
      minimatch: 10.0.1
      minipass: 7.1.2
      package-json-from-dist: 1.0.1
      path-scurry: 2.0.0

  glob@7.2.3:
    dependencies:
      fs.realpath: 1.0.0
      inflight: 1.0.6
      inherits: 2.0.4
      minimatch: 3.1.2
      once: 1.4.0
      path-is-absolute: 1.0.1

  globals@11.12.0: {}

  globals@14.0.0: {}

  globrex@0.1.2: {}

  goober@2.1.16(csstype@3.1.3):
    dependencies:
      csstype: 3.1.3

  google-protobuf@3.21.4: {}

  gopd@1.2.0: {}

  gpt-tokenizer@2.8.1: {}

  graceful-fs@4.2.11: {}

  graphemer@1.4.0: {}

  graphql@16.10.0: {}

  guid-typescript@1.0.9: {}

  happy-dom@16.2.6:
    dependencies:
      webidl-conversions: 7.0.0
      whatwg-mimetype: 3.0.0

  has-bigints@1.1.0: {}

  has-flag@4.0.0: {}

  has-property-descriptors@1.0.2:
    dependencies:
      es-define-property: 1.0.1

  has-symbols@1.1.0: {}

  has-tostringtag@1.0.2:
    dependencies:
      has-symbols: 1.1.0

  has-unicode@2.0.1: {}

  hasown@2.0.2:
    dependencies:
      function-bind: 1.1.2

  headers-polyfill@4.0.3: {}

  helmet@8.0.0: {}

  highlight.js@11.11.1: {}

  hosted-git-info@2.8.9: {}

  html-encoding-sniffer@4.0.0:
    dependencies:
      whatwg-encoding: 3.1.1

  html-escaper@2.0.2: {}

  http-errors@1.4.0:
    dependencies:
      inherits: 2.0.1
      statuses: 1.5.0

  http-errors@1.7.3:
    dependencies:
      depd: 1.1.2
      inherits: 2.0.4
      setprototypeof: 1.1.1
      statuses: 1.5.0
      toidentifier: 1.0.0

  http-errors@2.0.0:
    dependencies:
      depd: 2.0.0
      inherits: 2.0.4
      setprototypeof: 1.2.0
      statuses: 2.0.1
      toidentifier: 1.0.1

  http-proxy-agent@7.0.2:
    dependencies:
      agent-base: 7.1.3
      debug: 4.4.0
    transitivePeerDependencies:
      - supports-color

  http-proxy-middleware@3.0.3:
    dependencies:
      '@types/http-proxy': 1.17.15
      debug: 4.4.0
      http-proxy: 1.18.1(debug@4.4.0)
      is-glob: 4.0.3
      is-plain-object: 5.0.0
      micromatch: 4.0.8
    transitivePeerDependencies:
      - supports-color

  http-proxy@1.18.1(debug@4.4.0):
    dependencies:
      eventemitter3: 4.0.7
      follow-redirects: 1.15.9(debug@4.4.0)
      requires-port: 1.0.0
    transitivePeerDependencies:
      - debug

  https-proxy-agent@2.2.4:
    dependencies:
      agent-base: 4.3.0
      debug: 3.2.7
    transitivePeerDependencies:
      - supports-color

  https-proxy-agent@5.0.1:
    dependencies:
      agent-base: 6.0.2
      debug: 4.4.0
    transitivePeerDependencies:
      - supports-color

  https-proxy-agent@7.0.6:
    dependencies:
      agent-base: 7.1.3
      debug: 4.4.0
    transitivePeerDependencies:
      - supports-color

  human-signals@1.1.1: {}

  human-signals@5.0.0: {}

  humanize-ms@1.2.1:
    dependencies:
      ms: 2.1.3

  husky@9.1.7: {}

  iconv-lite@0.4.24:
    dependencies:
      safer-buffer: 2.1.2

  iconv-lite@0.6.3:
    dependencies:
      safer-buffer: 2.1.2

  ieee754@1.2.1: {}

  ignore@5.3.2: {}

  immer@10.1.1: {}

  import-fresh@3.3.0:
    dependencies:
      parent-module: 1.0.1
      resolve-from: 4.0.0

  imurmurhash@0.1.4: {}

  indent-string@4.0.0: {}

  inflight@1.0.6:
    dependencies:
      once: 1.4.0
      wrappy: 1.0.2

  inherits@2.0.1: {}

  inherits@2.0.4: {}

  ini@1.3.8: {}

  internal-slot@1.1.0:
    dependencies:
      es-errors: 1.3.0
      hasown: 2.0.2
      side-channel: 1.1.0

  ioredis@5.4.2:
    dependencies:
      '@ioredis/commands': 1.2.0
      cluster-key-slot: 1.1.2
      debug: 4.4.0
      denque: 2.1.0
      lodash.defaults: 4.2.0
      lodash.isarguments: 3.1.0
      redis-errors: 1.2.0
      redis-parser: 3.0.0
      standard-as-callback: 2.1.0
    transitivePeerDependencies:
      - supports-color

  ip-address@9.0.5:
    dependencies:
      jsbn: 1.1.0
      sprintf-js: 1.1.3

  ipaddr.js@1.9.1: {}

  is-arguments@1.2.0:
    dependencies:
      call-bound: 1.0.3
      has-tostringtag: 1.0.2

  is-array-buffer@3.0.5:
    dependencies:
      call-bind: 1.0.8
      call-bound: 1.0.3
      get-intrinsic: 1.2.6

  is-arrayish@0.2.1: {}

  is-arrayish@0.3.2: {}

  is-bigint@1.1.0:
    dependencies:
      has-bigints: 1.1.0

  is-binary-path@2.1.0:
    dependencies:
      binary-extensions: 2.3.0

  is-boolean-object@1.2.1:
    dependencies:
      call-bound: 1.0.3
      has-tostringtag: 1.0.2

  is-callable@1.2.7: {}

  is-core-module@2.16.1:
    dependencies:
      hasown: 2.0.2

  is-date-object@1.1.0:
    dependencies:
      call-bound: 1.0.3
      has-tostringtag: 1.0.2

  is-docker@2.2.1: {}

  is-extglob@2.1.1: {}

  is-fullwidth-code-point@3.0.0: {}

  is-fullwidth-code-point@4.0.0: {}

  is-fullwidth-code-point@5.0.0:
    dependencies:
      get-east-asian-width: 1.3.0

  is-glob@4.0.3:
    dependencies:
      is-extglob: 2.1.1

  is-interactive@2.0.0: {}

  is-map@2.0.3: {}

  is-node-process@1.2.0: {}

  is-number-object@1.1.1:
    dependencies:
      call-bound: 1.0.3
      has-tostringtag: 1.0.2

  is-number@7.0.0: {}

  is-plain-object@5.0.0: {}

  is-potential-custom-element-name@1.0.1: {}

  is-reference@3.0.3:
    dependencies:
      '@types/estree': 1.0.6

  is-regex@1.2.1:
    dependencies:
      call-bound: 1.0.3
      gopd: 1.2.0
      has-tostringtag: 1.0.2
      hasown: 2.0.2

  is-set@2.0.3: {}

  is-shared-array-buffer@1.0.4:
    dependencies:
      call-bound: 1.0.3

  is-stream@2.0.1: {}

  is-stream@3.0.0: {}

  is-string@1.1.1:
    dependencies:
      call-bound: 1.0.3
      has-tostringtag: 1.0.2

  is-symbol@1.1.1:
    dependencies:
      call-bound: 1.0.3
      has-symbols: 1.1.0
      safe-regex-test: 1.1.0

  is-unicode-supported@1.3.0: {}

  is-unicode-supported@2.1.0: {}

  is-weakmap@2.0.2: {}

  is-weakset@2.0.4:
    dependencies:
      call-bound: 1.0.3
      get-intrinsic: 1.2.6

  is-wsl@2.2.0:
    dependencies:
      is-docker: 2.2.1

  isarray@2.0.5: {}

  isexe@2.0.0: {}

  isomorphic-fetch@3.0.0(encoding@0.1.13):
    dependencies:
      node-fetch: 2.7.0(encoding@0.1.13)
      whatwg-fetch: 3.6.20
    transitivePeerDependencies:
      - encoding

  istanbul-lib-coverage@3.2.2: {}

  istanbul-lib-report@3.0.1:
    dependencies:
      istanbul-lib-coverage: 3.2.2
      make-dir: 4.0.0
      supports-color: 7.2.0

  istanbul-lib-source-maps@5.0.6:
    dependencies:
      '@jridgewell/trace-mapping': 0.3.25
      debug: 4.4.0
      istanbul-lib-coverage: 3.2.2
    transitivePeerDependencies:
      - supports-color

  istanbul-reports@3.1.7:
    dependencies:
      html-escaper: 2.0.2
      istanbul-lib-report: 3.0.1

  jackspeak@3.4.3:
    dependencies:
      '@isaacs/cliui': 8.0.2
    optionalDependencies:
      '@pkgjs/parseargs': 0.11.0

  jackspeak@4.0.2:
    dependencies:
      '@isaacs/cliui': 8.0.2

  jest-diff@29.7.0:
    dependencies:
      chalk: 4.1.2
      diff-sequences: 29.6.3
      jest-get-type: 29.6.3
      pretty-format: 29.7.0

  jest-get-type@29.6.3: {}

  jest-matcher-utils@29.7.0:
    dependencies:
      chalk: 4.1.2
      jest-diff: 29.7.0
      jest-get-type: 29.6.3
      pretty-format: 29.7.0

  jest-message-util@29.7.0:
    dependencies:
      '@babel/code-frame': 7.26.2
      '@jest/types': 29.6.3
      '@types/stack-utils': 2.0.3
      chalk: 4.1.2
      graceful-fs: 4.2.11
      micromatch: 4.0.8
      pretty-format: 29.7.0
      slash: 3.0.0
      stack-utils: 2.0.6

  jest-util@29.7.0:
    dependencies:
      '@jest/types': 29.6.3
      '@types/node': 22.13.4
      chalk: 4.1.2
      ci-info: 3.9.0
      graceful-fs: 4.2.11
      picomatch: 2.3.1

  jiti@1.21.7: {}

  js-tokens@4.0.0: {}

  js-yaml@4.1.0:
    dependencies:
      argparse: 2.0.1

  jsbn@1.1.0: {}

  jsdom@25.0.1:
    dependencies:
      cssstyle: 4.1.0
      data-urls: 5.0.0
      decimal.js: 10.4.3
      form-data: 4.0.1
      html-encoding-sniffer: 4.0.0
      http-proxy-agent: 7.0.2
      https-proxy-agent: 7.0.6
      is-potential-custom-element-name: 1.0.1
      nwsapi: 2.2.16
      parse5: 7.2.1
      rrweb-cssom: 0.7.1
      saxes: 6.0.0
      symbol-tree: 3.2.4
      tough-cookie: 5.0.0
      w3c-xmlserializer: 5.0.0
      webidl-conversions: 7.0.0
      whatwg-encoding: 3.1.1
      whatwg-mimetype: 4.0.0
      whatwg-url: 14.1.0
      ws: 8.18.0
      xml-name-validator: 5.0.0
    transitivePeerDependencies:
      - bufferutil
      - supports-color
      - utf-8-validate

  jsesc@3.1.0: {}

  json-buffer@3.0.1: {}

  json-parse-even-better-errors@2.3.1: {}

  json-schema-to-ts@1.6.4:
    dependencies:
      '@types/json-schema': 7.0.15
      ts-toolbelt: 6.15.5

  json-schema-traverse@0.4.1: {}

  json-schema-traverse@1.0.0: {}

  json-schema@0.4.0: {}

  json-stable-stringify-without-jsonify@1.0.1: {}

  json5@2.2.3: {}

  jsondiffpatch@0.6.0:
    dependencies:
      '@types/diff-match-patch': 1.0.36
      chalk: 5.4.1
      diff-match-patch: 1.0.5

  jsonfile@4.0.0:
    optionalDependencies:
      graceful-fs: 4.2.11

  jsonfile@6.1.0:
    dependencies:
      universalify: 2.0.1
    optionalDependencies:
      graceful-fs: 4.2.11

  keyv@4.5.4:
    dependencies:
      json-buffer: 3.0.1

  kuler@2.0.0: {}

  levn@0.4.1:
    dependencies:
      prelude-ls: 1.2.1
      type-check: 0.4.0

  lilconfig@3.1.3: {}

  lines-and-columns@1.2.4: {}

  lint-staged@15.4.3:
    dependencies:
      chalk: 5.4.1
      commander: 13.1.0
      debug: 4.4.0
      execa: 8.0.1
      lilconfig: 3.1.3
      listr2: 8.2.5
      micromatch: 4.0.8
      pidtree: 0.6.0
      string-argv: 0.3.2
      yaml: 2.7.0
    transitivePeerDependencies:
      - supports-color

  listr2@8.2.5:
    dependencies:
      cli-truncate: 4.0.0
      colorette: 2.0.20
      eventemitter3: 5.0.1
      log-update: 6.1.0
      rfdc: 1.4.1
      wrap-ansi: 9.0.0

  locate-character@3.0.0: {}

  locate-path@6.0.0:
    dependencies:
      p-locate: 5.0.0

  lodash.castarray@4.4.0: {}

  lodash.defaults@4.2.0: {}

  lodash.isarguments@3.1.0: {}

  lodash.isplainobject@4.0.6: {}

  lodash.merge@4.6.2: {}

  lodash@4.17.21: {}

  log-symbols@6.0.0:
    dependencies:
      chalk: 5.4.1
      is-unicode-supported: 1.3.0

  log-update@6.1.0:
    dependencies:
      ansi-escapes: 7.0.0
      cli-cursor: 5.0.0
      slice-ansi: 7.1.0
      strip-ansi: 7.1.0
      wrap-ansi: 9.0.0

  logform@2.7.0:
    dependencies:
      '@colors/colors': 1.6.0
      '@types/triple-beam': 1.3.5
      fecha: 4.2.3
      ms: 2.1.3
      safe-stable-stringify: 2.5.0
      triple-beam: 1.4.1

  long@4.0.0: {}

  loupe@3.1.3: {}

  lru-cache@10.4.3: {}

  lru-cache@11.0.2: {}

  lru-cache@5.1.1:
    dependencies:
      yallist: 3.1.1

  lru-cache@7.18.3: {}

  lucide-react@0.475.0(react@19.0.0):
    dependencies:
      react: 19.0.0

  lz-string@1.5.0: {}

  magic-string@0.30.17:
    dependencies:
      '@jridgewell/sourcemap-codec': 1.5.0

  magicast@0.3.5:
    dependencies:
      '@babel/parser': 7.26.9
      '@babel/types': 7.26.9
      source-map-js: 1.2.1

  make-dir@3.1.0:
    dependencies:
      semver: 7.7.1

  make-dir@4.0.0:
    dependencies:
      semver: 7.7.1

  make-error@1.3.6: {}

  marked-highlight@2.2.1(marked@15.0.7):
    dependencies:
      marked: 15.0.7

  marked@15.0.7: {}

  math-intrinsics@1.1.0: {}

  media-typer@0.3.0: {}

  memorystream@0.3.1: {}

  merge-descriptors@1.0.3: {}

  merge-stream@2.0.0: {}

  merge2@1.4.1: {}

  meshoptimizer@0.18.1: {}

  methods@1.1.2: {}

  micro@9.3.5-canary.3:
    dependencies:
      arg: 4.1.0
      content-type: 1.0.4
      raw-body: 2.4.1

  micromatch@4.0.8:
    dependencies:
      braces: 3.0.3
      picomatch: 2.3.1

  mime-db@1.52.0: {}

  mime-types@2.1.35:
    dependencies:
      mime-db: 1.52.0

  mime@1.6.0: {}

  mimic-fn@2.1.0: {}

  mimic-fn@4.0.0: {}

  mimic-function@5.0.1: {}

  mimic-response@3.1.0: {}

  min-indent@1.0.1: {}

  mini-svg-data-uri@1.4.4: {}

  minimatch@10.0.1:
    dependencies:
      brace-expansion: 2.0.1

  minimatch@3.1.2:
    dependencies:
      brace-expansion: 1.1.11

  minimatch@9.0.5:
    dependencies:
      brace-expansion: 2.0.1

  minimist@1.2.8: {}

  minipass@7.1.2: {}

  minizlib@3.0.1:
    dependencies:
      minipass: 7.1.2
      rimraf: 5.0.10

  mitt@3.0.1: {}

  mkdirp-classic@0.5.3: {}

  mkdirp@1.0.4: {}

  mkdirp@3.0.1: {}

  motion-dom@11.18.1:
    dependencies:
      motion-utils: 11.18.1

  motion-utils@11.18.1: {}

  mri@1.2.0: {}

  mrmime@2.0.0: {}

  ms@2.0.0: {}

  ms@2.1.1: {}

  ms@2.1.3: {}

  msw@2.7.0(@types/node@22.13.4)(typescript@5.7.3):
    dependencies:
      '@bundled-es-modules/cookie': 2.0.1
      '@bundled-es-modules/statuses': 1.0.1
      '@bundled-es-modules/tough-cookie': 0.1.6
      '@inquirer/confirm': 5.1.1(@types/node@22.13.4)
      '@mswjs/interceptors': 0.37.3
      '@open-draft/deferred-promise': 2.2.0
      '@open-draft/until': 2.1.0
      '@types/cookie': 0.6.0
      '@types/statuses': 2.0.5
      graphql: 16.10.0
      headers-polyfill: 4.0.3
      is-node-process: 1.2.0
      outvariant: 1.4.3
      path-to-regexp: 8.2.0
      picocolors: 1.1.1
      strict-event-emitter: 0.5.1
      type-fest: 4.31.0
      yargs: 17.7.2
    optionalDependencies:
      typescript: 5.7.3
    transitivePeerDependencies:
      - '@types/node'

  mute-stream@2.0.0: {}

  mz@2.7.0:
    dependencies:
      any-promise: 1.3.0
      object-assign: 4.1.1
      thenify-all: 1.6.0

  nanoid@3.3.8: {}

  napi-build-utils@1.0.2: {}

  natural-compare@1.4.0: {}

  negotiator@0.6.3: {}

  netmask@2.0.2: {}

  next-themes@0.4.4(react-dom@19.0.0(react@19.0.0))(react@19.0.0):
    dependencies:
      react: 19.0.0
      react-dom: 19.0.0(react@19.0.0)

  node-abi@3.71.0:
    dependencies:
      semver: 7.7.1

  node-addon-api@6.1.0: {}

  node-domexception@1.0.0: {}

  node-fetch@2.6.13(encoding@0.1.13):
    dependencies:
      whatwg-url: 5.0.0
    optionalDependencies:
      encoding: 0.1.13

  node-fetch@2.6.7(encoding@0.1.13):
    dependencies:
      whatwg-url: 5.0.0
    optionalDependencies:
      encoding: 0.1.13

  node-fetch@2.6.9(encoding@0.1.13):
    dependencies:
      whatwg-url: 5.0.0
    optionalDependencies:
      encoding: 0.1.13

  node-fetch@2.7.0(encoding@0.1.13):
    dependencies:
      whatwg-url: 5.0.0
    optionalDependencies:
      encoding: 0.1.13

  node-fetch@3.3.2:
    dependencies:
      data-uri-to-buffer: 4.0.1
      fetch-blob: 3.2.0
      formdata-polyfill: 4.0.10

  node-gyp-build@4.8.4: {}

  node-releases@2.0.19: {}

  nopt@5.0.0:
    dependencies:
      abbrev: 1.1.1

  normalize-package-data@2.5.0:
    dependencies:
      hosted-git-info: 2.8.9
      resolve: 1.22.10
      semver: 7.7.1
      validate-npm-package-license: 3.0.4

  normalize-path@3.0.0: {}

  normalize-range@0.1.2: {}

  npm-run-all2@5.0.2:
    dependencies:
      ansi-styles: 5.2.0
      cross-spawn: 7.0.6
      memorystream: 0.3.1
      minimatch: 3.1.2
      pidtree: 0.5.0
      read-pkg: 5.2.0
      shell-quote: 1.8.2

  npm-run-path@4.0.1:
    dependencies:
      path-key: 3.1.1

  npm-run-path@5.3.0:
    dependencies:
      path-key: 4.0.0

  npmlog@5.0.1:
    dependencies:
      are-we-there-yet: 2.0.0
      console-control-strings: 1.1.0
      gauge: 3.0.2
      set-blocking: 2.0.0

  nwsapi@2.2.16: {}

  object-assign@4.1.1: {}

  object-hash@3.0.0: {}

  object-inspect@1.13.3: {}

  object-is@1.1.6:
    dependencies:
      call-bind: 1.0.8
      define-properties: 1.2.1

  object-keys@1.1.1: {}

  object.assign@4.1.7:
    dependencies:
      call-bind: 1.0.8
      call-bound: 1.0.3
      define-properties: 1.2.1
      es-object-atoms: 1.0.0
      has-symbols: 1.1.0
      object-keys: 1.1.1

  obuf@1.1.2: {}

  on-finished@2.4.1:
    dependencies:
      ee-first: 1.1.1

  once@1.3.3:
    dependencies:
      wrappy: 1.0.2

  once@1.4.0:
    dependencies:
      wrappy: 1.0.2

  one-time@1.0.0:
    dependencies:
      fn.name: 1.1.0

  onetime@5.1.2:
    dependencies:
      mimic-fn: 2.1.0

  onetime@6.0.0:
    dependencies:
      mimic-fn: 4.0.0

  onetime@7.0.0:
    dependencies:
      mimic-function: 5.0.1

  onnx-proto@4.0.4:
    dependencies:
      protobufjs: 6.11.4

  onnxruntime-common@1.14.0: {}

  onnxruntime-node@1.14.0:
    dependencies:
      onnxruntime-common: 1.14.0
    optional: true

  onnxruntime-web@1.14.0:
    dependencies:
      flatbuffers: 1.12.0
      guid-typescript: 1.0.9
      long: 4.0.0
      onnx-proto: 4.0.4
      onnxruntime-common: 1.14.0
      platform: 1.3.6

  open@8.4.2:
    dependencies:
      define-lazy-prop: 2.0.0
      is-docker: 2.2.1
      is-wsl: 2.2.0

  openai@4.77.0(encoding@0.1.13)(zod@3.24.2):
    dependencies:
      '@types/node': 18.19.76
      '@types/node-fetch': 2.6.12
      abort-controller: 3.0.0
      agentkeepalive: 4.6.0
      form-data-encoder: 1.7.2
      formdata-node: 4.4.1
      node-fetch: 2.7.0(encoding@0.1.13)
    optionalDependencies:
      zod: 3.24.2
    transitivePeerDependencies:
      - encoding

  optionator@0.9.4:
    dependencies:
      deep-is: 0.1.4
      fast-levenshtein: 2.0.6
      levn: 0.4.1
      prelude-ls: 1.2.1
      type-check: 0.4.0
      word-wrap: 1.2.5

  ora@8.2.0:
    dependencies:
      chalk: 5.4.1
      cli-cursor: 5.0.0
      cli-spinners: 2.9.2
      is-interactive: 2.0.0
      is-unicode-supported: 2.1.0
      log-symbols: 6.0.0
      stdin-discarder: 0.2.2
      string-width: 7.2.0
      strip-ansi: 7.1.0

  os-paths@4.4.0: {}

  outvariant@1.4.3: {}

  p-finally@2.0.1: {}

  p-limit@3.1.0:
    dependencies:
      yocto-queue: 0.1.0

  p-locate@5.0.0:
    dependencies:
      p-limit: 3.1.0

  pac-proxy-agent@7.1.0:
    dependencies:
      '@tootallnate/quickjs-emscripten': 0.23.0
      agent-base: 7.1.3
      debug: 4.4.0
      get-uri: 6.0.4
      http-proxy-agent: 7.0.2
      https-proxy-agent: 7.0.6
      pac-resolver: 7.0.1
      socks-proxy-agent: 8.0.5
    transitivePeerDependencies:
      - supports-color

  pac-resolver@7.0.1:
    dependencies:
      degenerator: 5.0.1
      netmask: 2.0.2

  package-json-from-dist@1.0.1: {}

  parent-module@1.0.1:
    dependencies:
      callsites: 3.1.0

  parse-json@5.2.0:
    dependencies:
      '@babel/code-frame': 7.26.2
      error-ex: 1.3.2
      json-parse-even-better-errors: 2.3.1
      lines-and-columns: 1.2.4

  parse-ms@2.1.0: {}

  parse5@7.2.1:
    dependencies:
      entities: 4.5.0

  parseurl@1.3.3: {}

  path-browserify@1.0.1: {}

  path-exists@4.0.0: {}

  path-is-absolute@1.0.1: {}

  path-key@3.1.1: {}

  path-key@4.0.0: {}

  path-match@1.2.4:
    dependencies:
      http-errors: 1.4.0
      path-to-regexp: 8.2.0

  path-parse@1.0.7: {}

  path-scurry@1.11.1:
    dependencies:
      lru-cache: 10.4.3
      minipass: 7.1.2

  path-scurry@2.0.0:
    dependencies:
      lru-cache: 11.0.2
      minipass: 7.1.2

  path-to-regexp@8.2.0: {}

  pathe@2.0.3: {}

  pathval@2.0.0: {}

  pend@1.2.0: {}

  pg-int8@1.0.1: {}

  pg-numeric@1.0.2: {}

  pg-protocol@1.7.0: {}

  pg-types@4.0.2:
    dependencies:
      pg-int8: 1.0.1
      pg-numeric: 1.0.2
      postgres-array: 3.0.2
      postgres-bytea: 3.0.0
      postgres-date: 2.1.0
      postgres-interval: 3.0.0
      postgres-range: 1.1.4

  picocolors@1.0.0: {}

  picocolors@1.1.1: {}

  picomatch@2.3.1: {}

  picomatch@4.0.2: {}

  pidtree@0.5.0: {}

  pidtree@0.6.0: {}

  pify@2.3.0: {}

  pirates@4.0.6: {}

  platform@1.3.6: {}

  playwright-core@1.50.1: {}

  playwright@1.50.1:
    dependencies:
      playwright-core: 1.50.1
    optionalDependencies:
      fsevents: 2.3.2

  possible-typed-array-names@1.0.0: {}

  postcss-import@15.1.0(postcss@8.5.2):
    dependencies:
      postcss: 8.5.2
      postcss-value-parser: 4.2.0
      read-cache: 1.0.0
      resolve: 1.22.10

  postcss-js@4.0.1(postcss@8.5.2):
    dependencies:
      camelcase-css: 2.0.1
      postcss: 8.5.2

  postcss-load-config@4.0.2(postcss@8.5.2)(ts-node@10.9.1(@types/node@22.13.4)(typescript@5.7.3)):
    dependencies:
      lilconfig: 3.1.3
      yaml: 2.7.0
    optionalDependencies:
      postcss: 8.5.2
      ts-node: 10.9.1(@types/node@22.13.4)(typescript@5.7.3)

  postcss-nested@6.2.0(postcss@8.5.2):
    dependencies:
      postcss: 8.5.2
      postcss-selector-parser: 6.1.2

  postcss-selector-parser@6.0.10:
    dependencies:
      cssesc: 3.0.0
      util-deprecate: 1.0.2

  postcss-selector-parser@6.1.2:
    dependencies:
      cssesc: 3.0.0
      util-deprecate: 1.0.2

  postcss-value-parser@4.2.0: {}

  postcss@8.5.2:
    dependencies:
      nanoid: 3.3.8
      picocolors: 1.1.1
      source-map-js: 1.2.1

  postgres-array@3.0.2: {}

  postgres-bytea@3.0.0:
    dependencies:
      obuf: 1.1.2

  postgres-date@2.1.0: {}

  postgres-interval@3.0.0: {}

  postgres-range@1.1.4: {}

  prebuild-install@7.1.2:
    dependencies:
      detect-libc: 2.0.3
      expand-template: 2.0.3
      github-from-package: 0.0.0
      minimist: 1.2.8
      mkdirp-classic: 0.5.3
      napi-build-utils: 1.0.2
      node-abi: 3.71.0
      pump: 3.0.2
      rc: 1.2.8
      simple-get: 4.0.1
      tar-fs: 2.1.1
      tunnel-agent: 0.6.0

  prelude-ls@1.2.1: {}

  prettier-plugin-tailwindcss@0.6.11(prettier@3.5.1):
    dependencies:
      prettier: 3.5.1

  prettier@3.5.1: {}

  pretty-format@27.5.1:
    dependencies:
      ansi-regex: 5.0.1
      ansi-styles: 5.2.0
      react-is: 17.0.2

  pretty-format@29.7.0:
    dependencies:
      '@jest/schemas': 29.6.3
      ansi-styles: 5.2.0
      react-is: 18.3.1

  pretty-ms@7.0.1:
    dependencies:
      parse-ms: 2.1.0

  progress@2.0.3: {}

  prom-client@15.1.3:
    dependencies:
      '@opentelemetry/api': 1.9.0
      tdigest: 0.1.2

  promisepipe@3.0.0: {}

  protobufjs@6.11.4:
    dependencies:
      '@protobufjs/aspromise': 1.1.2
      '@protobufjs/base64': 1.1.2
      '@protobufjs/codegen': 2.0.4
      '@protobufjs/eventemitter': 1.1.0
      '@protobufjs/fetch': 1.1.0
      '@protobufjs/float': 1.0.2
      '@protobufjs/inquire': 1.1.0
      '@protobufjs/path': 1.1.2
      '@protobufjs/pool': 1.1.0
      '@protobufjs/utf8': 1.1.0
      '@types/long': 4.0.2
      '@types/node': 22.13.4
      long: 4.0.0

  proxy-addr@2.0.7:
    dependencies:
      forwarded: 0.2.0
      ipaddr.js: 1.9.1

  proxy-agent@6.5.0:
    dependencies:
      agent-base: 7.1.3
      debug: 4.4.0
      http-proxy-agent: 7.0.2
      https-proxy-agent: 7.0.6
      lru-cache: 7.18.3
      pac-proxy-agent: 7.1.0
      proxy-from-env: 1.1.0
      socks-proxy-agent: 8.0.5
    transitivePeerDependencies:
      - supports-color

  proxy-from-env@1.1.0: {}

  psl@1.15.0:
    dependencies:
      punycode: 2.3.1

  pump@3.0.2:
    dependencies:
      end-of-stream: 1.4.4
      once: 1.4.0

  punycode@2.3.1: {}

  puppeteer-core@23.11.1:
    dependencies:
      '@puppeteer/browsers': 2.6.1
      chromium-bidi: 0.11.0(devtools-protocol@0.0.1367902)
      debug: 4.4.0
      devtools-protocol: 0.0.1367902
      typed-query-selector: 2.12.0
      ws: 8.18.0
    transitivePeerDependencies:
      - bufferutil
      - supports-color
      - utf-8-validate

  puppeteer@23.11.1(typescript@5.7.3):
    dependencies:
      '@puppeteer/browsers': 2.6.1
      chromium-bidi: 0.11.0(devtools-protocol@0.0.1367902)
      cosmiconfig: 9.0.0(typescript@5.7.3)
      devtools-protocol: 0.0.1367902
      puppeteer-core: 23.11.1
      typed-query-selector: 2.12.0
    transitivePeerDependencies:
      - bufferutil
      - supports-color
      - typescript
      - utf-8-validate

  qs@6.13.0:
    dependencies:
      side-channel: 1.1.0

  querystringify@2.2.0: {}

  queue-microtask@1.2.3: {}

  queue-tick@1.0.1: {}

  range-parser@1.2.1: {}

  raw-body@2.4.1:
    dependencies:
      bytes: 3.1.0
      http-errors: 1.7.3
      iconv-lite: 0.4.24
      unpipe: 1.0.0

  raw-body@2.5.2:
    dependencies:
      bytes: 3.1.2
      http-errors: 2.0.0
      iconv-lite: 0.4.24
      unpipe: 1.0.0

  rc@1.2.8:
    dependencies:
      deep-extend: 0.6.0
      ini: 1.3.8
      minimist: 1.2.8
      strip-json-comments: 2.0.1

  react-chartjs-2@5.3.0(chart.js@4.4.7)(react@19.0.0):
    dependencies:
      chart.js: 4.4.7
      react: 19.0.0

  react-dom@19.0.0(react@19.0.0):
    dependencies:
      react: 19.0.0
      scheduler: 0.25.0

  react-error-boundary@5.0.0(react@19.0.0):
    dependencies:
      '@babel/runtime': 7.26.0
      react: 19.0.0

  react-hot-toast@2.5.2(react-dom@19.0.0(react@19.0.0))(react@19.0.0):
    dependencies:
      csstype: 3.1.3
      goober: 2.1.16(csstype@3.1.3)
      react: 19.0.0
      react-dom: 19.0.0(react@19.0.0)

  react-is@17.0.2: {}

  react-is@18.3.1: {}

  react-refresh@0.14.2: {}

  react-remove-scroll-bar@2.3.8(@types/react@19.0.10)(react@19.0.0):
    dependencies:
      react: 19.0.0
      react-style-singleton: 2.2.3(@types/react@19.0.10)(react@19.0.0)
      tslib: 2.8.1
    optionalDependencies:
      '@types/react': 19.0.10

  react-remove-scroll@2.6.3(@types/react@19.0.10)(react@19.0.0):
    dependencies:
      react: 19.0.0
      react-remove-scroll-bar: 2.3.8(@types/react@19.0.10)(react@19.0.0)
      react-style-singleton: 2.2.3(@types/react@19.0.10)(react@19.0.0)
      tslib: 2.8.1
      use-callback-ref: 1.3.3(@types/react@19.0.10)(react@19.0.0)
      use-sidecar: 1.1.3(@types/react@19.0.10)(react@19.0.0)
    optionalDependencies:
      '@types/react': 19.0.10

  react-router-dom@6.29.0(react-dom@19.0.0(react@19.0.0))(react@19.0.0):
    dependencies:
      '@remix-run/router': 1.22.0
      react: 19.0.0
      react-dom: 19.0.0(react@19.0.0)
      react-router: 6.29.0(react@19.0.0)

  react-router@6.29.0(react@19.0.0):
    dependencies:
      '@remix-run/router': 1.22.0
      react: 19.0.0

  react-style-singleton@2.2.3(@types/react@19.0.10)(react@19.0.0):
    dependencies:
      get-nonce: 1.0.1
      react: 19.0.0
      tslib: 2.8.1
    optionalDependencies:
      '@types/react': 19.0.10

  react@19.0.0: {}

  read-cache@1.0.0:
    dependencies:
      pify: 2.3.0

  read-pkg@5.2.0:
    dependencies:
      '@types/normalize-package-data': 2.4.4
      normalize-package-data: 2.5.0
      parse-json: 5.2.0
      type-fest: 0.6.0

  readable-stream@3.6.2:
    dependencies:
      inherits: 2.0.4
      string_decoder: 1.3.0
      util-deprecate: 1.0.2

  readdirp@3.6.0:
    dependencies:
      picomatch: 2.3.1

  readdirp@4.0.2: {}

  redent@3.0.0:
    dependencies:
      indent-string: 4.0.0
      strip-indent: 3.0.0

  redis-errors@1.2.0: {}

  redis-parser@3.0.0:
    dependencies:
      redis-errors: 1.2.0

  redis@4.7.0:
    dependencies:
      '@redis/bloom': 1.2.0(@redis/client@1.6.0)
      '@redis/client': 1.6.0
      '@redis/graph': 1.1.1(@redis/client@1.6.0)
      '@redis/json': 1.0.7(@redis/client@1.6.0)
      '@redis/search': 1.2.0(@redis/client@1.6.0)
      '@redis/time-series': 1.1.0(@redis/client@1.6.0)

  reflect-metadata@0.2.2: {}

  regenerator-runtime@0.13.11: {}

  regenerator-runtime@0.14.1: {}

  regexp.prototype.flags@1.5.3:
    dependencies:
      call-bind: 1.0.8
      define-properties: 1.2.1
      es-errors: 1.3.0
      set-function-name: 2.0.2

  require-directory@2.1.1: {}

  require-from-string@2.0.2: {}

  requires-port@1.0.0: {}

  resolve-from@4.0.0: {}

  resolve-from@5.0.0: {}

  resolve-pkg-maps@1.0.0: {}

  resolve@1.22.10:
    dependencies:
      is-core-module: 2.16.1
      path-parse: 1.0.7
      supports-preserve-symlinks-flag: 1.0.0

  restore-cursor@5.1.0:
    dependencies:
      onetime: 7.0.0
      signal-exit: 4.1.0

  reusify@1.0.4: {}

  rfdc@1.4.1: {}

  rimraf@2.7.1:
    dependencies:
      glob: 7.2.3

  rimraf@3.0.2:
    dependencies:
      glob: 7.2.3

  rimraf@5.0.10:
    dependencies:
      glob: 10.4.5

  rimraf@6.0.1:
    dependencies:
      glob: 11.0.0
      package-json-from-dist: 1.0.1

  rollup-plugin-visualizer@5.14.0(rollup@4.34.8):
    dependencies:
      open: 8.4.2
      picomatch: 4.0.2
      source-map: 0.7.4
      yargs: 17.7.2
    optionalDependencies:
      rollup: 4.34.8

  rollup@4.34.8:
    dependencies:
      '@types/estree': 1.0.6
    optionalDependencies:
      '@rollup/rollup-android-arm-eabi': 4.34.8
      '@rollup/rollup-android-arm64': 4.34.8
      '@rollup/rollup-darwin-arm64': 4.34.8
      '@rollup/rollup-darwin-x64': 4.34.8
      '@rollup/rollup-freebsd-arm64': 4.34.8
      '@rollup/rollup-freebsd-x64': 4.34.8
      '@rollup/rollup-linux-arm-gnueabihf': 4.34.8
      '@rollup/rollup-linux-arm-musleabihf': 4.34.8
      '@rollup/rollup-linux-arm64-gnu': 4.34.8
      '@rollup/rollup-linux-arm64-musl': 4.34.8
      '@rollup/rollup-linux-loongarch64-gnu': 4.34.8
      '@rollup/rollup-linux-powerpc64le-gnu': 4.34.8
      '@rollup/rollup-linux-riscv64-gnu': 4.34.8
      '@rollup/rollup-linux-s390x-gnu': 4.34.8
      '@rollup/rollup-linux-x64-gnu': 4.34.8
      '@rollup/rollup-linux-x64-musl': 4.34.8
      '@rollup/rollup-win32-arm64-msvc': 4.34.8
      '@rollup/rollup-win32-ia32-msvc': 4.34.8
      '@rollup/rollup-win32-x64-msvc': 4.34.8
      fsevents: 2.3.3

  rrweb-cssom@0.7.1: {}

  run-parallel@1.2.0:
    dependencies:
      queue-microtask: 1.2.3

  rxjs@7.8.1:
    dependencies:
      tslib: 2.8.1

  safe-buffer@5.2.1: {}

  safe-regex-test@1.1.0:
    dependencies:
      call-bound: 1.0.3
      es-errors: 1.3.0
      is-regex: 1.2.1

  safe-stable-stringify@2.5.0: {}

  safer-buffer@2.1.2: {}

  saxes@6.0.0:
    dependencies:
      xmlchars: 2.2.0

  scheduler@0.25.0: {}

  secure-json-parse@2.7.0: {}

  seedrandom@3.0.5: {}

  semver@7.7.1: {}

  send@0.19.0:
    dependencies:
      debug: 2.6.9
      depd: 2.0.0
      destroy: 1.2.0
      encodeurl: 1.0.2
      escape-html: 1.0.3
      etag: 1.8.1
      fresh: 0.5.2
      http-errors: 2.0.0
      mime: 1.6.0
      ms: 2.1.3
      on-finished: 2.4.1
      range-parser: 1.2.1
      statuses: 2.0.1
    transitivePeerDependencies:
      - supports-color

  serve-static@1.16.2:
    dependencies:
      encodeurl: 2.0.0
      escape-html: 1.0.3
      parseurl: 1.3.3
      send: 0.19.0
    transitivePeerDependencies:
      - supports-color

  set-blocking@2.0.0: {}

  set-function-length@1.2.2:
    dependencies:
      define-data-property: 1.1.4
      es-errors: 1.3.0
      function-bind: 1.1.2
      get-intrinsic: 1.2.6
      gopd: 1.2.0
      has-property-descriptors: 1.0.2

  set-function-name@2.0.2:
    dependencies:
      define-data-property: 1.1.4
      es-errors: 1.3.0
      functions-have-names: 1.2.3
      has-property-descriptors: 1.0.2

  setprototypeof@1.1.1: {}

  setprototypeof@1.2.0: {}

  sharp@0.32.6:
    dependencies:
      color: 4.2.3
      detect-libc: 2.0.3
      node-addon-api: 6.1.0
      prebuild-install: 7.1.2
      semver: 7.7.1
      simple-get: 4.0.1
      tar-fs: 3.0.6
      tunnel-agent: 0.6.0

  shebang-command@2.0.0:
    dependencies:
      shebang-regex: 3.0.0

  shebang-regex@3.0.0: {}

  shell-quote@1.8.2: {}

  side-channel-list@1.0.0:
    dependencies:
      es-errors: 1.3.0
      object-inspect: 1.13.3

  side-channel-map@1.0.1:
    dependencies:
      call-bound: 1.0.3
      es-errors: 1.3.0
      get-intrinsic: 1.2.6
      object-inspect: 1.13.3

  side-channel-weakmap@1.0.2:
    dependencies:
      call-bound: 1.0.3
      es-errors: 1.3.0
      get-intrinsic: 1.2.6
      object-inspect: 1.13.3
      side-channel-map: 1.0.1

  side-channel@1.1.0:
    dependencies:
      es-errors: 1.3.0
      object-inspect: 1.13.3
      side-channel-list: 1.0.0
      side-channel-map: 1.0.1
      side-channel-weakmap: 1.0.2

  siginfo@2.0.0: {}

  signal-exit@3.0.7: {}

  signal-exit@4.0.2: {}

  signal-exit@4.1.0: {}

  simple-concat@1.0.1: {}

  simple-get@4.0.1:
    dependencies:
      decompress-response: 6.0.0
      once: 1.4.0
      simple-concat: 1.0.1

  simple-swizzle@0.2.2:
    dependencies:
      is-arrayish: 0.3.2

  sirv@3.0.0:
    dependencies:
      '@polka/url': 1.0.0-next.28
      mrmime: 2.0.0
      totalist: 3.0.1

  slash@3.0.0: {}

  slice-ansi@5.0.0:
    dependencies:
      ansi-styles: 6.2.1
      is-fullwidth-code-point: 4.0.0

  slice-ansi@7.1.0:
    dependencies:
      ansi-styles: 6.2.1
      is-fullwidth-code-point: 5.0.0

  smart-buffer@4.2.0: {}

  socks-proxy-agent@8.0.5:
    dependencies:
      agent-base: 7.1.3
      debug: 4.4.0
      socks: 2.8.3
    transitivePeerDependencies:
      - supports-color

  socks@2.8.3:
    dependencies:
      ip-address: 9.0.5
      smart-buffer: 4.2.0

  source-map-js@1.2.1: {}

  source-map@0.6.1:
    optional: true

  source-map@0.7.4: {}

  spdx-correct@3.2.0:
    dependencies:
      spdx-expression-parse: 3.0.1
      spdx-license-ids: 3.0.20

  spdx-exceptions@2.5.0: {}

  spdx-expression-parse@3.0.1:
    dependencies:
      spdx-exceptions: 2.5.0
      spdx-license-ids: 3.0.20

  spdx-license-ids@3.0.20: {}

  sprintf-js@1.0.3: {}

  sprintf-js@1.1.3: {}

  sswr@2.1.0(svelte@5.16.0):
    dependencies:
      svelte: 5.16.0
      swrev: 4.0.0

  stack-trace@0.0.10: {}

  stack-utils@2.0.6:
    dependencies:
      escape-string-regexp: 2.0.0

  stackback@0.0.2: {}

  standard-as-callback@2.1.0: {}

  stat-mode@0.3.0: {}

  statuses@1.5.0: {}

  statuses@2.0.1: {}

  std-env@3.8.0: {}

  stdin-discarder@0.2.2: {}

  stop-iteration-iterator@1.1.0:
    dependencies:
      es-errors: 1.3.0
      internal-slot: 1.1.0

  stream-to-array@2.3.0:
    dependencies:
      any-promise: 1.3.0

  stream-to-promise@2.2.0:
    dependencies:
      any-promise: 1.3.0
      end-of-stream: 1.1.0
      stream-to-array: 2.3.0

  streamx@2.21.1:
    dependencies:
      fast-fifo: 1.3.2
      queue-tick: 1.0.1
      text-decoder: 1.2.3
    optionalDependencies:
      bare-events: 2.5.0

  strict-event-emitter@0.5.1: {}

  string-argv@0.3.2: {}

  string-width@4.2.3:
    dependencies:
      emoji-regex: 8.0.0
      is-fullwidth-code-point: 3.0.0
      strip-ansi: 6.0.1

  string-width@5.1.2:
    dependencies:
      eastasianwidth: 0.2.0
      emoji-regex: 9.2.2
      strip-ansi: 7.1.0

  string-width@7.2.0:
    dependencies:
      emoji-regex: 10.4.0
      get-east-asian-width: 1.3.0
      strip-ansi: 7.1.0

  string_decoder@1.3.0:
    dependencies:
      safe-buffer: 5.2.1

  strip-ansi@6.0.1:
    dependencies:
      ansi-regex: 5.0.1

  strip-ansi@7.1.0:
    dependencies:
      ansi-regex: 6.1.0

  strip-final-newline@2.0.0: {}

  strip-final-newline@3.0.0: {}

  strip-indent@3.0.0:
    dependencies:
      min-indent: 1.0.1

  strip-json-comments@2.0.1: {}

  strip-json-comments@3.1.1: {}

  sucrase@3.35.0:
    dependencies:
      '@jridgewell/gen-mapping': 0.3.8
      commander: 4.1.1
      glob: 10.4.5
      lines-and-columns: 1.2.4
      mz: 2.7.0
      pirates: 4.0.6
      ts-interface-checker: 0.1.13

  supports-color@7.2.0:
    dependencies:
      has-flag: 4.0.0

  supports-color@8.1.1:
    dependencies:
      has-flag: 4.0.0

  supports-preserve-symlinks-flag@1.0.0: {}

  svelte@5.16.0:
    dependencies:
      '@ampproject/remapping': 2.3.0
      '@jridgewell/sourcemap-codec': 1.5.0
      '@types/estree': 1.0.6
      acorn: 8.14.0
      acorn-typescript: 1.4.13(acorn@8.14.0)
      aria-query: 5.3.2
      axobject-query: 4.1.0
      clsx: 2.1.1
      esm-env: 1.2.2
      esrap: 1.4.5
      is-reference: 3.0.3
      locate-character: 3.0.0
      magic-string: 0.30.17
      zimmerframe: 1.1.2

<<<<<<< HEAD
  swr@2.3.2(react@18.3.1):
=======
  swr@2.3.0(react@19.0.0):
>>>>>>> 252e1e07
    dependencies:
      dequal: 2.0.3
      react: 19.0.0
      use-sync-external-store: 1.4.0(react@19.0.0)

  swrev@4.0.0: {}

<<<<<<< HEAD
  swrv@1.1.0(vue@3.5.13(typescript@5.3.3)):
=======
  swrv@1.0.4(vue@3.5.13(typescript@5.7.3)):
>>>>>>> 252e1e07
    dependencies:
      vue: 3.5.13(typescript@5.7.3)

  symbol-tree@3.2.4: {}

  tailwind-merge@3.0.1: {}

  tailwindcss-animate@1.0.7(tailwindcss@3.4.17(ts-node@10.9.1(@types/node@22.13.4)(typescript@5.7.3))):
    dependencies:
      tailwindcss: 3.4.17(ts-node@10.9.1(@types/node@22.13.4)(typescript@5.7.3))

  tailwindcss@3.4.17(ts-node@10.9.1(@types/node@22.13.4)(typescript@5.7.3)):
    dependencies:
      '@alloc/quick-lru': 5.2.0
      arg: 5.0.2
      chokidar: 3.6.0
      didyoumean: 1.2.2
      dlv: 1.1.3
      fast-glob: 3.3.2
      glob-parent: 6.0.2
      is-glob: 4.0.3
      jiti: 1.21.7
      lilconfig: 3.1.3
      micromatch: 4.0.8
      normalize-path: 3.0.0
      object-hash: 3.0.0
      picocolors: 1.1.1
      postcss: 8.5.2
      postcss-import: 15.1.0(postcss@8.5.2)
      postcss-js: 4.0.1(postcss@8.5.2)
      postcss-load-config: 4.0.2(postcss@8.5.2)(ts-node@10.9.1(@types/node@22.13.4)(typescript@5.7.3))
      postcss-nested: 6.2.0(postcss@8.5.2)
      postcss-selector-parser: 6.1.2
      resolve: 1.22.10
      sucrase: 3.35.0
    transitivePeerDependencies:
      - ts-node

  tar-fs@2.1.1:
    dependencies:
      chownr: 1.1.4
      mkdirp-classic: 0.5.3
      pump: 3.0.2
      tar-stream: 2.2.0

  tar-fs@3.0.6:
    dependencies:
      pump: 3.0.2
      tar-stream: 3.1.7
    optionalDependencies:
      bare-fs: 2.3.5
      bare-path: 2.1.3

  tar-stream@2.2.0:
    dependencies:
      bl: 4.1.0
      end-of-stream: 1.4.4
      fs-constants: 1.0.0
      inherits: 2.0.4
      readable-stream: 3.6.2

  tar-stream@3.1.7:
    dependencies:
      b4a: 1.6.7
      fast-fifo: 1.3.2
      streamx: 2.21.1

  tar@7.4.3:
    dependencies:
      '@isaacs/fs-minipass': 4.0.1
      chownr: 3.0.0
      minipass: 7.1.2
      minizlib: 3.0.1
      mkdirp: 3.0.1
      yallist: 5.0.0

  tdigest@0.1.2:
    dependencies:
      bintrees: 1.0.2

  test-exclude@7.0.1:
    dependencies:
      '@istanbuljs/schema': 0.1.3
      glob: 10.4.5
      minimatch: 9.0.5

  text-decoder@1.2.3:
    dependencies:
      b4a: 1.6.7

  text-hex@1.0.0: {}

  thenify-all@1.6.0:
    dependencies:
      thenify: 3.3.1

  thenify@3.3.1:
    dependencies:
      any-promise: 1.3.0

  throttleit@2.1.0: {}

  through@2.3.8: {}

  time-span@4.0.0:
    dependencies:
      convert-hrtime: 3.0.0

  tinybench@2.9.0: {}

  tinyexec@0.3.2: {}

  tinyglobby@0.2.10:
    dependencies:
      fdir: 6.4.3(picomatch@4.0.2)
      picomatch: 4.0.2

  tinypool@1.0.2: {}

  tinyrainbow@2.0.0: {}

  tinyspy@3.0.2: {}

  tldts-core@6.1.70: {}

  tldts@6.1.70:
    dependencies:
      tldts-core: 6.1.70

  to-regex-range@5.0.1:
    dependencies:
      is-number: 7.0.0

  toidentifier@1.0.0: {}

  toidentifier@1.0.1: {}

  totalist@3.0.1: {}

  tough-cookie@4.1.4:
    dependencies:
      psl: 1.15.0
      punycode: 2.3.1
      universalify: 0.2.0
      url-parse: 1.5.10

  tough-cookie@5.0.0:
    dependencies:
      tldts: 6.1.70

  tr46@0.0.3: {}

  tr46@5.0.0:
    dependencies:
      punycode: 2.3.1

  tree-kill@1.2.2: {}

  triple-beam@1.4.1: {}

  ts-api-utils@2.0.1(typescript@5.7.3):
    dependencies:
      typescript: 5.7.3

  ts-interface-checker@0.1.13: {}

  ts-morph@12.0.0:
    dependencies:
      '@ts-morph/common': 0.11.1
      code-block-writer: 10.1.1

  ts-node@10.9.1(@types/node@16.18.11)(typescript@4.9.5):
    dependencies:
      '@cspotcode/source-map-support': 0.8.1
      '@tsconfig/node10': 1.0.11
      '@tsconfig/node12': 1.0.11
      '@tsconfig/node14': 1.0.3
      '@tsconfig/node16': 1.0.4
      '@types/node': 16.18.11
      acorn: 8.14.0
      acorn-walk: 8.3.4
      arg: 4.1.3
      create-require: 1.1.1
      diff: 4.0.2
      make-error: 1.3.6
      typescript: 4.9.5
      v8-compile-cache-lib: 3.0.1
      yn: 3.1.1

  ts-node@10.9.1(@types/node@22.13.4)(typescript@5.7.3):
    dependencies:
      '@cspotcode/source-map-support': 0.8.1
      '@tsconfig/node10': 1.0.11
      '@tsconfig/node12': 1.0.11
      '@tsconfig/node14': 1.0.3
      '@tsconfig/node16': 1.0.4
      '@types/node': 22.13.4
      acorn: 8.14.0
      acorn-walk: 8.3.4
      arg: 4.1.3
      create-require: 1.1.1
      diff: 4.0.2
      make-error: 1.3.6
      typescript: 5.7.3
      v8-compile-cache-lib: 3.0.1
      yn: 3.1.1
    optional: true

  ts-toolbelt@6.15.5: {}

  tsconfck@3.1.4(typescript@5.7.3):
    optionalDependencies:
      typescript: 5.7.3

  tslib@2.8.1: {}

  tsx@4.19.2:
    dependencies:
      esbuild: 0.23.1
      get-tsconfig: 4.8.1
    optionalDependencies:
      fsevents: 2.3.3

  tunnel-agent@0.6.0:
    dependencies:
      safe-buffer: 5.2.1

  type-check@0.4.0:
    dependencies:
      prelude-ls: 1.2.1

  type-fest@0.21.3: {}

  type-fest@0.6.0: {}

  type-fest@4.31.0: {}

  type-is@1.6.18:
    dependencies:
      media-typer: 0.3.0
      mime-types: 2.1.35

  typed-query-selector@2.12.0: {}

  typescript@4.9.5: {}

  typescript@5.7.3: {}

  uid-promise@1.0.0: {}

  unbzip2-stream@1.4.3:
    dependencies:
      buffer: 5.7.1
      through: 2.3.8

  undici-types@5.26.5: {}

  undici-types@6.20.0: {}

  undici@5.28.5:
    dependencies:
      '@fastify/busboy': 2.1.1

  universal-user-agent@7.0.2: {}

  universalify@0.1.2: {}

  universalify@0.2.0: {}

  universalify@2.0.1: {}

  unpipe@1.0.0: {}

  update-browserslist-db@1.1.1(browserslist@4.24.3):
    dependencies:
      browserslist: 4.24.3
      escalade: 3.2.0
      picocolors: 1.1.1

  uri-js@4.4.1:
    dependencies:
      punycode: 2.3.1

  url-parse@1.5.10:
    dependencies:
      querystringify: 2.2.0
      requires-port: 1.0.0

  use-callback-ref@1.3.3(@types/react@19.0.10)(react@19.0.0):
    dependencies:
      react: 19.0.0
      tslib: 2.8.1
    optionalDependencies:
      '@types/react': 19.0.10

  use-sidecar@1.1.3(@types/react@19.0.10)(react@19.0.0):
    dependencies:
      detect-node-es: 1.1.0
      react: 19.0.0
      tslib: 2.8.1
    optionalDependencies:
      '@types/react': 19.0.10

  use-sync-external-store@1.4.0(react@19.0.0):
    dependencies:
      react: 19.0.0

  util-deprecate@1.0.2: {}

  utils-merge@1.0.1: {}

  uuid@11.0.5: {}

  uuid@3.3.2: {}

  v8-compile-cache-lib@3.0.1: {}

  validate-npm-package-license@3.0.4:
    dependencies:
      spdx-correct: 3.2.0
      spdx-expression-parse: 3.0.1

  vary@1.1.2: {}

  vercel@39.2.2(encoding@0.1.13):
    dependencies:
      '@vercel/build-utils': 8.8.0
      '@vercel/fun': 1.1.0(encoding@0.1.13)
      '@vercel/go': 3.2.1
      '@vercel/hydrogen': 1.0.9
      '@vercel/next': 4.4.0(encoding@0.1.13)
      '@vercel/node': 5.0.0(encoding@0.1.13)
      '@vercel/python': 4.5.1
      '@vercel/redwood': 2.1.10(encoding@0.1.13)
      '@vercel/remix-builder': 4.0.0(encoding@0.1.13)
      '@vercel/ruby': 2.1.0
      '@vercel/static-build': 2.5.39
      chokidar: 4.0.0
    transitivePeerDependencies:
      - '@swc/core'
      - '@swc/wasm'
      - encoding
      - supports-color

  vite-node@3.0.5(@types/node@22.13.4)(jiti@1.21.7)(tsx@4.19.2)(yaml@2.7.0):
    dependencies:
      cac: 6.7.14
      debug: 4.4.0
      es-module-lexer: 1.6.0
      pathe: 2.0.3
      vite: 6.1.0(@types/node@22.13.4)(jiti@1.21.7)(tsx@4.19.2)(yaml@2.7.0)
    transitivePeerDependencies:
      - '@types/node'
      - jiti
      - less
      - lightningcss
      - sass
      - sass-embedded
      - stylus
      - sugarss
      - supports-color
      - terser
      - tsx
      - yaml

  vite-plugin-compression@0.5.1(vite@6.1.0(@types/node@22.13.4)(jiti@1.21.7)(tsx@4.19.2)(yaml@2.7.0)):
    dependencies:
      chalk: 4.1.2
      debug: 4.4.0
      fs-extra: 10.1.0
      vite: 6.1.0(@types/node@22.13.4)(jiti@1.21.7)(tsx@4.19.2)(yaml@2.7.0)
    transitivePeerDependencies:
      - supports-color

  vite-tsconfig-paths@5.1.4(typescript@5.7.3)(vite@6.1.0(@types/node@22.13.4)(jiti@1.21.7)(tsx@4.19.2)(yaml@2.7.0)):
    dependencies:
      debug: 4.4.0
      globrex: 0.1.2
      tsconfck: 3.1.4(typescript@5.7.3)
    optionalDependencies:
      vite: 6.1.0(@types/node@22.13.4)(jiti@1.21.7)(tsx@4.19.2)(yaml@2.7.0)
    transitivePeerDependencies:
      - supports-color
      - typescript

  vite@6.1.0(@types/node@22.13.4)(jiti@1.21.7)(tsx@4.19.2)(yaml@2.7.0):
    dependencies:
      esbuild: 0.24.2
      postcss: 8.5.2
      rollup: 4.34.8
    optionalDependencies:
      '@types/node': 22.13.4
      fsevents: 2.3.3
      jiti: 1.21.7
      tsx: 4.19.2
      yaml: 2.7.0

  vitest@3.0.5(@edge-runtime/vm@3.2.0)(@types/node@22.13.4)(@vitest/ui@3.0.5)(happy-dom@16.2.6)(jiti@1.21.7)(jsdom@25.0.1)(msw@2.7.0(@types/node@22.13.4)(typescript@5.7.3))(tsx@4.19.2)(yaml@2.7.0):
    dependencies:
      '@vitest/expect': 3.0.5
      '@vitest/mocker': 3.0.5(msw@2.7.0(@types/node@22.13.4)(typescript@5.7.3))(vite@6.1.0(@types/node@22.13.4)(jiti@1.21.7)(tsx@4.19.2)(yaml@2.7.0))
      '@vitest/pretty-format': 3.0.5
      '@vitest/runner': 3.0.5
      '@vitest/snapshot': 3.0.5
      '@vitest/spy': 3.0.5
      '@vitest/utils': 3.0.5
      chai: 5.2.0
      debug: 4.4.0
      expect-type: 1.1.0
      magic-string: 0.30.17
      pathe: 2.0.3
      std-env: 3.8.0
      tinybench: 2.9.0
      tinyexec: 0.3.2
      tinypool: 1.0.2
      tinyrainbow: 2.0.0
      vite: 6.1.0(@types/node@22.13.4)(jiti@1.21.7)(tsx@4.19.2)(yaml@2.7.0)
      vite-node: 3.0.5(@types/node@22.13.4)(jiti@1.21.7)(tsx@4.19.2)(yaml@2.7.0)
      why-is-node-running: 2.3.0
    optionalDependencies:
      '@edge-runtime/vm': 3.2.0
      '@types/node': 22.13.4
      '@vitest/ui': 3.0.5(vitest@3.0.5)
      happy-dom: 16.2.6
      jsdom: 25.0.1
    transitivePeerDependencies:
      - jiti
      - less
      - lightningcss
      - msw
      - sass
      - sass-embedded
      - stylus
      - sugarss
      - supports-color
      - terser
      - tsx
      - yaml

  vue@3.5.13(typescript@5.7.3):
    dependencies:
      '@vue/compiler-dom': 3.5.13
      '@vue/compiler-sfc': 3.5.13
      '@vue/runtime-dom': 3.5.13
      '@vue/server-renderer': 3.5.13(vue@3.5.13(typescript@5.7.3))
      '@vue/shared': 3.5.13
    optionalDependencies:
      typescript: 5.7.3

  w3c-xmlserializer@5.0.0:
    dependencies:
      xml-name-validator: 5.0.0

  web-streams-polyfill@3.3.3: {}

  web-streams-polyfill@4.0.0-beta.3: {}

  web-vitals@0.2.4: {}

  webidl-conversions@3.0.1: {}

  webidl-conversions@7.0.0: {}

  whatwg-encoding@3.1.1:
    dependencies:
      iconv-lite: 0.6.3

  whatwg-fetch@3.6.20: {}

  whatwg-mimetype@3.0.0: {}

  whatwg-mimetype@4.0.0: {}

  whatwg-url@14.1.0:
    dependencies:
      tr46: 5.0.0
      webidl-conversions: 7.0.0

  whatwg-url@5.0.0:
    dependencies:
      tr46: 0.0.3
      webidl-conversions: 3.0.1

  which-boxed-primitive@1.1.1:
    dependencies:
      is-bigint: 1.1.0
      is-boolean-object: 1.2.1
      is-number-object: 1.1.1
      is-string: 1.1.1
      is-symbol: 1.1.1

  which-collection@1.0.2:
    dependencies:
      is-map: 2.0.3
      is-set: 2.0.3
      is-weakmap: 2.0.2
      is-weakset: 2.0.4

  which-typed-array@1.1.18:
    dependencies:
      available-typed-arrays: 1.0.7
      call-bind: 1.0.8
      call-bound: 1.0.3
      for-each: 0.3.3
      gopd: 1.2.0
      has-tostringtag: 1.0.2

  which@2.0.2:
    dependencies:
      isexe: 2.0.0

  why-is-node-running@2.3.0:
    dependencies:
      siginfo: 2.0.0
      stackback: 0.0.2

  wide-align@1.1.5:
    dependencies:
      string-width: 4.2.3

  winston-transport@4.9.0:
    dependencies:
      logform: 2.7.0
      readable-stream: 3.6.2
      triple-beam: 1.4.1

  winston@3.17.0:
    dependencies:
      '@colors/colors': 1.6.0
      '@dabh/diagnostics': 2.0.3
      async: 3.2.6
      is-stream: 2.0.1
      logform: 2.7.0
      one-time: 1.0.0
      readable-stream: 3.6.2
      safe-stable-stringify: 2.5.0
      stack-trace: 0.0.10
      triple-beam: 1.4.1
      winston-transport: 4.9.0

  word-wrap@1.2.5: {}

  wrap-ansi@6.2.0:
    dependencies:
      ansi-styles: 4.3.0
      string-width: 4.2.3
      strip-ansi: 6.0.1

  wrap-ansi@7.0.0:
    dependencies:
      ansi-styles: 4.3.0
      string-width: 4.2.3
      strip-ansi: 6.0.1

  wrap-ansi@8.1.0:
    dependencies:
      ansi-styles: 6.2.1
      string-width: 5.1.2
      strip-ansi: 7.1.0

  wrap-ansi@9.0.0:
    dependencies:
      ansi-styles: 6.2.1
      string-width: 7.2.0
      strip-ansi: 7.1.0

  wrappy@1.0.2: {}

  ws@8.18.0: {}

  xdg-app-paths@5.1.0:
    dependencies:
      xdg-portable: 7.3.0

  xdg-portable@7.3.0:
    dependencies:
      os-paths: 4.4.0

  xml-name-validator@5.0.0: {}

  xmlchars@2.2.0: {}

  y18n@5.0.8: {}

  yallist@3.1.1: {}

  yallist@4.0.0: {}

  yallist@5.0.0: {}

  yaml@2.7.0: {}

  yargs-parser@20.2.9: {}

  yargs-parser@21.1.1: {}

  yargs@16.2.0:
    dependencies:
      cliui: 7.0.4
      escalade: 3.2.0
      get-caller-file: 2.0.5
      require-directory: 2.1.1
      string-width: 4.2.3
      y18n: 5.0.8
      yargs-parser: 20.2.9

  yargs@17.7.2:
    dependencies:
      cliui: 8.0.1
      escalade: 3.2.0
      get-caller-file: 2.0.5
      require-directory: 2.1.1
      string-width: 4.2.3
      y18n: 5.0.8
      yargs-parser: 21.1.1

  yauzl-clone@1.0.4:
    dependencies:
      events-intercept: 2.0.0

  yauzl-promise@2.1.3:
    dependencies:
      yauzl: 2.10.0
      yauzl-clone: 1.0.4

  yauzl@2.10.0:
    dependencies:
      buffer-crc32: 0.2.13
      fd-slicer: 1.1.0

  yn@3.1.1: {}

  yocto-queue@0.1.0: {}

  yoctocolors-cjs@2.1.2: {}

  zimmerframe@1.1.2: {}

  zod-to-json-schema@3.24.1(zod@3.24.2):
    dependencies:
      zod: 3.24.2

  zod@3.23.8: {}

  zod@3.24.2: {}

  zustand@5.0.3(@types/react@19.0.10)(immer@10.1.1)(react@19.0.0)(use-sync-external-store@1.4.0(react@19.0.0)):
    optionalDependencies:
      '@types/react': 19.0.10
      immer: 10.1.1
      react: 19.0.0
      use-sync-external-store: 1.4.0(react@19.0.0)<|MERGE_RESOLUTION|>--- conflicted
+++ resolved
@@ -99,11 +99,7 @@
         version: 4.22.0(encoding@0.1.13)(seedrandom@3.0.5)
       '@toolhouseai/sdk':
         specifier: ^1.0.4
-<<<<<<< HEAD
         version: 1.1.5(encoding@0.1.13)(react@18.3.1)(sswr@2.1.0(svelte@5.16.0))(svelte@5.16.0)(vue@3.5.13(typescript@5.3.3))
-=======
-        version: 1.0.4(debug@4.4.0)(encoding@0.1.13)(react@19.0.0)(sswr@2.1.0(svelte@5.16.0))(svelte@5.16.0)(vue@3.5.13(typescript@5.7.3))
->>>>>>> 252e1e07
       '@types/axios':
         specifier: ^0.14.4
         version: 0.14.4(debug@4.4.0)
@@ -6140,15 +6136,9 @@
 
   '@ai-sdk/react@0.0.70(react@19.0.0)(zod@3.24.2)':
     dependencies:
-<<<<<<< HEAD
       '@ai-sdk/provider-utils': 1.0.22(zod@3.24.1)
       '@ai-sdk/ui-utils': 0.0.50(zod@3.24.1)
       swr: 2.3.2(react@18.3.1)
-=======
-      '@ai-sdk/provider-utils': 1.0.22(zod@3.24.2)
-      '@ai-sdk/ui-utils': 0.0.50(zod@3.24.2)
-      swr: 2.3.0(react@19.0.0)
->>>>>>> 252e1e07
       throttleit: 2.1.0
     optionalDependencies:
       react: 19.0.0
@@ -6183,15 +6173,9 @@
 
   '@ai-sdk/vue@0.0.59(vue@3.5.13(typescript@5.7.3))(zod@3.24.2)':
     dependencies:
-<<<<<<< HEAD
       '@ai-sdk/provider-utils': 1.0.22(zod@3.24.1)
       '@ai-sdk/ui-utils': 0.0.50(zod@3.24.1)
       swrv: 1.1.0(vue@3.5.13(typescript@5.3.3))
-=======
-      '@ai-sdk/provider-utils': 1.0.22(zod@3.24.2)
-      '@ai-sdk/ui-utils': 0.0.50(zod@3.24.2)
-      swrv: 1.0.4(vue@3.5.13(typescript@5.7.3))
->>>>>>> 252e1e07
     optionalDependencies:
       vue: 3.5.13(typescript@5.7.3)
     transitivePeerDependencies:
@@ -7653,22 +7637,12 @@
     dependencies:
       '@testing-library/dom': 10.4.0
 
-<<<<<<< HEAD
   '@toolhouseai/sdk@1.1.5(encoding@0.1.13)(react@18.3.1)(sswr@2.1.0(svelte@5.16.0))(svelte@5.16.0)(vue@3.5.13(typescript@5.3.3))':
     dependencies:
       '@anthropic-ai/sdk': 0.27.3(encoding@0.1.13)
       ai: 3.4.33(openai@4.77.0(encoding@0.1.13)(zod@3.24.1))(react@18.3.1)(sswr@2.1.0(svelte@5.16.0))(svelte@5.16.0)(vue@3.5.13(typescript@5.3.3))(zod@3.24.1)
       openai: 4.77.0(encoding@0.1.13)(zod@3.24.1)
       zod: 3.24.1
-=======
-  '@toolhouseai/sdk@1.0.4(debug@4.4.0)(encoding@0.1.13)(react@19.0.0)(sswr@2.1.0(svelte@5.16.0))(svelte@5.16.0)(vue@3.5.13(typescript@5.7.3))':
-    dependencies:
-      '@anthropic-ai/sdk': 0.27.3(encoding@0.1.13)
-      ai: 3.4.33(openai@4.77.0(encoding@0.1.13)(zod@3.24.2))(react@19.0.0)(sswr@2.1.0(svelte@5.16.0))(svelte@5.16.0)(vue@3.5.13(typescript@5.7.3))(zod@3.24.2)
-      axios: 1.7.9(debug@4.4.0)
-      openai: 4.77.0(encoding@0.1.13)(zod@3.24.2)
-      zod: 3.24.2
->>>>>>> 252e1e07
     transitivePeerDependencies:
       - encoding
       - react
@@ -11445,11 +11419,7 @@
       magic-string: 0.30.17
       zimmerframe: 1.1.2
 
-<<<<<<< HEAD
   swr@2.3.2(react@18.3.1):
-=======
-  swr@2.3.0(react@19.0.0):
->>>>>>> 252e1e07
     dependencies:
       dequal: 2.0.3
       react: 19.0.0
@@ -11457,12 +11427,8 @@
 
   swrev@4.0.0: {}
 
-<<<<<<< HEAD
   swrv@1.1.0(vue@3.5.13(typescript@5.3.3)):
-=======
-  swrv@1.0.4(vue@3.5.13(typescript@5.7.3)):
->>>>>>> 252e1e07
-    dependencies:
+   dependencies:
       vue: 3.5.13(typescript@5.7.3)
 
   symbol-tree@3.2.4: {}
