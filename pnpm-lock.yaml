--- conflicted
+++ resolved
@@ -481,19 +481,8 @@
   '@adobe/css-tools@4.4.4':
     resolution: {integrity: sha512-Elp+iwUx5rN5+Y8xLt5/GRoG20WGoDCQ/1Fb+1LiGtvwbDavuSk0jhD/eZdckHAuzcDzccnkv+rEjyWfRx18gg==}
 
-<<<<<<< HEAD
   '@ai-sdk/openai@2.0.54':
     resolution: {integrity: sha512-MH4wCCtCz5R1y2T0ZzjYIt5pHN4WqDYsWLuzl5MBcmCRm4oqth/JAKcAmQc5DVogJ3ybja4segmjdN6g1RBdLQ==}
-=======
-  '@ai-sdk/gateway@2.0.2':
-    resolution: {integrity: sha512-25F1qPqZxOw9IcV9OQCL29hV4HAFLw5bFWlzQLBi5aDhEZsTMT2rMi3umSqNaUxrrw+dLRtjOL7RbHC+WjbA/A==}
-    engines: {node: '>=18'}
-    peerDependencies:
-      zod: ^3.25.76 || ^4.1.8
-
-  '@ai-sdk/openai@1.3.24':
-    resolution: {integrity: sha512-GYXnGJTHRTZc4gJMSmFRgEQudjqd4PUN0ZjQhPwOAYH1yOAvQoG/Ikqs+HyISRbLPCrhbZnPKCNHuRU4OfpW0Q==}
->>>>>>> 46be02ad
     engines: {node: '>=18'}
     peerDependencies:
       zod: ^3.25.76 || ^4.1.8
@@ -6843,18 +6832,7 @@
 
   '@adobe/css-tools@4.4.4': {}
 
-<<<<<<< HEAD
   '@ai-sdk/openai@2.0.54(zod@3.25.76)':
-=======
-  '@ai-sdk/gateway@2.0.2(zod@3.25.76)':
-    dependencies:
-      '@ai-sdk/provider': 2.0.0
-      '@ai-sdk/provider-utils': 3.0.13(zod@3.25.76)
-      '@vercel/oidc': 3.0.3
-      zod: 3.25.76
-
-  '@ai-sdk/openai@1.3.24(zod@3.25.76)':
->>>>>>> 46be02ad
     dependencies:
       '@ai-sdk/provider': 2.0.0
       '@ai-sdk/provider-utils': 3.0.13(zod@3.25.76)
