--- conflicted
+++ resolved
@@ -4837,18 +4837,12 @@
     resolution: {integrity: sha512-/IXtbwEk5HTPyEwyKX6hGkYXxM9nbj64B+ilVJnC/R6B0pH5G4V3b0pVbL7DBj4tkhBAppbQUlf6F6Xl9LHu1g==}
     engines: {node: '>= 0.4'}
 
-<<<<<<< HEAD
   mdn-data@2.12.2:
     resolution: {integrity: sha512-IEn+pegP1aManZuckezWCO+XZQDplx1366JoVhTpMpBB1sPey/SbveZQUosKiKiGYjg1wH4pMlNgXbCiYgihQA==}
 
   media-typer@0.3.0:
     resolution: {integrity: sha512-dq+qelQ9akHpcOl/gUVRTxVIOkAJ1wR3QAvb4RsVjS8oVoFjDGTc679wJYmUmknUF5HwMLOgb5O+a3KxfWapPQ==}
     engines: {node: '>= 0.6'}
-=======
-  media-typer@1.1.0:
-    resolution: {integrity: sha512-aisnrDP4GNe06UcKFnV5bfMNPBUw4jsLGaWwWfnH3v02GnBuXX2MCVn5RbrWo0j3pczUilYblq7fQ7Nw2t5XKw==}
-    engines: {node: '>= 0.8'}
->>>>>>> b5b7d2ef
 
   memorystream@0.3.1:
     resolution: {integrity: sha512-S3UwM3yj5mtUSEfP41UZmt/0SCoVYUcU1rkXv+BQ5Ig8ndL4sPoJNBUJERafdPb5jjHJGuMgytgKvKIf58XNBw==}
@@ -11593,13 +11587,9 @@
 
   math-intrinsics@1.1.0: {}
 
-<<<<<<< HEAD
   mdn-data@2.12.2: {}
 
   media-typer@0.3.0: {}
-=======
-  media-typer@1.1.0: {}
->>>>>>> b5b7d2ef
 
   memorystream@0.3.1: {}
 
