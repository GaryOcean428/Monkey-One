--- conflicted
+++ resolved
@@ -7,11 +7,7 @@
 import { ErrorBoundary } from './components/error-boundary'
 
 // Set public URL if not available
-<<<<<<< HEAD
-const publicUrl = window.location.origin || 'https://monkey-one.vercel.app'
-=======
 const publicUrl = import.meta.env.VITE_PUBLIC_URL || window.location.origin || 'https://monkey-one.vercel.app'
->>>>>>> 350d5808
 
 // Define a global variable without trying to modify import.meta.env (which is read-only)
 window.PUBLIC_URL = publicUrl
