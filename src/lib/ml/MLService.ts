import { tensor, dispose, memory, Tensor, Rank, History } from '@tensorflow/tfjs-core'
import { loadLayersModel, LayersModel, Logs } from '@tensorflow/tfjs-layers'
import { supabase } from '../supabase/client'
import { logger } from '../../utils/logger'
import { captureException } from '../../utils/sentry'
import { mlPredictionDuration } from '../../utils/metrics'
import { encrypt, decrypt } from '../utils/browserCrypto'

interface ModelMetrics {
  dateSaved: Date
  modelTopologyType: string
  modelTopologyBytes: number
  weightSpecsBytes: number
  weightDataBytes: number
}

/**
 * MLService handles machine learning operations including model management,
 * training, and predictions. It integrates with Supabase for model storage
 * and metrics tracking.
 */
export class MLService {
  private model: LayersModel | null = null

  /**
   * Initializes the MLService by loading or creating a model.
   * @throws {Error} If initialization fails
   */
  async initialize(): Promise<void> {
    try {
      try {
        this.model = await this.loadModel()
        logger.info('Model loaded successfully')
      } catch (error) {
        logger.warn('No existing model found, creating new one')
        this.model = await this.createModel()
        await this.saveModel()
      }
    } catch (error) {
      logger.error('Failed to initialize MLService:', error)
      captureException(error as Error)
      throw error
    }
  }

  /**
   * Creates a new neural network model with predefined architecture.
   * @returns A new TensorFlow.js LayersModel
   */
  private async createModel(): Promise<LayersModel> {
    return await loadLayersModel('https://example.com/model.json')
  }

  /**
   * Loads a model from Supabase Storage.
   * @returns Promise resolving to the loaded model
   * @throws {Error} If model loading fails
   */
  private async loadModel(): Promise<LayersModel> {
    try {
      const { data, error } = await supabase.storage.from('ml-models').download('latest/model.json')

      if (error) throw error
      if (!data) throw new Error('No model data found')

<<<<<<< HEAD
const modelJson = await data.text()
const weightsResponse = await supabase.storage.from('ml-models').download('latest/weights.bin')
if (!weightsResponse.data) throw new Error('No weights data found')
const weights = await weightsResponse.data.arrayBuffer()
return await loadLayersModel({
  modelTopology: JSON.parse(modelJson),
  weightData: weights,
})
=======
      const encryptedData = await data.text()
      const modelJson = await decrypt(encryptedData)
      return await loadLayersModel(JSON.parse(modelJson))
>>>>>>> 67319360
    } catch (error) {
      logger.error('Failed to load model:', error)
      throw error
    }
  }

  /**
   * Saves the current model to Supabase Storage and records metadata.
   * @throws {Error} If saving fails
   */
  private async saveModel(): Promise<void> {
    if (!this.model) {
      throw new Error('No model to save')
    }

    try {
      // Convert model to JSON format and encrypt
      const modelConfig = this.model.toJSON()
      const modelJson = JSON.stringify(modelConfig)
      const encryptedData = await encrypt(modelJson)

      // Upload encrypted model to Supabase Storage
      const { error: uploadError } = await supabase.storage
        .from('ml-models')
        .upload('latest/model.json', new Blob([encryptedData]), {
          upsert: true,
        })

      if (uploadError) throw uploadError

      const metrics: ModelMetrics = {
        dateSaved: new Date(),
        modelTopologyType: 'JSON',
        modelTopologyBytes: modelJson.length,
        weightSpecsBytes: 0,
        weightDataBytes: 0,
      }

      // Save metadata to Supabase
      const { error: insertError } = await supabase.from('ml_models').insert({
        version: 'latest',
        architecture: modelConfig,
        saved_at: new Date().toISOString(),
        metrics,
      })

      if (insertError) throw insertError

      logger.info('Model saved successfully')
    } catch (error) {
      logger.error('Failed to save model:', error)
      captureException(error as Error)
      throw error
    }
  }

  /**
   * Trains the model on provided data.
   * @param data - Training data tensor
   * @param labels - Training labels tensor
   * @param epochs - Number of training epochs
   * @returns Training history
   * @throws {Error} If training fails
   */
  async train(data: number[], labels: number[], epochs: number = 10): Promise<History> {
    if (!this.model) {
      throw new Error('Model not initialized')
    }

    try {
      const timer = mlPredictionDuration.startTimer()
      const trainData = tensor(data)
      const trainLabels = tensor(labels)

      try {
        const history = await this.model.fit(trainData, trainLabels, {
          epochs,
          callbacks: {
            onEpochEnd: this.onEpochEnd.bind(this),
          },
        })
        timer({ success: true })
        return history
      } catch (error) {
        timer({ success: false })
        throw error
      } finally {
        trainData.dispose()
        trainLabels.dispose()
      }
    } catch (error) {
      logger.error('Training failed:', error)
      captureException(error as Error)
      throw error
    }
  }

  /**
   * Makes predictions using the trained model.
   * @param input - Input tensor
   * @returns Prediction tensor
   * @throws {Error} If prediction fails or model is not initialized
   */
  async predict(input: number[]): Promise<number[]> {
    try {
      if (!this.model) {
        throw new Error('Model not initialized')
      }

      const timer = mlPredictionDuration.startTimer()
      const inputTensor = tensor(input)
<<<<<<< HEAD
const result = tf.tidy(() => {
  const prediction = this.model.predict(inputTensor) as Tensor
  return Array.from(prediction.dataSync())
})
inputTensor.dispose()
      return result
=======

      try {
        const prediction = (await this.model.predict(inputTensor)) as Tensor<Rank>
        const result = Array.from(await prediction.data())

        // Cleanup tensors
        inputTensor.dispose()
        prediction.dispose()

        timer({ success: true })
        return result
      } catch (error) {
        timer({ success: false })
        throw error
      }
>>>>>>> 67319360
    } catch (error) {
      logger.error('Prediction failed:', error)
      captureException(error as Error)
      throw error
    }
  }

  /**
   * Retrieves training history from Supabase.
   * @returns Array of training metrics
   */
  async getTrainingHistory(): Promise<unknown[]> {
    try {
      const weekAgo = new Date()
      weekAgo.setDate(weekAgo.getDate() - 7)

      const { data, error } = await supabase
        .from('training_metrics')
        .select('*')
        .gte('timestamp', weekAgo.toISOString())

      if (error) throw error
      return data || []
    } catch (error) {
      logger.error('Failed to get training history:', error)
      captureException(error as Error)
      throw error
    }
  }

  /**
   * Cleans up resources used by the MLService.
   */
  cleanup(): void {
    try {
      if (this.model) {
        this.model.dispose()
        this.model = null
      }

      // Force garbage collection of tensors
      dispose()

      logger.info('MLService cleanup complete', {
        memoryInfo: this.getMemoryInfo(),
      })
    } catch (error) {
      logger.error('Cleanup failed:', error)
      captureException(error as Error)
    }
  }

  getMemoryInfo() {
    return {
      ...memory(),
      timestamp: new Date().toISOString(),
    }
  }

  onEpochEnd(epoch: number, logs?: Logs) {
    if (!logs) return

    const { error } = supabase.from('training_metrics').insert({
      epoch,
      loss: logs.loss,
      val_loss: logs.val_loss,
      accuracy: logs.acc,
      val_accuracy: logs.val_acc,
      timestamp: new Date().toISOString(),
    })

    if (error) throw error
  }
}<|MERGE_RESOLUTION|>--- conflicted
+++ resolved
@@ -3,15 +3,7 @@
 import { supabase } from '../supabase/client'
 import { logger } from '../../utils/logger'
 import { captureException } from '../../utils/sentry'
-import { mlPredictionDuration } from '../../utils/metrics'
-import { encrypt, decrypt } from '../utils/browserCrypto'
-
-interface ModelMetrics {
-  dateSaved: Date
-  modelTopologyType: string
-  modelTopologyBytes: number
-  weightSpecsBytes: number
-  weightDataBytes: number
+
 }
 
 /**
@@ -63,7 +55,6 @@
       if (error) throw error
       if (!data) throw new Error('No model data found')
 
-<<<<<<< HEAD
 const modelJson = await data.text()
 const weightsResponse = await supabase.storage.from('ml-models').download('latest/weights.bin')
 if (!weightsResponse.data) throw new Error('No weights data found')
@@ -72,11 +63,9 @@
   modelTopology: JSON.parse(modelJson),
   weightData: weights,
 })
-=======
       const encryptedData = await data.text()
       const modelJson = await decrypt(encryptedData)
       return await loadLayersModel(JSON.parse(modelJson))
->>>>>>> 67319360
     } catch (error) {
       logger.error('Failed to load model:', error)
       throw error
@@ -188,15 +177,13 @@
 
       const timer = mlPredictionDuration.startTimer()
       const inputTensor = tensor(input)
-<<<<<<< HEAD
+
 const result = tf.tidy(() => {
   const prediction = this.model.predict(inputTensor) as Tensor
   return Array.from(prediction.dataSync())
 })
 inputTensor.dispose()
       return result
-=======
-
       try {
         const prediction = (await this.model.predict(inputTensor)) as Tensor<Rank>
         const result = Array.from(await prediction.data())
@@ -211,7 +198,7 @@
         timer({ success: false })
         throw error
       }
->>>>>>> 67319360
+
     } catch (error) {
       logger.error('Prediction failed:', error)
       captureException(error as Error)
@@ -285,4 +272,13 @@
 
     if (error) throw error
   }
-}+}
+import { mlPredictionDuration } from '../../utils/metrics'
+import { encrypt, decrypt } from '../utils/browserCrypto'
+
+interface ModelMetrics {
+  dateSaved: Date
+  modelTopologyType: string
+  modelTopologyBytes: number
+  weightSpecsBytes: number
+  weightDataBytes: number