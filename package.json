--- conflicted
+++ resolved
@@ -146,13 +146,8 @@
     "@vitest/eslint-plugin": "^1.0.1",
     "gpt-tokenizer": "^2.8.1",
     "happy-dom": "^16.0.1",
-<<<<<<< HEAD
-    "husky": "^9.0.0",
-    "jsdom": "^25.0.1",
-=======
     "husky": "^8.0.0",
     "jsdom": "^26.0.0",
->>>>>>> 4a85958b
     "lint-staged": "^15.2.0",
     "msw": "^2.7.0",
     "node-fetch": "^3.3.2",
