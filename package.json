{
  "name": "monkey-one",
  "private": true,
  "version": "0.1.0",
  "type": "module",
  "packageManager": "pnpm@10.6.5",
  "scripts": {
    "dev": "concurrently \"vite --port 4000\" \"tsx src/server/proxy.ts\"",
    "build": "vite build",
    "preview": "vite preview",
    "test": "vitest run",
    "test:watch": "vitest",
    "test:coverage": "vitest run --coverage",
    "test:fast": "vitest run --passWithNoTests",
    "test:ci": "vitest run --passWithNoTests --reporter=basic",
    "lint": "eslint .",
    "lint:fix": "eslint . --fix",
    "format": "prettier --write \"src/**/*.{ts,tsx,js,jsx,json,css}\"",
    "format:check": "prettier --check \"src/**/*.{ts,tsx,js,jsx,json,css}\"",
    "type-check": "tsc --noEmit",
    "clean": "rimraf node_modules/.vite dist",
    "deploy": "vercel build && vercel deploy --prod",
    "vercel-build": "echo \"Build already completed by buildCommand\"",
    "vercel-deploy": "vercel deploy --prod",
    "prepare": "husky",
    "pre-commit": "lint-staged && npm run type-check",
    "validate": "npm-run-all --parallel type-check lint:fix format test",
    "prepare-model": "tsx scripts/prepare-model.ts",
    "ollama:status": "tsx scripts/manage-ollama.ts status",
    "ollama:start": "tsx scripts/manage-ollama.ts start",
    "ollama:stop": "tsx scripts/manage-ollama.ts stop",
    "ollama:restart": "tsx scripts/manage-ollama.ts restart",
    "sync-secrets": "./scripts/sync-secrets.sh",
    "check-updates": "npx npm-check-updates",
    "update-deps": "npx npm-check-updates -u && pnpm install",
    "audit-deps": "npx depcheck"
  },
  "dependencies": {
    "@ai-sdk/openai": "^1.3.1",
    "@heroicons/react": "^2.2.0",
    "@hookform/resolvers": "^4.1.3",
    "@huggingface/inference": "^3.6.1",
    "@monaco-editor/react": "^4.7.0",
    "@octokit/rest": "^21.1.1",
    "@pinecone-database/pinecone": "^5.1.1",
    "@radix-ui/react-checkbox": "^1.1.4",
    "@radix-ui/react-dialog": "^1.1.6",
    "@radix-ui/react-dropdown-menu": "^2.1.6",
<<<<<<< HEAD
    "@radix-ui/react-form": "^0.1.2",
=======
    "@radix-ui/react-form": "^0.1.7",
>>>>>>> 350d5808
    "@radix-ui/react-icons": "^1.3.2",
    "@radix-ui/react-label": "^2.1.2",
    "@radix-ui/react-navigation-menu": "^1.2.5",
    "@radix-ui/react-progress": "^1.1.2",
    "@radix-ui/react-radio-group": "^1.2.3",
    "@radix-ui/react-scroll-area": "^1.2.3",
    "@radix-ui/react-select": "^2.1.6",
    "@radix-ui/react-separator": "^1.1.2",
    "@radix-ui/react-slider": "^1.2.3",
    "@radix-ui/react-slot": "^1.1.2",
    "@radix-ui/react-switch": "^1.1.3",
    "@radix-ui/react-tabs": "^1.1.3",
    "@radix-ui/react-toast": "^1.2.6",
    "@radix-ui/react-tooltip": "^1.1.8",
    "@sentry/browser": "^9.9.0",
    "@supabase/auth-helpers-react": "^0.5.0",
    "@supabase/ssr": "^0.6.1",
    "@supabase/supabase-js": "^2.49.3",
    "@tanstack/react-query": "^5.69.0",
    "@tanstack/react-query-devtools": "^5.69.0",
    "@tensorflow/tfjs": "^4.22.0",
    "@tensorflow/tfjs-core": "^4.22.0",
    "@tensorflow/tfjs-layers": "^4.22.0",
    "@tensorflow/tfjs-node": "^4.22.0",
    "@toolhouseai/sdk": "^1.1.7",
    "@types/uuid": "^10.0.0",
    "@vercel/analytics": "^1.5.0",
    "@xenova/transformers": "^2.17.2",
<<<<<<< HEAD
    "ai": "^4.2.2",
=======
    "ai": "^4.3.19",
>>>>>>> 350d5808
    "axios": "^1.8.4",
    "class-variance-authority": "^0.7.1",
    "clsx": "^2.1.1",
    "concurrently": "^9.1.2",
    "cookie": "^1.0.2",
    "cross-fetch": "^4.1.0",
    "date-fns": "^4.1.0",
    "debug": "^4.4.0",
    "express": "^4.21.2",
    "express-rate-limit": "^7.5.0",
    "framer-motion": "^12.5.0",
    "helmet": "^8.1.0",
    "highlight.js": "^11.11.1",
<<<<<<< HEAD
    "http-proxy-middleware": "^3.0.3",
=======
    "http-proxy-middleware": "^3.0.5",
>>>>>>> 350d5808
    "immer": "^10.1.1",
    "ioredis": "^5.6.0",
    "isomorphic-fetch": "^3.0.0",
    "lucide-react": "^0.483.0",
    "marked": "^15.0.7",
    "marked-highlight": "^2.2.1",
    "next-themes": "^0.4.6",
    "node-schedule": "^2.1.1",
    "openai": "^4.89.0",
    "path-to-regexp": "^8.2.0",
    "prom-client": "^15.1.3",
<<<<<<< HEAD
    "puppeteer": "^24.4.0",
=======
    "puppeteer": "^24.14.0",
>>>>>>> 350d5808
    "react": "^19.0.0",
    "react-chartjs-2": "^5.3.0",
    "react-dom": "^19.0.0",
    "react-error-boundary": "^5.0.0",
    "react-hook-form": "^7.54.2",
<<<<<<< HEAD
    "react-router": "^7.4.0",
    "react-router-dom": "^7.4.0",
    "redis": "^4.7.0",
    "reflect-metadata": "^0.2.2",
    "semver": "^7.7.1",
=======
    "react-router": "^7.5.2",
    "react-router-dom": "^7.4.0",
    "redis": "^4.7.0",
    "reflect-metadata": "^0.2.2",
    "semver": "^7.7.2",
>>>>>>> 350d5808
    "sequelize": "^6.37.6",
    "tailwind-merge": "^3.0.2",
    "tailwindcss-animate": "^1.0.7",
    "tar": "^7.4.3",
    "three": "^0.174.0",
    "undici": "^7.5.0",
    "uuid": "^11.1.0",
    "winston": "^3.17.0",
<<<<<<< HEAD
    "zod": "^3.24.2",
    "zustand": "^5.0.3"
=======
    "zod": "^3.25.76",
    "zustand": "^5.0.6"
>>>>>>> 350d5808
  },
  "devDependencies": {
    "@eslint/js": "^9.23.0",
    "@playwright/test": "^1.51.1",
    "@tailwindcss/forms": "^0.5.10",
<<<<<<< HEAD
    "@tailwindcss/postcss": "^4.0.15",
=======
    "@tailwindcss/postcss": "^4.1.11",
>>>>>>> 350d5808
    "@tailwindcss/typography": "^0.5.16",
    "@testing-library/dom": "^10.4.0",
    "@testing-library/jest-dom": "^6.6.3",
    "@testing-library/react": "^16.2.0",
    "@testing-library/user-event": "^14.6.1",
    "@types/dom-speech-recognition": "^0.0.4",
    "@types/express": "^5.0.1",
    "@types/jest": "^29.5.14",
    "@types/mocha": "^10.0.10",
    "@types/node": "^22.13.13",
    "@types/node-fetch": "^2.6.12",
    "@types/pg": "^8.11.11",
    "@types/react": "^19.0.12",
    "@types/react-dom": "^19.0.4",
    "@types/react-router-dom": "^5.3.3",
    "@types/sequelize": "^4.28.20",
    "@types/three": "^0.174.0",
    "@types/web": "^0.0.213",
    "@typescript-eslint/eslint-plugin": "^8.28.0",
    "@typescript-eslint/parser": "^8.28.0",
    "@vitejs/plugin-react": "^4.3.4",
    "@vitest/coverage-v8": "^3.0.9",
<<<<<<< HEAD
    "@vitest/eslint-plugin": "^1.1.38",
=======
    "@vitest/eslint-plugin": "^1.3.4",
>>>>>>> 350d5808
    "@vitest/ui": "^3.0.9",
    "abort-controller": "^3.0.0",
    "async-mutex": "^0.5.0",
    "autoprefixer": "^10.4.21",
    "chalk": "^5.4.1",
    "chart.js": "^4.4.8",
    "depcheck": "^1.4.7",
<<<<<<< HEAD
    "dotenv": "^16.4.7",
    "eslint": "^9.23.0",
    "eslint-plugin-react": "^7.37.4",
=======
    "dotenv": "^17.2.0",
    "eslint": "^9.23.0",
    "eslint-plugin-react": "^7.37.5",
>>>>>>> 350d5808
    "eslint-plugin-react-hooks": "^5.2.0",
    "eslint-plugin-react-refresh": "^0.4.19",
    "eslint-plugin-vitest": "^0.5.4",
    "gpt-tokenizer": "^2.9.0",
    "happy-dom": "^17.4.4",
    "husky": "^9.1.7",
    "jsdom": "^26.0.0",
    "lint-staged": "^15.5.0",
    "msw": "^2.7.3",
    "node-fetch": "^3.3.2",
    "npm-check-updates": "^17.1.16",
    "npm-run-all2": "^7.0.2",
    "ora": "^8.2.0",
    "postcss": "^8.5.3",
    "prettier": "^3.5.3",
    "prettier-plugin-tailwindcss": "^0.6.11",
    "react-hot-toast": "^2.5.2",
    "rimraf": "^6.0.1",
    "rollup-plugin-visualizer": "^5.14.0",
    "tailwindcss": "^4.0.15",
    "tsx": "^4.19.3",
    "typescript": "^5.8.2",
    "vercel": "^41.4.1",
<<<<<<< HEAD
    "vite": "^6.2.3",
=======
    "vite": "^6.2.7",
>>>>>>> 350d5808
    "vite-plugin-compression": "^0.5.1",
    "vite-tsconfig-paths": "^5.1.4",
    "vitest": "^3.0.9"
  },
  "lint-staged": {
    "*.{ts,tsx}": [
      "eslint --fix",
      "prettier --write"
    ],
    "*.{js,jsx}": [
      "eslint --fix",
      "prettier --write"
    ],
    "*.{json,css,md}": [
      "prettier --write"
    ]
  },
  "resolutions": {
    "undici": "^7.5.0",
    "path-to-regexp": "^8.0.0",
    "semver": "^7.5.4",
    "tar": "^7.4.3",
    "@types/react": "^19.0.0",
    "@types/react-dom": "^19.0.0",
    "react": "^19.0.0",
    "react-dom": "^19.0.0"
  },
  "pnpm": {
    "onlyBuiltDependencies": [
      "@tensorflow/tfjs-node",
      "core-js",
      "esbuild",
      "msw",
      "protobufjs",
      "puppeteer",
      "sharp"
    ]
  }
}<|MERGE_RESOLUTION|>--- conflicted
+++ resolved
@@ -46,11 +46,7 @@
     "@radix-ui/react-checkbox": "^1.1.4",
     "@radix-ui/react-dialog": "^1.1.6",
     "@radix-ui/react-dropdown-menu": "^2.1.6",
-<<<<<<< HEAD
-    "@radix-ui/react-form": "^0.1.2",
-=======
     "@radix-ui/react-form": "^0.1.7",
->>>>>>> 350d5808
     "@radix-ui/react-icons": "^1.3.2",
     "@radix-ui/react-label": "^2.1.2",
     "@radix-ui/react-navigation-menu": "^1.2.5",
@@ -79,11 +75,7 @@
     "@types/uuid": "^10.0.0",
     "@vercel/analytics": "^1.5.0",
     "@xenova/transformers": "^2.17.2",
-<<<<<<< HEAD
-    "ai": "^4.2.2",
-=======
     "ai": "^4.3.19",
->>>>>>> 350d5808
     "axios": "^1.8.4",
     "class-variance-authority": "^0.7.1",
     "clsx": "^2.1.1",
@@ -97,11 +89,7 @@
     "framer-motion": "^12.5.0",
     "helmet": "^8.1.0",
     "highlight.js": "^11.11.1",
-<<<<<<< HEAD
-    "http-proxy-middleware": "^3.0.3",
-=======
     "http-proxy-middleware": "^3.0.5",
->>>>>>> 350d5808
     "immer": "^10.1.1",
     "ioredis": "^5.6.0",
     "isomorphic-fetch": "^3.0.0",
@@ -113,29 +101,17 @@
     "openai": "^4.89.0",
     "path-to-regexp": "^8.2.0",
     "prom-client": "^15.1.3",
-<<<<<<< HEAD
-    "puppeteer": "^24.4.0",
-=======
     "puppeteer": "^24.14.0",
->>>>>>> 350d5808
     "react": "^19.0.0",
     "react-chartjs-2": "^5.3.0",
     "react-dom": "^19.0.0",
     "react-error-boundary": "^5.0.0",
     "react-hook-form": "^7.54.2",
-<<<<<<< HEAD
-    "react-router": "^7.4.0",
-    "react-router-dom": "^7.4.0",
-    "redis": "^4.7.0",
-    "reflect-metadata": "^0.2.2",
-    "semver": "^7.7.1",
-=======
     "react-router": "^7.5.2",
     "react-router-dom": "^7.4.0",
     "redis": "^4.7.0",
     "reflect-metadata": "^0.2.2",
     "semver": "^7.7.2",
->>>>>>> 350d5808
     "sequelize": "^6.37.6",
     "tailwind-merge": "^3.0.2",
     "tailwindcss-animate": "^1.0.7",
@@ -144,23 +120,14 @@
     "undici": "^7.5.0",
     "uuid": "^11.1.0",
     "winston": "^3.17.0",
-<<<<<<< HEAD
-    "zod": "^3.24.2",
-    "zustand": "^5.0.3"
-=======
     "zod": "^3.25.76",
     "zustand": "^5.0.6"
->>>>>>> 350d5808
   },
   "devDependencies": {
     "@eslint/js": "^9.23.0",
     "@playwright/test": "^1.51.1",
     "@tailwindcss/forms": "^0.5.10",
-<<<<<<< HEAD
     "@tailwindcss/postcss": "^4.0.15",
-=======
-    "@tailwindcss/postcss": "^4.1.11",
->>>>>>> 350d5808
     "@tailwindcss/typography": "^0.5.16",
     "@testing-library/dom": "^10.4.0",
     "@testing-library/jest-dom": "^6.6.3",
@@ -183,11 +150,7 @@
     "@typescript-eslint/parser": "^8.28.0",
     "@vitejs/plugin-react": "^4.3.4",
     "@vitest/coverage-v8": "^3.0.9",
-<<<<<<< HEAD
-    "@vitest/eslint-plugin": "^1.1.38",
-=======
     "@vitest/eslint-plugin": "^1.3.4",
->>>>>>> 350d5808
     "@vitest/ui": "^3.0.9",
     "abort-controller": "^3.0.0",
     "async-mutex": "^0.5.0",
@@ -195,15 +158,9 @@
     "chalk": "^5.4.1",
     "chart.js": "^4.4.8",
     "depcheck": "^1.4.7",
-<<<<<<< HEAD
-    "dotenv": "^16.4.7",
-    "eslint": "^9.23.0",
-    "eslint-plugin-react": "^7.37.4",
-=======
     "dotenv": "^17.2.0",
     "eslint": "^9.23.0",
     "eslint-plugin-react": "^7.37.5",
->>>>>>> 350d5808
     "eslint-plugin-react-hooks": "^5.2.0",
     "eslint-plugin-react-refresh": "^0.4.19",
     "eslint-plugin-vitest": "^0.5.4",
@@ -227,11 +184,7 @@
     "tsx": "^4.19.3",
     "typescript": "^5.8.2",
     "vercel": "^41.4.1",
-<<<<<<< HEAD
-    "vite": "^6.2.3",
-=======
     "vite": "^6.2.7",
->>>>>>> 350d5808
     "vite-plugin-compression": "^0.5.1",
     "vite-tsconfig-paths": "^5.1.4",
     "vitest": "^3.0.9"
